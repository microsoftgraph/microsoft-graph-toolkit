--- conflicted
+++ resolved
@@ -1,8 +1,5 @@
-<<<<<<< HEAD
-=======
 @import '~office-ui-fabric-react/dist/sass/References.scss';
 
->>>>>>> e2e7e5b8
 .mgtDemo {
   .container {
     max-width: 700px;
