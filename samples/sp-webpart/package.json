{
  "name": "mgt-demo",
  "version": "0.0.1",
  "private": true,
  "main": "lib/index.js",
  "scripts": {
    "build": "gulp bundle",
    "clean": "gulp clean",
    "test": "gulp test"
  },
  "dependencies": {
    "@microsoft/mgt-react": "*",
    "@microsoft/mgt-spfx": "*",
    "@microsoft/sp-core-library": "1.12.1",
    "@microsoft/sp-lodash-subset": "1.13.0",
    "@microsoft/sp-office-ui-fabric-core": "1.12.1",
<<<<<<< HEAD
    "@microsoft/sp-property-pane": "1.13.0",
    "@microsoft/sp-webpart-base": "1.12.1",
=======
    "@microsoft/sp-property-pane": "1.12.1",
    "@microsoft/sp-webpart-base": "1.13.0",
>>>>>>> e48cd78d
    "office-ui-fabric-react": "7.156.0",
    "react": "16.9.0",
    "react-dom": "16.9.0"
  },
  "resolutions": {
    "@types/react": "16.9.36"
  },
  "devDependencies": {
    "@types/react": "16.9.36",
    "@types/react-dom": "16.9.8",
    "@microsoft/sp-build-web": "1.12.1",
    "@microsoft/sp-tslint-rules": "1.13.0",
    "@microsoft/sp-module-interfaces": "1.12.1",
    "@microsoft/sp-webpart-workbench": "1.12.1",
    "@microsoft/rush-stack-compiler-3.7": "0.6.47",
    "gulp": "4.0.2",
    "ajv": "~5.2.2",
    "@types/webpack-env": "1.13.1"
  }
}<|MERGE_RESOLUTION|>--- conflicted
+++ resolved
@@ -14,13 +14,8 @@
     "@microsoft/sp-core-library": "1.12.1",
     "@microsoft/sp-lodash-subset": "1.13.0",
     "@microsoft/sp-office-ui-fabric-core": "1.12.1",
-<<<<<<< HEAD
     "@microsoft/sp-property-pane": "1.13.0",
-    "@microsoft/sp-webpart-base": "1.12.1",
-=======
-    "@microsoft/sp-property-pane": "1.12.1",
     "@microsoft/sp-webpart-base": "1.13.0",
->>>>>>> e48cd78d
     "office-ui-fabric-react": "7.156.0",
     "react": "16.9.0",
     "react-dom": "16.9.0"
