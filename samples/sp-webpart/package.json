--- conflicted
+++ resolved
@@ -26,11 +26,7 @@
   "devDependencies": {
     "@types/react": "16.9.36",
     "@types/react-dom": "16.9.8",
-<<<<<<< HEAD
     "@microsoft/sp-build-web": "1.13.0",
-=======
-    "@microsoft/sp-build-web": "1.12.1",
->>>>>>> 83d39ad3
     "@microsoft/sp-tslint-rules": "1.13.0",
     "@microsoft/sp-module-interfaces": "1.12.1",
     "@microsoft/sp-webpart-workbench": "1.12.1",
