--- conflicted
+++ resolved
@@ -10,16 +10,8 @@
     "module": "esnext",
     "moduleResolution": "node",
     "importHelpers": true,
-<<<<<<< HEAD
     "target": "es2020",
-    "lib": [
-      "es2018",
-      "dom"
-    ]
-=======
-    "target": "es2015",
     "lib": ["es2018", "dom"]
->>>>>>> 8fd877ff
   },
   "angularCompilerOptions": {
     "fullTemplateTypeCheck": true,
