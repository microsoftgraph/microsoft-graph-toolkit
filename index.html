<!DOCTYPE html>
<html lang="en">
  <head>
    <meta charset="utf-8" />
    <meta http-equiv="X-UA-Compatible" content="IE=edge" />
    <title>Microsoft Graph Toolkit Test</title>
    <meta name="viewport" content="width=device-width, initial-scale=1" />

    <link href="https://cdnjs.cloudflare.com/ajax/libs/normalize/8.0.1/normalize.min.css" rel="stylesheet" />
    <!-- <script src="./node_modules/@webcomponents/webcomponentsjs/webcomponents-loader.js"></script> -->

    <script src="https://unpkg.com/@microsoft/teams-js@2/dist/MicrosoftTeams.min.js" crossorigin="anonymous"></script>

    <!-- <script src="./packages/mgt/dist/bundle/mgt-loader.js"></script> -->

    <script type="module" src="./packages/mgt/dist/es6/index.js"></script>
    <style>
      header {
        display: flex;
        flex-direction: row;
        justify-content: flex-end;
      }
      body {
        background-color: var(--neutral-layer-1);
        color: var(--neutral-foreground-rest);
        font-family: var(--body-font);
        padding: 24px 12px;
      }
      .right-align {
        display: flex;
        flex-direction: row;
        justify-content: flex-end;
      }
    </style>
  </head>

  <body>
    <mgt-msal2-provider
      client-id="2dfea037-938a-4ed8-9b35-c05708a1b241"
      redirect-uri="http://localhost:3000"
      scopes="user.read,user.read.all,mail.readBasic,people.read,people.read.all,sites.read.all,user.readbasic.all,contacts.read,presence.read,presence.read.all,tasks.readwrite,tasks.read,calendars.read,group.read.all,files.read,files.read.all,files.readwrite,files.readwrite.all"
    ></mgt-msal2-provider>

    <!-- <mgt-mock-provider></mgt-mock-provider> -->
    <header>
      <mgt-theme-toggle></mgt-theme-toggle>
    </header>

    <h1>Developer test page</h1>
    <main>
      <h2>mgt-login</h2>
      <div class="right-align">
        <mgt-login login-view="compact"></mgt-login>
      </div>
<<<<<<< HEAD
      <mgt-login></mgt-login>
      <h2>mgt-person me query two lines card on click with presence</h2>
      <mgt-person person-query="me" view="twoLines" person-card="click" show-presence></mgt-person>
      <mgt-person-card person-query="me"></mgt-person-card>
      <h2>mgt-people-picker</h2>
      <mgt-people-picker></mgt-people-picker>
      <h2>mgt-teams-channel-picker</h2>
      <mgt-teams-channel-picker></mgt-teams-channel-picker>
      <h2>mgt-tasks</h2>
      <mgt-tasks></mgt-tasks>
      <h2>mgt-agenda group-by-day</h2>
      <mgt-agenda group-by-day></mgt-agenda>
      <h2>mgt-people show-presence</h2>
      <mgt-people show-presence></mgt-people>
      <h2>mgt-todo</h2>
      <mgt-todo></mgt-todo>
      <h2>mgt-file-list</h2>
      <mgt-file-list></mgt-file-list>
      <mgt-picker resource="me/messages" scopes="mail.read" placeholder="Select a message" key-name="subject" max-pages="5"></mgt-picker>
      <h2>mgt-picker</h2>
      <mgt-picker resource="me/todo/lists" scopes="tasks.read, tasks.readwrite"></mgt-picker>
      <h2>mgt-search-box</h2>
=======
      <!-- <mgt-login></mgt-login> -->
      <!-- <h2>mgt-person me query two lines card on click with presence</h2> -->
      <!-- <mgt-person person-query="me" view="twoLines" person-card="click" show-presence></mgt-person> -->
      <!-- <mgt-person-card person-query="me"></mgt-person-card> -->
      <!-- <h2>mgt-people-picker</h2> -->
      <!-- <mgt-people-picker></mgt-people-picker> -->
      <!-- <h2>mgt-teams-channel-picker</h2>
      <mgt-teams-channel-picker></mgt-teams-channel-picker> -->
      <h2>mgt-tasks</h2>
      <mgt-tasks data-source="todo"></mgt-tasks>
      <!-- <h2>mgt-agenda group-by-day</h2>
      <mgt-agenda group-by-day></mgt-agenda> -->
      <!-- <h2>mgt-people show-presence</h2>
      <mgt-people show-presence></mgt-people> -->
      <!-- <h2>mgt-todo</h2>
      <mgt-todo></mgt-todo> -->
      <!-- <h2>mgt-file-list</h2>
      <mgt-file-list></mgt-file-list> -->
      <!-- <mgt-picker resource="me/messages" scopes="mail.read" placeholder="Select a message" key-name="subject" max-pages="5"></mgt-picker> -->
      <!-- <h2>mgt-picker</h2>
      <mgt-picker resource="me/todo/lists" scopes="tasks.read, tasks.readwrite"></mgt-picker> -->
      <!-- <h2>mgt-search-box</h2>
>>>>>>> 46afd781
      <mgt-search-box search-term="contoso"></mgt-search-box>
      <h2>mgt-search-results</h2>
      <mgt-search-results query-string="contoso"></mgt-search-results>
    </main>
  </body>
</html><|MERGE_RESOLUTION|>--- conflicted
+++ resolved
@@ -52,30 +52,6 @@
       <div class="right-align">
         <mgt-login login-view="compact"></mgt-login>
       </div>
-<<<<<<< HEAD
-      <mgt-login></mgt-login>
-      <h2>mgt-person me query two lines card on click with presence</h2>
-      <mgt-person person-query="me" view="twoLines" person-card="click" show-presence></mgt-person>
-      <mgt-person-card person-query="me"></mgt-person-card>
-      <h2>mgt-people-picker</h2>
-      <mgt-people-picker></mgt-people-picker>
-      <h2>mgt-teams-channel-picker</h2>
-      <mgt-teams-channel-picker></mgt-teams-channel-picker>
-      <h2>mgt-tasks</h2>
-      <mgt-tasks></mgt-tasks>
-      <h2>mgt-agenda group-by-day</h2>
-      <mgt-agenda group-by-day></mgt-agenda>
-      <h2>mgt-people show-presence</h2>
-      <mgt-people show-presence></mgt-people>
-      <h2>mgt-todo</h2>
-      <mgt-todo></mgt-todo>
-      <h2>mgt-file-list</h2>
-      <mgt-file-list></mgt-file-list>
-      <mgt-picker resource="me/messages" scopes="mail.read" placeholder="Select a message" key-name="subject" max-pages="5"></mgt-picker>
-      <h2>mgt-picker</h2>
-      <mgt-picker resource="me/todo/lists" scopes="tasks.read, tasks.readwrite"></mgt-picker>
-      <h2>mgt-search-box</h2>
-=======
       <!-- <mgt-login></mgt-login> -->
       <!-- <h2>mgt-person me query two lines card on click with presence</h2> -->
       <!-- <mgt-person person-query="me" view="twoLines" person-card="click" show-presence></mgt-person> -->
@@ -98,7 +74,6 @@
       <!-- <h2>mgt-picker</h2>
       <mgt-picker resource="me/todo/lists" scopes="tasks.read, tasks.readwrite"></mgt-picker> -->
       <!-- <h2>mgt-search-box</h2>
->>>>>>> 46afd781
       <mgt-search-box search-term="contoso"></mgt-search-box>
       <h2>mgt-search-results</h2>
       <mgt-search-results query-string="contoso"></mgt-search-results>
