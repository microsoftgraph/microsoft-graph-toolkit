--- conflicted
+++ resolved
@@ -53,10 +53,7 @@
     <mgt-mock-provider></mgt-mock-provider>
 
     <mgt-login></mgt-login>
-<<<<<<< HEAD
-=======
     <mgt-person person-query="me" view="twoLines" person-card="click" show-presence></mgt-person>
->>>>>>> e3c5cee9
     <mgt-people-picker></mgt-people-picker>
     <mgt-teams-channel-picker></mgt-teams-channel-picker>
     <mgt-tasks></mgt-tasks>
