--- conflicted
+++ resolved
@@ -56,16 +56,11 @@
       <!-- <h2>mgt-person me query two lines card on click with presence</h2> -->
       <!-- <mgt-person person-query="me" view="twoLines" person-card="hover" show-presence></mgt-person> -->
       <!-- <mgt-person-card person-query="me"></mgt-person-card> -->
-      <h2>mgt-people-picker</h2>
-<<<<<<< HEAD
+      <!-- <h2>mgt-people-picker</h2>
       <mgt-people-picker selection-mode="single" show-max="6"></mgt-people-picker>
+      <mgt-people-picker show-max="6"></mgt-people-picker> -->
       <!-- <h2>mgt-teams-channel-picker</h2>
       <mgt-teams-channel-picker></mgt-teams-channel-picker> -->
-=======
-      <mgt-people-picker show-max="6"></mgt-people-picker>
-      <h2>mgt-teams-channel-picker</h2>
-      <mgt-teams-channel-picker></mgt-teams-channel-picker>
->>>>>>> b89f0451
       <!-- <h2>mgt-tasks</h2>
       <mgt-tasks></mgt-tasks> -->
       <!-- <h2>mgt-agenda group-by-day</h2>
