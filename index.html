--- conflicted
+++ resolved
@@ -77,14 +77,11 @@
       scopes="user.read,user.read.all,mail.readBasic,people.read,people.read.all,sites.read.all,user.readbasic.all,contacts.read,presence.read,presence.read.all,tasks.readwrite,tasks.read,calendars.read,group.read.all,files.read,files.read.all,files.readwrite,files.readwrite.all"
     ></mgt-msal2-provider> -->
 
-<<<<<<< HEAD
-=======
-    <mgt-msal2-provider
+    <!-- <mgt-msal2-provider
       client-id="2dfea037-938a-4ed8-9b35-c05708a1b241"
       redirect-uri="http://localhost:3000"
-    ></mgt-msal2-provider>
+    ></mgt-msal2-provider> -->
 
->>>>>>> 4dc50cf1
     <!-- <mgt-mock-provider></mgt-mock-provider> -->
     <header>
       <mgt-theme-toggle></mgt-theme-toggle>
@@ -98,10 +95,8 @@
       </div>
       <!-- <mgt-login></mgt-login> -->
       <!-- <h2>mgt-person me query two lines card on click with presence</h2> -->
-<<<<<<< HEAD
       <mgt-person person-query="me" view="twoLines" person-card="hover" show-presence></mgt-person>
       <mgt-person-card person-query="me"></mgt-person-card>
-=======
       <!-- <mgt-person person-query="me" view="twoLines" person-card="hover" show-presence></mgt-person> -->
       <mgt-person fetch-image person-details='{
         "id": "a2a36b00-b196-4286-adfc-7c1bedbffa39",
@@ -152,7 +147,6 @@
         "onPremisesProvisioningErrors": [],
         "serviceProvisioningErrors": []
       }'></mgt-person>
->>>>>>> 4dc50cf1
       <!-- <mgt-person-card person-query="me"></mgt-person-card> -->
       <!-- <h2>mgt-people-picker</h2>
       <mgt-people-picker selection-mode="single" show-max="6"></mgt-people-picker>
