<!DOCTYPE html>
<html lang="en">
  <head>
    <meta charset="utf-8" />
    <meta http-equiv="X-UA-Compatible" content="IE=edge" />
    <title>Microsoft Graph Toolkit Test</title>
    <meta name="viewport" content="width=device-width, initial-scale=1" />

    <link href="https://cdnjs.cloudflare.com/ajax/libs/normalize/8.0.1/normalize.min.css" rel="stylesheet" />
    <!-- <script src="./node_modules/@webcomponents/webcomponentsjs/webcomponents-loader.js"></script> -->

    <script src="https://unpkg.com/@microsoft/teams-js@2/dist/MicrosoftTeams.min.js" crossorigin="anonymous"></script>

    <!-- <script src="./packages/mgt/dist/bundle/mgt-loader.js"></script> -->

    <script type="module" src="./packages/mgt-element/dist/es6/index.js"></script>
    <script type="module" src="./packages/mgt-components/dist/es6/index.js"></script>
    <script type="module" src="./packages/providers/mgt-msal2-provider/dist/es6/index.js"></script>
    <script type="module" src="./packages/providers/mgt-mock-provider/dist/es6/index.js"></script>
    
    <style>
      header {
        display: flex;
        flex-direction: row;
        justify-content: flex-end;
      }
      body {
        background-color: var(--fill-color);
        color: var(--neutral-foreground-rest);
        font-family: var(--default-font-family, var(--body-font));
        padding: 24px 12px;
      }
      .right-align {
        display: flex;
        flex-direction: row;
        justify-content: flex-end;
      }
    </style>
  </head>

  <body>
    <!-- <mgt-msal2-provider
      client-id="2dfea037-938a-4ed8-9b35-c05708a1b241"
      redirect-uri="http://localhost:3000"
<<<<<<< HEAD
    ></mgt-msal2-provider>
=======
      scopes="user.read,user.read.all,mail.readBasic,people.read,people.read.all,sites.read.all,user.readbasic.all,contacts.read,presence.read,presence.read.all,tasks.readwrite,tasks.read,calendars.read,group.read.all,files.read,files.read.all,files.readwrite,files.readwrite.all"
    ></mgt-msal2-provider> -->
>>>>>>> 40e9e185

    <mgt-mock-provider></mgt-mock-provider>
    <header>
      <mgt-theme-toggle></mgt-theme-toggle>
    </header>

    <h1>Developer test page</h1>
    <main>
      <h2>mgt-login</h2>
      <div class="right-align">
        <mgt-login></mgt-login>
      </div>
      <!-- <mgt-login></mgt-login> -->
      <!-- <h2>mgt-person me query two lines card on click with presence</h2> -->
      <mgt-person person-query="me" view="twoLines" person-card="hover" show-presence></mgt-person>
      <!-- <mgt-person-card person-query="me"></mgt-person-card> -->
      <!-- <h2>mgt-people-picker</h2>
      <mgt-people-picker selection-mode="single" show-max="6"></mgt-people-picker>
      <mgt-people-picker show-max="6"></mgt-people-picker> -->
      <!-- <h2>mgt-teams-channel-picker</h2>
      <mgt-teams-channel-picker></mgt-teams-channel-picker> -->
      <!-- <h2>mgt-tasks</h2>
      <mgt-tasks></mgt-tasks> -->
      <!-- <h2>mgt-agenda group-by-day</h2>
      <mgt-agenda group-by-day></mgt-agenda> -->
      <h2>mgt-people show-presence</h2>
      <mgt-people group-id="a2a36b00-b196-4286-adfc-7c1bedbffa39"></mgt-people>
      <!-- <h2>mgt-todo</h2>
      <mgt-todo></mgt-todo> -->
      <!-- <h2>mgt-file-list</h2>
      <mgt-file-list></mgt-file-list> -->
      <!-- <mgt-picker resource="me/messages" scopes="mail.read" placeholder="Select a message" key-name="subject" max-pages="5"></mgt-picker> -->
      <!-- <h2>mgt-picker</h2>
      <mgt-picker resource="me/todo/lists" scopes="tasks.read, tasks.readwrite"></mgt-picker> -->
      <!-- <h2>mgt-search-box</h2>
      <mgt-search-box search-term="contoso"></mgt-search-box>
      <h2>mgt-search-results</h2>
      <mgt-search-results query-string="contoso"></mgt-search-results>
    </main>
  </body>
</html><|MERGE_RESOLUTION|>--- conflicted
+++ resolved
@@ -42,12 +42,13 @@
     <!-- <mgt-msal2-provider
       client-id="2dfea037-938a-4ed8-9b35-c05708a1b241"
       redirect-uri="http://localhost:3000"
-<<<<<<< HEAD
-    ></mgt-msal2-provider>
-=======
       scopes="user.read,user.read.all,mail.readBasic,people.read,people.read.all,sites.read.all,user.readbasic.all,contacts.read,presence.read,presence.read.all,tasks.readwrite,tasks.read,calendars.read,group.read.all,files.read,files.read.all,files.readwrite,files.readwrite.all"
     ></mgt-msal2-provider> -->
->>>>>>> 40e9e185
+
+    <!-- <mgt-msal2-provider
+      client-id="2dfea037-938a-4ed8-9b35-c05708a1b241"
+      redirect-uri="http://localhost:3000"
+    ></mgt-msal2-provider> -->
 
     <mgt-mock-provider></mgt-mock-provider>
     <header>
