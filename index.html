<!DOCTYPE html>
<html lang="en">
  <head>
    <meta charset="utf-8" />
    <meta http-equiv="X-UA-Compatible" content="IE=edge" />
    <title>Microsoft Graph Toolkit Test</title>
    <meta name="viewport" content="width=device-width, initial-scale=1" />

    <link href="https://cdnjs.cloudflare.com/ajax/libs/normalize/8.0.1/normalize.min.css" rel="stylesheet" />
    <!-- <script src="./node_modules/@webcomponents/webcomponentsjs/webcomponents-loader.js"></script> -->

    <script src="https://unpkg.com/@microsoft/teams-js/dist/MicrosoftTeams.min.js" crossorigin="anonymous"></script>

    <!-- <script src="./packages/mgt/dist/bundle/mgt-loader.js"></script> -->

    <script type="module" src="./packages/mgt/dist/es6/index.js"></script>
  </head>

  <body>
    <!-- <mgt-teams-provider
      client-id="a974dfa0-9f57-49b9-95db-90f04ce2111a"
      auth-popup-url="auth.html"
    ></mgt-teams-provider> -->

    <!-- <mgt-msal-provider
      client-id="a974dfa0-9f57-49b9-95db-90f04ce2111a"
      scopes="user.read,people.read,user.readbasic.all,contacts.read,calendars.read,presence.read.all,tasks.readwrite,presence.read,user.read.all,group.read.all,tasks.read"
      redirect-uri="http://localhost:3000"
      depends-on="mgt-teams-provider"
    ></mgt-msal-provider> -->

    <!-- <mgt-msal2-provider
      client-id="2dfea037-938a-4ed8-9b35-c05708a1b241"
<<<<<<< HEAD
      multi-account-disabled
      redirect-uri="http://localhost:3000"
=======
      redirect-uri="http://localhost:3000"
      multi-account-disabled
>>>>>>> 617820da
      scopes="user.read,people.read,user.readbasic.all,contacts.read,calendars.read,presence.read.all,tasks.readwrite,presence.read,user.read.all,group.read.all,tasks.read"
    ></mgt-msal2-provider> -->

    <mgt-mock-provider></mgt-mock-provider>

    <mgt-login></mgt-login>
    <mgt-person person-query="me" view="twoLines" person-card="hover" show-presence></mgt-person>
    <mgt-people-picker></mgt-people-picker>
    <mgt-teams-channel-picker></mgt-teams-channel-picker>
    <mgt-tasks></mgt-tasks>
    <mgt-agenda group-by-day></mgt-agenda>
    <mgt-people show-presence></mgt-people>
    <mgt-todo></mgt-todo>
  </body>
</html><|MERGE_RESOLUTION|>--- conflicted
+++ resolved
@@ -1,55 +1,52 @@
 <!DOCTYPE html>
 <html lang="en">
-  <head>
-    <meta charset="utf-8" />
-    <meta http-equiv="X-UA-Compatible" content="IE=edge" />
-    <title>Microsoft Graph Toolkit Test</title>
-    <meta name="viewport" content="width=device-width, initial-scale=1" />
 
-    <link href="https://cdnjs.cloudflare.com/ajax/libs/normalize/8.0.1/normalize.min.css" rel="stylesheet" />
-    <!-- <script src="./node_modules/@webcomponents/webcomponentsjs/webcomponents-loader.js"></script> -->
+<head>
+  <meta charset="utf-8" />
+  <meta http-equiv="X-UA-Compatible" content="IE=edge" />
+  <title>Microsoft Graph Toolkit Test</title>
+  <meta name="viewport" content="width=device-width, initial-scale=1" />
 
-    <script src="https://unpkg.com/@microsoft/teams-js/dist/MicrosoftTeams.min.js" crossorigin="anonymous"></script>
+  <link href="https://cdnjs.cloudflare.com/ajax/libs/normalize/8.0.1/normalize.min.css" rel="stylesheet" />
+  <!-- <script src="./node_modules/@webcomponents/webcomponentsjs/webcomponents-loader.js"></script> -->
 
-    <!-- <script src="./packages/mgt/dist/bundle/mgt-loader.js"></script> -->
+  <script src="https://unpkg.com/@microsoft/teams-js/dist/MicrosoftTeams.min.js" crossorigin="anonymous"></script>
 
-    <script type="module" src="./packages/mgt/dist/es6/index.js"></script>
-  </head>
+  <!-- <script src="./packages/mgt/dist/bundle/mgt-loader.js"></script> -->
 
-  <body>
-    <!-- <mgt-teams-provider
+  <script type="module" src="./packages/mgt/dist/es6/index.js"></script>
+</head>
+
+<body>
+  <!-- <mgt-teams-provider
       client-id="a974dfa0-9f57-49b9-95db-90f04ce2111a"
       auth-popup-url="auth.html"
     ></mgt-teams-provider> -->
 
-    <!-- <mgt-msal-provider
+  <!-- <mgt-msal-provider
       client-id="a974dfa0-9f57-49b9-95db-90f04ce2111a"
       scopes="user.read,people.read,user.readbasic.all,contacts.read,calendars.read,presence.read.all,tasks.readwrite,presence.read,user.read.all,group.read.all,tasks.read"
       redirect-uri="http://localhost:3000"
       depends-on="mgt-teams-provider"
     ></mgt-msal-provider> -->
 
-    <!-- <mgt-msal2-provider
+  <!-- <mgt-msal2-provider
       client-id="2dfea037-938a-4ed8-9b35-c05708a1b241"
-<<<<<<< HEAD
-      multi-account-disabled
-      redirect-uri="http://localhost:3000"
-=======
       redirect-uri="http://localhost:3000"
       multi-account-disabled
->>>>>>> 617820da
       scopes="user.read,people.read,user.readbasic.all,contacts.read,calendars.read,presence.read.all,tasks.readwrite,presence.read,user.read.all,group.read.all,tasks.read"
     ></mgt-msal2-provider> -->
 
-    <mgt-mock-provider></mgt-mock-provider>
+  <mgt-mock-provider></mgt-mock-provider>
 
-    <mgt-login></mgt-login>
-    <mgt-person person-query="me" view="twoLines" person-card="hover" show-presence></mgt-person>
-    <mgt-people-picker></mgt-people-picker>
-    <mgt-teams-channel-picker></mgt-teams-channel-picker>
-    <mgt-tasks></mgt-tasks>
-    <mgt-agenda group-by-day></mgt-agenda>
-    <mgt-people show-presence></mgt-people>
-    <mgt-todo></mgt-todo>
-  </body>
+  <mgt-login></mgt-login>
+  <mgt-person person-query="me" view="twoLines" person-card="hover" show-presence></mgt-person>
+  <mgt-people-picker></mgt-people-picker>
+  <mgt-teams-channel-picker></mgt-teams-channel-picker>
+  <mgt-tasks></mgt-tasks>
+  <mgt-agenda group-by-day></mgt-agenda>
+  <mgt-people show-presence></mgt-people>
+  <mgt-todo></mgt-todo>
+</body>
+
 </html>