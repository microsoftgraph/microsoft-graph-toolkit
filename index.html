<!DOCTYPE html>
<html>
  <head>
    <meta charset="utf-8" />
    <meta http-equiv="X-UA-Compatible" content="IE=edge" />
    <title>Microsoft Graph Toolkit Test</title>
    <meta name="viewport" content="width=device-width, initial-scale=1" />
    <link href="https://cdnjs.cloudflare.com/ajax/libs/normalize/8.0.1/normalize.min.css" rel="stylesheet" />

    <!-- <script type="module" src="./dist/es6/components/mgt-login/mgt-login.js"></script>
    <script type="module" src="./dist/es6/components/mgt-person/mgt-person.js"></script>
    <script type="module" src="./dist/es6/components/mgt-agenda/mgt-agenda.js"></script>
    <script type="module" src="./dist/es6/components/providers/mgt-msal-provider/mgt-msal-provider.js"></script> -->

    <!-- <script src="./dist/bundle/mgt-loader.js"></script> -->
<<<<<<< HEAD
    
=======

>>>>>>> 11ddf202
    <script type="module" src="./dist/es6/components/providers/mgt-msal-provider.js"></script>
    <script type="module" src="./dist/es6/components/mgt-login/mgt-login.js"></script>
    <script type="module" src="./dist/es6/components/mgt-agenda/mgt-agenda.js"></script>
    <script type="module" src="./dist/es6/mock/mgt-mock-provider.js"></script>
  </head>
<<<<<<< HEAD
  <body>
    <!-- <mgt-msal-provider
      client-id="a974dfa0-9f57-49b9-95db-90f04ce2111a"
      ></mgt-msal-provider> -->

    <mgt-mock-provider></mgt-mock-provider>

    <mgt-login></mgt-login>
    
    <mgt-people></mgt-people>

    <script type="module">
      import { Providers } from './dist/es6/index.js';

      async function getPeople() {
        if (Providers.globalProvider) {
          let client = Providers.globalProvider.graph; // .client

          let people = document.getElementsByTagName('mgt-people')[0];

          people.people = (await client.contacts()).slice(0, 4);
        }
      }

      Providers.onProviderUpdated(() => getPeople());
      getPeople();
    </script>
=======

  <body>
    <mgt-msal-provider
      client-id="a974dfa0-9f57-49b9-95db-90f04ce2111a"
      scopes="user.read,people.read,user.readbasic.all,contacts.read,calendars.read"
    ></mgt-msal-provider>

    <!-- <mgt-mock-provider></mgt-mock-provider> -->

    <mgt-login></mgt-login>
>>>>>>> 11ddf202

    <!-- <script type="module">
      let login = document.getElementsByTagName('mgt-login')[0];
      
      login.addEventListener('loginInitiated', (event) => {console.log('loginInitiated'); login.userDetails = {
        displayName: "Nikola Metulev",
        email: "nikola@contoso.com"
      } /*event.preventDefault();*/});
      login.addEventListener('loginCompleted', (event) => {console.log('loginCompleted')});
      login.addEventListener('loginFailed', (event) => {console.log('loginFailed')});
      login.addEventListener('logoutInitiated', (event) => {console.log('logoutInitiated')});
      login.addEventListener('logoutCompleted', (event) => {console.log('logoutCompleted')});
    </script> -->
<<<<<<< HEAD
    
    <!-- <mgt-person person-query="me" show-name show-email></mgt-person> -->
    <!-- <mgt-agenda></mgt-agenda> -->

    <!-- <mgt-agenda id="myDay"></mgt-agenda> -->

    <!-- authority="https://login.microsofonline.com/nikolame.onmicrosoft.com" -->

    <!-- <template id="my-template">
        <style>
            .eventBtn {
            background: green;
            }
        </style>
        <button class="eventBtn">EVENT NAME GOES HERE</button>
    </template>

    <script type="module">
        let myDay = document.getElementById('myDay');

        // myDay.eventTemplateFunction = (event) => {
        //   return html`<style>
        //       .testbtn {
        //         background: red;
        //       }
        //     </style>
        //     <button class="testbtn">${event.subject}</button>`
        // }

        // myDay.eventTemplateFunction = (event) => {
        //     let template = document.getElementById("my-template");
        //     let templateContent = template.content.cloneNode(true);

        //     let btn = templateContent.querySelector('.eventBtn');
        //     btn.innerHTML = event.subject;
        //     btn.onclick = function () {
        //     console.log(`${event.subject} clicked`);
        //     }
        //     return templateContent;
        // };
    </script> -->

=======

    <!-- <mgt-person person-query="me" show-name show-email></mgt-person> -->
    <!-- <mgt-agenda></mgt-agenda> -->

>>>>>>> 11ddf202
    <!-- <script type="module">
      import {Providers} from './dist/es6/index.js'
      Providers.onProviderUpdated(handleProvider);
      handleProvider();

      async function handleProvider() {
        var provider = Providers.globalProvider;
        if (provider) {
          let me = await provider.graph.client.api('me').get();
          console.log(me);
        }
      }
    </script> -->
<<<<<<< HEAD
=======

    <mgt-agenda id="myDay">
      <template>
        <style>
          .attendee-host {
            display: flex;
          }

          .person-image {
            height: 50px;
          }
        </style>
        <ul>
          <li data-for="event in events">
            <div class="event-subject">{{ event.subject }}</div>
            <div class="attendee-host">
              <div data-for="attendee in event.attendees">
                <mgt-person person-query="{{ attendee.emailAddress.name }}">
                  <template>
                    <div data-if="person.image">
                      <img class="person-image" src="{{ person.image }}" />
                    </div>
                    <div data-else>
                      {{ person.displayName }}
                    </div>
                  </template>
                </mgt-person>
              </div>
            </div>
          </li>
        </ul>
      </template>
      <template data-type="event">
        <style>
          .event-subject {
            font-size: 30px;
          }
        </style>
        <button class="eventButton">
          <div class="event-subject">{{ event.subject }}</div>
          <div data-for="attendee in event.attendees">
            <mgt-person person-query="{{ attendee.emailAddress.name }}" show-name show-email></mgt-person>
          </div>
        </button>
      </template>
      <template data-type="no-data">
        Where is the data
      </template>
      <template data-type="loading">
        Loading
      </template>
    </mgt-agenda>

    <script type="module">
      let myDay = document.getElementById('myDay');
      myDay.addEventListener('templateRendered', e => {
        if (e.detail && e.detail.context) {
          let button = e.detail.element.querySelector('.eventButton');
          if (button) {
            button.addEventListener('click', () => {
              console.log('clicked ' + e.detail.context.event.subject);
            });
          }
        }
      });
    </script>
>>>>>>> 11ddf202
  </body>
</html><|MERGE_RESOLUTION|>--- conflicted
+++ resolved
@@ -1,70 +1,56 @@
 <!DOCTYPE html>
 <html>
-  <head>
-    <meta charset="utf-8" />
-    <meta http-equiv="X-UA-Compatible" content="IE=edge" />
-    <title>Microsoft Graph Toolkit Test</title>
-    <meta name="viewport" content="width=device-width, initial-scale=1" />
-    <link href="https://cdnjs.cloudflare.com/ajax/libs/normalize/8.0.1/normalize.min.css" rel="stylesheet" />
 
-    <!-- <script type="module" src="./dist/es6/components/mgt-login/mgt-login.js"></script>
+<head>
+  <meta charset="utf-8" />
+  <meta http-equiv="X-UA-Compatible" content="IE=edge" />
+  <title>Microsoft Graph Toolkit Test</title>
+  <meta name="viewport" content="width=device-width, initial-scale=1" />
+  <link href="https://cdnjs.cloudflare.com/ajax/libs/normalize/8.0.1/normalize.min.css" rel="stylesheet" />
+
+  <!-- <script type="module" src="./dist/es6/components/mgt-login/mgt-login.js"></script>
     <script type="module" src="./dist/es6/components/mgt-person/mgt-person.js"></script>
     <script type="module" src="./dist/es6/components/mgt-agenda/mgt-agenda.js"></script>
     <script type="module" src="./dist/es6/components/providers/mgt-msal-provider/mgt-msal-provider.js"></script> -->
 
-    <!-- <script src="./dist/bundle/mgt-loader.js"></script> -->
-<<<<<<< HEAD
-    
-=======
+  <!-- <script src="./dist/bundle/mgt-loader.js"></script> -->
 
->>>>>>> 11ddf202
-    <script type="module" src="./dist/es6/components/providers/mgt-msal-provider.js"></script>
-    <script type="module" src="./dist/es6/components/mgt-login/mgt-login.js"></script>
-    <script type="module" src="./dist/es6/components/mgt-agenda/mgt-agenda.js"></script>
-    <script type="module" src="./dist/es6/mock/mgt-mock-provider.js"></script>
-  </head>
-<<<<<<< HEAD
-  <body>
-    <!-- <mgt-msal-provider
+  <script type="module" src="./dist/es6/components/providers/mgt-msal-provider.js"></script>
+  <script type="module" src="./dist/es6/components/mgt-login/mgt-login.js"></script>
+  <script type="module" src="./dist/es6/components/mgt-agenda/mgt-agenda.js"></script>
+  <script type="module" src="./dist/es6/mock/mgt-mock-provider.js"></script>
+</head>
+
+<body>
+  <!-- <mgt-msal-provider
       client-id="a974dfa0-9f57-49b9-95db-90f04ce2111a"
+      scopes="user.read,people.read,user.readbasic.all,contacts.read,calendars.read"
       ></mgt-msal-provider> -->
 
-    <mgt-mock-provider></mgt-mock-provider>
+  <mgt-mock-provider></mgt-mock-provider>
 
-    <mgt-login></mgt-login>
-    
-    <mgt-people></mgt-people>
+  <mgt-login></mgt-login>
 
-    <script type="module">
-      import { Providers } from './dist/es6/index.js';
+  <mgt-people></mgt-people>
 
-      async function getPeople() {
-        if (Providers.globalProvider) {
-          let client = Providers.globalProvider.graph; // .client
+  <script type="module">
+    import { Providers } from './dist/es6/index.js';
 
-          let people = document.getElementsByTagName('mgt-people')[0];
+    async function getPeople() {
+      if (Providers.globalProvider) {
+        let client = Providers.globalProvider.graph; // .client
 
-          people.people = (await client.contacts()).slice(0, 4);
-        }
+        let people = document.getElementsByTagName('mgt-people')[0];
+
+        people.people = (await client.contacts()).slice(0, 4);
       }
+    }
 
-      Providers.onProviderUpdated(() => getPeople());
-      getPeople();
-    </script>
-=======
+    Providers.onProviderUpdated(() => getPeople());
+    getPeople();
+  </script>
 
-  <body>
-    <mgt-msal-provider
-      client-id="a974dfa0-9f57-49b9-95db-90f04ce2111a"
-      scopes="user.read,people.read,user.readbasic.all,contacts.read,calendars.read"
-    ></mgt-msal-provider>
-
-    <!-- <mgt-mock-provider></mgt-mock-provider> -->
-
-    <mgt-login></mgt-login>
->>>>>>> 11ddf202
-
-    <!-- <script type="module">
+  <!-- <script type="module">
       let login = document.getElementsByTagName('mgt-login')[0];
       
       login.addEventListener('loginInitiated', (event) => {console.log('loginInitiated'); login.userDetails = {
@@ -76,56 +62,11 @@
       login.addEventListener('logoutInitiated', (event) => {console.log('logoutInitiated')});
       login.addEventListener('logoutCompleted', (event) => {console.log('logoutCompleted')});
     </script> -->
-<<<<<<< HEAD
-    
-    <!-- <mgt-person person-query="me" show-name show-email></mgt-person> -->
-    <!-- <mgt-agenda></mgt-agenda> -->
 
-    <!-- <mgt-agenda id="myDay"></mgt-agenda> -->
+  <!-- <mgt-person person-query="me" show-name show-email></mgt-person> -->
+  <!-- <mgt-agenda></mgt-agenda> -->
 
-    <!-- authority="https://login.microsofonline.com/nikolame.onmicrosoft.com" -->
-
-    <!-- <template id="my-template">
-        <style>
-            .eventBtn {
-            background: green;
-            }
-        </style>
-        <button class="eventBtn">EVENT NAME GOES HERE</button>
-    </template>
-
-    <script type="module">
-        let myDay = document.getElementById('myDay');
-
-        // myDay.eventTemplateFunction = (event) => {
-        //   return html`<style>
-        //       .testbtn {
-        //         background: red;
-        //       }
-        //     </style>
-        //     <button class="testbtn">${event.subject}</button>`
-        // }
-
-        // myDay.eventTemplateFunction = (event) => {
-        //     let template = document.getElementById("my-template");
-        //     let templateContent = template.content.cloneNode(true);
-
-        //     let btn = templateContent.querySelector('.eventBtn');
-        //     btn.innerHTML = event.subject;
-        //     btn.onclick = function () {
-        //     console.log(`${event.subject} clicked`);
-        //     }
-        //     return templateContent;
-        // };
-    </script> -->
-
-=======
-
-    <!-- <mgt-person person-query="me" show-name show-email></mgt-person> -->
-    <!-- <mgt-agenda></mgt-agenda> -->
-
->>>>>>> 11ddf202
-    <!-- <script type="module">
+  <!-- <script type="module">
       import {Providers} from './dist/es6/index.js'
       Providers.onProviderUpdated(handleProvider);
       handleProvider();
@@ -138,74 +79,72 @@
         }
       }
     </script> -->
-<<<<<<< HEAD
-=======
 
-    <mgt-agenda id="myDay">
-      <template>
-        <style>
-          .attendee-host {
-            display: flex;
-          }
+  <mgt-agenda id="myDay">
+    <template>
+      <style>
+        .attendee-host {
+          display: flex;
+        }
 
-          .person-image {
-            height: 50px;
-          }
-        </style>
-        <ul>
-          <li data-for="event in events">
-            <div class="event-subject">{{ event.subject }}</div>
-            <div class="attendee-host">
-              <div data-for="attendee in event.attendees">
-                <mgt-person person-query="{{ attendee.emailAddress.name }}">
-                  <template>
-                    <div data-if="person.image">
-                      <img class="person-image" src="{{ person.image }}" />
-                    </div>
-                    <div data-else>
-                      {{ person.displayName }}
-                    </div>
-                  </template>
-                </mgt-person>
-              </div>
+        .person-image {
+          height: 50px;
+        }
+      </style>
+      <ul>
+        <li data-for="event in events">
+          <div class="event-subject">{{ event.subject }}</div>
+          <div class="attendee-host">
+            <div data-for="attendee in event.attendees">
+              <mgt-person person-query="{{ attendee.emailAddress.name }}">
+                <template>
+                  <div data-if="person.image">
+                    <img class="person-image" src="{{ person.image }}" />
+                  </div>
+                  <div data-else>
+                    {{ person.displayName }}
+                  </div>
+                </template>
+              </mgt-person>
             </div>
-          </li>
-        </ul>
-      </template>
-      <template data-type="event">
-        <style>
-          .event-subject {
-            font-size: 30px;
-          }
-        </style>
-        <button class="eventButton">
-          <div class="event-subject">{{ event.subject }}</div>
-          <div data-for="attendee in event.attendees">
-            <mgt-person person-query="{{ attendee.emailAddress.name }}" show-name show-email></mgt-person>
           </div>
-        </button>
-      </template>
-      <template data-type="no-data">
-        Where is the data
-      </template>
-      <template data-type="loading">
-        Loading
-      </template>
-    </mgt-agenda>
+        </li>
+      </ul>
+    </template>
+    <template data-type="event">
+      <style>
+        .event-subject {
+          font-size: 30px;
+        }
+      </style>
+      <button class="eventButton">
+        <div class="event-subject">{{ event.subject }}</div>
+        <div data-for="attendee in event.attendees">
+          <mgt-person person-query="{{ attendee.emailAddress.name }}" show-name show-email></mgt-person>
+        </div>
+      </button>
+    </template>
+    <template data-type="no-data">
+      Where is the data
+    </template>
+    <template data-type="loading">
+      Loading
+    </template>
+  </mgt-agenda>
 
-    <script type="module">
-      let myDay = document.getElementById('myDay');
-      myDay.addEventListener('templateRendered', e => {
-        if (e.detail && e.detail.context) {
-          let button = e.detail.element.querySelector('.eventButton');
-          if (button) {
-            button.addEventListener('click', () => {
-              console.log('clicked ' + e.detail.context.event.subject);
-            });
-          }
+  <script type="module">
+    let myDay = document.getElementById('myDay');
+    myDay.addEventListener('templateRendered', e => {
+      if (e.detail && e.detail.context) {
+        let button = e.detail.element.querySelector('.eventButton');
+        if (button) {
+          button.addEventListener('click', () => {
+            console.log('clicked ' + e.detail.context.event.subject);
+          });
         }
-      });
-    </script>
->>>>>>> 11ddf202
-  </body>
+      }
+    });
+  </script>
+</body>
+
 </html>