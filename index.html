--- conflicted
+++ resolved
@@ -53,18 +53,6 @@
 
   <mgt-mock-provider></mgt-mock-provider>
 
-  <mgt-login></mgt-login>
-  <mgt-person person-query="me" view="twoLines" person-card="click" show-presence></mgt-person>
-  <mgt-people-picker></mgt-people-picker>
-  <mgt-teams-channel-picker></mgt-teams-channel-picker>
-  <mgt-tasks></mgt-tasks>
-  <mgt-agenda group-by-day></mgt-agenda>
-  <mgt-people show-presence></mgt-people>
-  <mgt-todo></mgt-todo>
-  <mgt-file-list></mgt-file-list>
-</body>
-
-<<<<<<< HEAD
     <h1>Developer test page</h1>
     <main>
       <h2>mgt-login</h2>
@@ -88,6 +76,4 @@
       <mgt-file-list></mgt-file-list>
     </main>
   </body>
-=======
->>>>>>> b9c56bcd
 </html>