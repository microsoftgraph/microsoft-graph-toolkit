--- conflicted
+++ resolved
@@ -17,11 +17,7 @@
 
     strategy:
       matrix:
-<<<<<<< HEAD
         node-version: [16.x]
-=======
-        node-version: [14.x]
->>>>>>> adca1633
 
     steps:
       - uses: actions/checkout@v2
