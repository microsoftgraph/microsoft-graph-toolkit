--- conflicted
+++ resolved
@@ -170,7 +170,6 @@
   ]
 };
 
-<<<<<<< HEAD
 const cjsPreviewBundle = {
   input: ['src/bundle/preview.es5.ts'],
   output: {
@@ -197,7 +196,4 @@
   ]
 };
 export default [es6Bundle, es6PreviewBundle, es5Bundle, es5PreviewBundle, cjsBundle, cjsPreviewBundle];
-// export default [es6Bundle, es6PreviewBundle, es5Bundle, cjsBundle];
-=======
-export default [es6Bundle];
->>>>>>> 8fd877ff
+// export default [es6Bundle, es6PreviewBundle, es5Bundle, cjsBundle];