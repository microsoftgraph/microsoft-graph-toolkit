import { babel } from '@rollup/plugin-babel';
import json from '@rollup/plugin-json';
import nodeResolve from '@rollup/plugin-node-resolve';
import terser from '@rollup/plugin-terser';
import commonjs from '@rollup/plugin-commonjs';
import postcss from 'rollup-plugin-postcss';

const extensions = ['.js', '.ts'];

const getBabelConfig = () => {
  return {
    plugins: [
      ['@babel/plugin-proposal-decorators', { decoratorsBeforeExport: true, legacy: false }],
      ['@babel/proposal-class-properties', { loose: false }],
      '@babel/proposal-object-rest-spread'
    ],
    include: [
      'src/**/*',
      'node_modules/lit-element/**/*',
      'node_modules/lit-html/**/*',
      'node_modules/@microsoft/microsoft-graph-client/lib/es/**/*',
      'node_modules/msal/lib-es6/**/*'
    ]
  };
};

const commonPlugins = [
  json(),
  commonjs(),
  nodeResolve({ mainFields: ['module', 'jsnext'], extensions }),
  postcss(),
  terser({ keep_classnames: true, keep_fnames: true })
];

const es6Bundle = {
  input: ['src/index.ts'],
  output: {
    dir: 'dist/bundle',
    entryFileNames: 'mgt.js',
    format: 'esm',
    sourcemap: false
  },
  plugins: [
    ...commonPlugins,
    babel({
      extensions,
      presets: [
        [
          '@babel/preset-env',
          {
            targets: '>25%'
          }
        ],
        '@babel/typescript'
      ],
<<<<<<< HEAD
      ...getBabelConfig(false)
    })
  ]
};

const es5Bundle = {
  input: ['src/bundle/index.es5.ts'],
  output: {
    dir: 'dist/bundle',
    entryFileNames: 'mgt.es5.js',
    format: 'iife',
    name: 'mgt',
    sourcemap: false
  },
  plugins: [
    ...commonPlugins,
    babel({
      extensions,
      presets: [
        [
          '@babel/preset-env',
          {
            targets: 'last 2 versions',
            useBuiltIns: 'entry',
            corejs: 3
          }
        ],
        '@babel/typescript'
      ],
      ...getBabelConfig(true)
    })
  ]
};

const cjsBundle = {
  input: ['src/bundle/index.es5.ts'],
  output: {
    dir: 'dist/commonjs',
    entryFileNames: 'index.js',
    format: 'cjs',
    sourcemap: true
  },
  plugins: [
    ...commonPlugins,
    babel({
      extensions,
      presets: [
        [
          '@babel/preset-env',
          {
            targets: 'last 2 versions'
          }
        ],
        '@babel/typescript'
      ],
      ...getBabelConfig(true)
    })
  ]
};

export default [es6Bundle, es5Bundle, cjsBundle];
=======
      ...getBabelConfig()
    }),
    ...commonPlugins
  ]
};

export default [es6Bundle];
>>>>>>> 06534ac7
<|MERGE_RESOLUTION|>--- conflicted
+++ resolved
@@ -53,74 +53,9 @@
         ],
         '@babel/typescript'
       ],
-<<<<<<< HEAD
-      ...getBabelConfig(false)
+      ...getBabelConfig()
     })
   ]
 };
 
-const es5Bundle = {
-  input: ['src/bundle/index.es5.ts'],
-  output: {
-    dir: 'dist/bundle',
-    entryFileNames: 'mgt.es5.js',
-    format: 'iife',
-    name: 'mgt',
-    sourcemap: false
-  },
-  plugins: [
-    ...commonPlugins,
-    babel({
-      extensions,
-      presets: [
-        [
-          '@babel/preset-env',
-          {
-            targets: 'last 2 versions',
-            useBuiltIns: 'entry',
-            corejs: 3
-          }
-        ],
-        '@babel/typescript'
-      ],
-      ...getBabelConfig(true)
-    })
-  ]
-};
-
-const cjsBundle = {
-  input: ['src/bundle/index.es5.ts'],
-  output: {
-    dir: 'dist/commonjs',
-    entryFileNames: 'index.js',
-    format: 'cjs',
-    sourcemap: true
-  },
-  plugins: [
-    ...commonPlugins,
-    babel({
-      extensions,
-      presets: [
-        [
-          '@babel/preset-env',
-          {
-            targets: 'last 2 versions'
-          }
-        ],
-        '@babel/typescript'
-      ],
-      ...getBabelConfig(true)
-    })
-  ]
-};
-
-export default [es6Bundle, es5Bundle, cjsBundle];
-=======
-      ...getBabelConfig()
-    }),
-    ...commonPlugins
-  ]
-};
-
-export default [es6Bundle];
->>>>>>> 06534ac7
+export default [es6Bundle];