/**
 * -------------------------------------------------------------------------------------------
 * Copyright (c) Microsoft Corporation.  All Rights Reserved.  Licensed under the MIT License.
 * See License in the project root for license information.
 * -------------------------------------------------------------------------------------------
 */

@import '../../../../../node_modules/office-ui-fabric-core/dist/sass/References';
@import '../../styles/shared-styles.scss';
@import './mgt-people-picker.theme.scss';

// common vars regardless of themes
$avatar-margin: var(--avatar-margin, 0 4px 0 0);
$avatar-size-s: var(--avatar-size-s, 24px);
$avatar-size: var(--avatar-size, 48px);
$initials-color: var(--initials-color, #{$white});
$initials-background-color: var(--initials-background-color, #{$ms-color-magenta});

// Main
:host {
  border-radius: 2px;
  font-family: var(--default-font-family, 'Segoe UI');
  height: 38px;
  display: contents;
  height: 100%;
  overflow: hidden;
}

:host .root,
mgt-people-picker .root {
  display: block;
}

.people-picker {
  background-color: set-var(input__background-color, $theme-default, $people-picker);
  @include input__border($theme-default);
  &:hover {
    border-color: set-var(input__border-color--hover, $theme-default, $people-picker);
  }
  &.focused {
    border-color: set-var(input__border-color--focus, $theme-default, $people-picker);
  }
  padding-bottom: 6px;

  .selected-list {
    flex: 1 0 auto;
    display: flex;
    flex-wrap: wrap;
    vertical-align: middle;
    margin: 0 2px 0 0;
    list-style-type: none;
    padding-left: 8px;
    font-style: normal;
    font-weight: normal;
    overflow: hidden;

    &__person-wrapper {
      display: flex;
      margin: 5px 5px 0px 0;
      align-items: center;
      border-radius: 15px;
      height: 24px;
      white-space: nowrap;
      text-overflow: ellipsis;
      overflow: hidden;
      position: relative;
      background-color: set-var(selected-person__background-color, $theme-default, $people-picker);

      &__person {
        overflow: hidden;
        min-width: 100%;
        --avatar-size-s: 24px;
        margin-left: 0px;
        --color: set-var(color, $theme-default, $people-picker);
        color: set-var(color, $theme-default, $people-picker);
        margin-bottom: 1px;
        margin-right: 4px;
      }

      &__overflow {
        margin-left: 25px;

        &__gradient {
          content: '';
          position: absolute;
          margin-right: 23px;
          width: 10px;
          height: 90%;
          top: 0;
          right: 0;
          @include selected-person__overflow($theme-default);
        }

        &__close-icon {
          height: 100%;
          top: 0;
          margin-top: 4px;
          margin-left: 10px;
          position: absolute;
          line-height: normal;
          font-family: 'FabricMDL2Icons';
          padding-right: 7px;
          cursor: pointer;
          right: 0;
          background-color: set-var(selected-person__background-color, $theme-default, $people-picker);
          color: set-var(color, $theme-default, $people-picker);
        }
      }
    }

    .flyout {
      .search-box {
        margin: 6px 2px 1px 3px;

        &.search-box-start {
          margin: 6px 0px 1px 0px;
          line-height: normal;
          margin-inline-start: 0px;
          margin-inline-end: 0px;
        }

        &__input {
          box-sizing: border-box;
          border-width: 0;
          border-style: none;
          width: 100%;
          display: flex;
          flex: 1 0 auto;
          font-family: var(--default-font-family, 'Segoe UI');
          position: relative;
          line-height: normal;
          outline: none;
          font-style: normal;
          font-weight: normal;
          font-size: 14px;
          line-height: 19px;
          background-color: set-var(input__background-color, $theme-default, $people-picker);
          color: set-var(color, $theme-default, $people-picker);
          &::placeholder {
            color: set-var(placeholder__color, $theme-default, $people-picker);
          }
          &:focus::placeholder {
            color: set-var(placeholder__color--focus, $theme-default, $people-picker);
          }
        }
      }

      .flyout-root {
        padding: 0;
        border-radius: 2px;
        min-width: 260px;
        overflow-y: auto;
        text-align: left;
        list-style-type: none;
        background-color: set-var(dropdown__background-color, $theme-default, $people-picker);

        li {
          cursor: pointer;
        }

        .people-list {
          .list-person {
            display: flex;
            flex-direction: row;
            align-items: center;
            padding: 12px;
            font-style: normal;
            font-weight: 600;
            font-size: 14px;
            &:hover,
            &.focused {
              background-color: set-var(dropdown-item__background-color, $theme-default, $people-picker);
            }
            .people-person-text-area {
              margin-left: 13px;
              flex: 1 1 0;
              max-height: 40px;
              overflow: hidden;
              color: set-var(color, $theme-default, $people-picker);

              .people-person-text {
                font-size: 14px;
                font-weight: normal;
                margin: 0;
                padding: 0;
              }
            }
          }
        }
      }
    }
  }
}

mgt-person {
  --avatar-size-s: 32px;
  margin-left: 12px;
  cursor: default;
}

:host .search-error-text,
:host .loading-text,
mgt-people-picker .search-error-text,
mgt-people-picker .loading-text {
  font-family: var(--default-font-family, 'Segoe UI');
  font-style: normal;
  font-weight: 600;
  font-size: 14px;
  line-height: 19px;
  text-align: center;
  margin-left: 50px;
  margin-right: 50px;
  color: #0078d4;
}

:host .message-parent,
mgt-people-picker .message-parent {
  padding: 2px;
  margin-top: 30px;
  margin-bottom: 30px;
  display: flex;
  flex-direction: column;
  align-items: center;
  justify-content: center;
  vertical-align: middle;
}

:host .highlight-search-text,
mgt-people-picker .highlight-search-text {
  font-weight: bold;
}
:host .people-person-job-title,
mgt-people-picker .people-person-job-title {
  flex: 100%;
  order: 3;
  font-weight: normal;
  font-size: 12px;
  &.uppercase {
    text-transform: uppercase;
  }
}

mgt-flyout {
  flex: 1 0 auto;
<<<<<<< HEAD
}

@include theme();

[dir='rtl'] {
  mgt-person {
    margin: 0px 12px 0px 0px;
  }
  .selected-list {
    margin-right: 8px !important;
    &__person-wrapper {
      margin-left: 6px !important;
      &__person {
        margin-right: 0px !important;
        margin-left: 4px !important;
      }
      &__overflow {
        &__gradient {
          right: auto !important;
          position: absolute !important;
          margin-right: 0px !important;
          width: 10px !important;
          height: 90%;
          top: 0;
        }
        &__close-icon {
          right: auto !important;
          margin-left: 5px !important;
          left: 0px !important;
        }
      }
    }
  }
  .people-person-text-area {
    margin-right: 13px;
    margin-left: 0px !important;
  }

  .flyout-root {
    text-align: right !important;
  }
=======
>>>>>>> 429094b9
}<|MERGE_RESOLUTION|>--- conflicted
+++ resolved
@@ -242,10 +242,7 @@
 
 mgt-flyout {
   flex: 1 0 auto;
-<<<<<<< HEAD
-}
-
-@include theme();
+}
 
 [dir='rtl'] {
   mgt-person {
@@ -284,6 +281,6 @@
   .flyout-root {
     text-align: right !important;
   }
-=======
->>>>>>> 429094b9
-}+}
+
+@include theme();