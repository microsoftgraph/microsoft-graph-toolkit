/**
 * -------------------------------------------------------------------------------------------
 * Copyright (c) Microsoft Corporation.  All Rights Reserved.  Licensed under the MIT License.
 * See License in the project root for license information.
 * -------------------------------------------------------------------------------------------
 */

import { User } from '@microsoft/microsoft-graph-types';
import { customElement, html, internalProperty, property, TemplateResult } from 'lit-element';
import { classMap } from 'lit-html/directives/class-map';
import { repeat } from 'lit-html/directives/repeat';
import { findGroups, GroupType } from '../../graph/graph.groups';
import { findPeople, getPeople, getPeopleFromGroup, PersonType } from '../../graph/graph.people';
import { findUsers, getUser, getUsersForUserIds } from '../../graph/graph.user';
import { IDynamicPerson } from '../../graph/types';
import { Providers, ProviderState, MgtTemplatedComponent } from '@microsoft/mgt-element';
import '../../styles/fabric-icon-font';
import '../sub-components/mgt-spinner/mgt-spinner';
import { debounce } from '../../utils/Utils';
import { PersonViewType } from '../mgt-person/mgt-person';
import { PersonCardInteraction } from '../PersonCardInteraction';
import { MgtFlyout } from '../sub-components/mgt-flyout/mgt-flyout';
import { styles } from './mgt-people-picker-css';

export { GroupType } from '../../graph/graph.groups';
export { PersonType } from '../../graph/graph.people';

/**
 * An interface used to mark an object as 'focused',
 * so it can be rendered differently.
 *
 * @interface IFocusable
 */
interface IFocusable {
  // tslint:disable-next-line: completed-docs
  isFocused: boolean;
}

/**
 * Enumeration to define what theme to render
 *
 * @export
 * @enum {string}
 */
export enum ThemeType {
  /**
   * Render light theme
   */
  light = 'light',

  /**
   * Render dark theme
   */
  dark = 'dark',

  /**
   * Render custom theme
   */
  custom = 'custom'
}

/**
 * Web component used to search for people from the Microsoft Graph
 *
 * @export
 * @class MgtPicker
 * @extends {MgtTemplatedComponent}
 *
 * @fires selectionChanged - Fired when selection changes
 *
 * @cssprop --font-color - {font} Default font color
 *
 * @cssprop --input-border - {String} Input section entire border
 * @cssprop --input-border-top - {String} Input section border top only
 * @cssprop --input-border-right - {String} Input section border right only
 * @cssprop --input-border-bottom - {String} Input section border bottom only
 * @cssprop --input-border-left - {String} Input section border left only
 * @cssprop --input-background-color - {Color} Input section background color
 * @cssprop --input-hover-color - {Color} Input text hover color
 * @cssprop --input-focus-color - {Color} Input text focus color
 *
 * @cssprop --selected-person-background-color - {Color} Selected person background color
 *
 * @cssprop --dropdown-background-color - {Color} Background color of dropdown area
 * @cssprop --dropdown-item-hover-background - {Color} Background color of person during hover
 *
 * @cssprop --placeholder-focus-color - {Color} Color of placeholder text during focus state
 * @cssprop --placeholder-default-color - {Color} Color of placeholder text
 *
 */
@customElement('mgt-people-picker')
export class MgtPeoplePicker extends MgtTemplatedComponent {
  /**
   * Array of styles to apply to the element. The styles should be defined
   * user the `css` tag function.
   */
  static get styles() {
    return styles;
  }

  /**
   * Gets the flyout element
   *
   * @protected
   * @type {MgtFlyout}
   * @memberof MgtLogin
   */
  protected get flyout(): MgtFlyout {
    return this.renderRoot.querySelector('.flyout');
  }

  /**
   * value determining if search is filtered to a group.
   * @type {string}
   */
  @property({ attribute: 'group-id' })
  public get groupId(): string {
    return this._groupId;
  }
  public set groupId(value) {
    if (this._groupId === value) {
      return;
    }

    this._groupId = value;
    this.requestStateUpdate(true);
  }

  /**
   * value determining if search is filtered to a group.
   * @type {PersonType}
   */
  @property({
    attribute: 'type',
    converter: (value, type) => {
      value = value.toLowerCase();
      if (!value || value.length === 0) {
        return PersonType.any;
      }

      if (typeof PersonType[value] === 'undefined') {
        return PersonType.any;
      } else {
        return PersonType[value];
      }
    }
  })
  public get type(): PersonType {
    return this._type;
  }
  public set type(value) {
    if (this._type === value) {
      return;
    }

    this._type = value;
    this.requestStateUpdate(true);
  }

  /**
   * type of group to search for - requires personType to be
   * set to "Group" or "All"
   * @type {GroupType}
   */
  @property({
    attribute: 'group-type',
    converter: (value, type) => {
      if (!value || value.length === 0) {
        return GroupType.any;
      }

      const values = value.split(',');
      const groupTypes = [];

      for (let v of values) {
        v = v.trim();
        if (typeof GroupType[v] !== 'undefined') {
          groupTypes.push(GroupType[v]);
        }
      }

      if (groupTypes.length === 0) {
        return GroupType.any;
      }

      // tslint:disable-next-line:no-bitwise
      return groupTypes.reduce((a, c) => a | c);
    }
  })
  public get groupType(): GroupType {
    return this._groupType;
  }
  public set groupType(value) {
    if (this._groupType === value) {
      return;
    }

    this._groupType = value;
    this.requestStateUpdate(true);
  }

  /**
   * containing object of IDynamicPerson.
   * @type {IDynamicPerson[]}
   */
  @property({
    attribute: 'people',
    type: Object
  })
  public people: IDynamicPerson[];

  /**
   * determining how many people to show in list.
   * @type {number}
   */
  @property({
    attribute: 'show-max',
    type: Number
  })
  public showMax: number;

  /**
   *  array of user picked people.
   * @type {IDynamicPerson[]}
   */
  @property({
    attribute: 'selected-people',
    type: Array
  })
  public selectedPeople: IDynamicPerson[];

  /**
   * array of people to be selected upon intialization
   *
   * @type {string[]}
   * @memberof MgtPeoplePicker
   */
  @property({
    attribute: 'default-selected-user-ids',
    converter: value => {
      return value.split(',').map(v => v.trim());
    },
    type: String
  })
  public defaultSelectedUserIds: string[];

  /**
   * Placeholder text.
   *
   * @type {string}
   * @memberof MgtPeoplePicker
   */
  @property({
    attribute: 'placeholder',
    type: String
  })
  public placeholder: string;

  /**
   * Determines whether component allows multiple or single selection of people
   *
   * @type {string}
   * @memberof MgtPeoplePicker
   */
  @property({
    attribute: 'selection-mode',
    type: String
  })
  public selectionMode: string;

  /**
   * Determines theme of people picker
   *
   * @type {ThemeType}
   * @memberof MgtPeoplePicker
   */
  @property({
    converter: value => {
      if (!value || value.length === 0) {
        return ThemeType.light;
      }

      value = value.toLowerCase();

      if (typeof ThemeType[value] === 'undefined') {
        return ThemeType.light;
      } else {
        return ThemeType[value];
      }
    }
  })
  public theme: ThemeType;

  /**
   * User input in search.
   *
   * @protected
   * @type {string}
   * @memberof MgtPeoplePicker
   */
  protected userInput: string;

  // if search is still loading don't load "people not found" state
  @property({ attribute: false }) private _showLoading: boolean;

  private _groupId: string;
  private _type: PersonType = PersonType.person;
  private _groupType: GroupType = GroupType.any;

  private defaultPeople: IDynamicPerson[];

  // tracking of user arrow key input for selection
  private _arrowSelectionCount: number = 0;
  // List of people requested if group property is provided
  private _groupPeople: IDynamicPerson[];
  private _debouncedSearch: { (): void; (): void };

  private defaultSelectedUsers: IDynamicPerson[];

  @internalProperty() private _isFocused = false;

  @internalProperty() private _foundPeople: IDynamicPerson[];

  constructor() {
    super();

    this._showLoading = true;
    this._groupId = null;
    this.userInput = '';
    this.showMax = 6;
    this.selectedPeople = [];
    this.theme = ThemeType.light;
  }

  /**
   * Invoked each time the custom element is appended into a document-connected element
   *
   * @memberof MgtLogin
   */
  public connectedCallback() {
    super.connectedCallback();
  }

  /**
   * Focuses the input element when focus is called
   *
   * @param {FocusOptions} [options]
   * @memberof MgtPeoplePicker
   */
  public focus(options?: FocusOptions) {
    this.gainedFocus();
    const peopleInput = this.renderRoot.querySelector('.search-box__input') as HTMLInputElement;
    if (!peopleInput) {
      return;
    }
    peopleInput.focus(options);
    peopleInput.select();
  }

  /**
   * Queries the microsoft graph for a user based on the user id and adds them to the selectedPeople array
   *
   * @param {[string]} an array of user ids to add to selectedPeople
   * @returns {Promise<void>}
   * @memberof MgtPeoplePicker
   */
  public async selectUsersById(userIds: [string]): Promise<void> {
    const provider = Providers.globalProvider;
    const graph = Providers.globalProvider.graph;
    if (provider && provider.state === ProviderState.SignedIn) {
      // tslint:disable-next-line: forin
      for (const id in userIds) {
        try {
          const personDetails = await getUser(graph, userIds[id]);
          this.addPerson(personDetails);
          // tslint:disable-next-line: no-empty
        } catch (e) {}
      }
    }
  }

  /**
   * Invoked on each update to perform rendering tasks. This method must return a lit-html TemplateResult.
   * Setting properties inside this method will not trigger the element to update.
   * @returns {TemplateResult}
   * @memberof MgtPeoplePicker
   */
  public render(): TemplateResult {
    const defaultTemplate = this.renderTemplate('default', { people: this._foundPeople });
    if (defaultTemplate) {
      return defaultTemplate;
    }

    const selectedPeopleTemplate = this.renderSelectedPeople(this.selectedPeople);
    const inputTemplate = this.renderInput();
    const flyoutTemplate = this.renderFlyout(inputTemplate);

    const inputClasses = {
      focused: this._isFocused,
      'people-picker': true
    };
    const theme = `theme-${this.theme}`;
    inputClasses[theme] = true;

    return html`
      <div class=${classMap(inputClasses)} @click=${e => this.focus(e)}>
        <div class="selected-list">
          ${selectedPeopleTemplate} ${flyoutTemplate}
        </div>
      </div>
    `;
  }

  /**
   * Request to reload the state.
   * Use reload instead of load to ensure loading events are fired.
   *
   * @protected
   * @memberof MgtBaseComponent
   */
  protected requestStateUpdate(force?: boolean) {
    if (force) {
      this._groupPeople = null;
      this._foundPeople = null;
      this.selectedPeople = [];
    }

    return super.requestStateUpdate(force);
  }

  /**
   * Render the input text box.
   *
   * @protected
   * @returns {TemplateResult}
   * @memberof MgtPeoplePicker
   */
  protected renderInput(): TemplateResult {
    const hasSelectedPeople = !!this.selectedPeople.length;

    const placeholder = this.placeholder ? this.placeholder : 'Start typing a name';

    const selectionMode = this.selectionMode ? this.selectionMode : 'multiple';

    const inputClasses = {
      'search-box': true,
      'search-box-start': hasSelectedPeople
    };

    if (selectionMode === 'single' && this.selectedPeople.length >= 1) {
      this.lostFocus();
      return null;
    }

    return html`
      <div class="${classMap(inputClasses)}">
        <input
          id="people-picker-input"
          class="search-box__input"
          type="text"
          placeholder=${placeholder}
          label="people-picker-input"
          aria-label="people-picker-input"
          role="input"
          .value="${this.userInput}"
          @keydown="${this.onUserKeyDown}"
          @keyup="${this.onUserKeyUp}"
          @blur=${this.lostFocus}
          @click=${this.handleFlyout}
        />
      </div>
    `;
  }

  /**
   * Render the selected people tokens.
   *
   * @protected
   * @returns {TemplateResult}
   * @memberof MgtPeoplePicker
   */
  protected renderSelectedPeople(selectedPeople?: IDynamicPerson[]): TemplateResult {
    selectedPeople = selectedPeople || this.selectedPeople;
    if (!this.selectedPeople || !this.selectedPeople.length) {
      return null;
    }

    return html`
      ${selectedPeople.slice(0, selectedPeople.length).map(
        person =>
          html`
            <div class="selected-list__person-wrapper">
              ${this.renderTemplate('selected-person', { person }, `selected-${person.id}`) ||
                this.renderSelectedPerson(person)}

<<<<<<< HEAD
              <div class="overflow-offset">
                <div class="overflow-gradient"></div>
                <div class="CloseIcon" @click="${e => this.removePerson(person, e)}"></div>
=======
              <div class="selected-list__person-wrapper__overflow">
                <div class="selected-list__person-wrapper__overflow__gradient"></div>
                <div
                  class="selected-list__person-wrapper__overflow__close-icon"
                  @click="${e => this.removePerson(person, e)}"
                >
                  \uE711
                </div>
>>>>>>> 43fc64c3
              </div>
            </div>
          `
      )}
    `;
  }
  /**
   * Render the flyout chrome.
   *
   * @protected
   * @returns {TemplateResult}
   * @memberof MgtPeoplePicker
   */
  protected renderFlyout(anchor: TemplateResult): TemplateResult {
    return html`
      <mgt-flyout light-dismiss class="flyout">
        ${anchor}
        <div slot="flyout" class="flyout-root">
          ${this.renderFlyoutContent()}
        </div>
      </mgt-flyout>
    `;
  }

  /**
   * Render the appropriate state in the results flyout.
   *
   * @protected
   * @returns {TemplateResult}
   * @memberof MgtPeoplePicker
   */
  protected renderFlyoutContent(): TemplateResult {
    if (this.isLoadingState || this._showLoading) {
      return this.renderLoading();
    }

    let people = this._foundPeople;

    if (!people || people.length === 0 || this.showMax === 0) {
      return this.renderNoData();
    }

    // clears focus
    for (const person of people) {
      (person as IFocusable).isFocused = false;
    }

    people = people.slice(0, this.showMax);
    (people[0] as IFocusable).isFocused = true;

    return this.renderSearchResults(people);
  }

  /**
   * Render the loading state.
   *
   * @protected
   * @returns
   * @memberof MgtPeoplePicker
   */
  protected renderLoading(): TemplateResult {
    return (
      this.renderTemplate('loading', null) ||
      html`
        <div class="message-parent">
          <mgt-spinner></mgt-spinner>
          <div label="loading-text" aria-label="loading" class="loading-text">
            Loading...
          </div>
        </div>
      `
    );
  }

  /**
   * Render the state when no results are found for the search query.
   *
   * @protected
   * @returns {TemplateResult}
   * @memberof MgtPeoplePicker
   */
  protected renderNoData(): TemplateResult {
    return (
      this.renderTemplate('error', null) ||
      this.renderTemplate('no-data', null) ||
      html`
        <div class="message-parent">
          <div label="search-error-text" aria-label="We didn't find any matches." class="search-error-text">
            We didn't find any matches.
          </div>
        </div>
      `
    );
  }

  /**
   * Render the list of search results.
   *
   * @protected
   * @param {IDynamicPerson[]} people
   * @returns
   * @memberof MgtPeoplePicker
   */
  protected renderSearchResults(people?: IDynamicPerson[]) {
    people = people || this._foundPeople;

    return html`
      <div class="people-list">
        ${repeat(
          people,
          person => person.id,
          person => {
            const listPersonClasses = {
              focused: (person as IFocusable).isFocused,
              'list-person': true
            };
            return html`
              <li class="${classMap(listPersonClasses)}" @click="${e => this.onPersonClick(person)}">
                ${this.renderPersonResult(person)}
              </li>
            `;
          }
        )}
      </div>
    `;
  }

  /**
   * Render an individual person search result.
   *
   * @protected
   * @param {IDynamicPerson} person
   * @returns {TemplateResult}
   * @memberof MgtPeoplePicker
   */
  protected renderPersonResult(person: IDynamicPerson): TemplateResult {
    const user = person as User;
    const subTitle = user.jobTitle || user.mail;

    const classes = {
      'people-person-job-title': true,
      uppercase: !!user.jobTitle
    };

    return (
      this.renderTemplate('person', { person }, person.id) ||
      html`
        <mgt-person .personDetails=${person} .fetchImage=${true}></mgt-person>
        <div class="people-person-text-area" id="${person.displayName}">
          ${this.renderHighlightText(person)}
          <span class="${classMap(classes)}">${subTitle}</span>
        </div>
      `
    );
  }

  /**
   * Render an individual selected person token.
   *
   * @protected
   * @param {IDynamicPerson} person
   * @returns {TemplateResult}
   * @memberof MgtPeoplePicker
   */
  protected renderSelectedPerson(person: IDynamicPerson): TemplateResult {
    return html`
      <mgt-person
        class="selected-list__person-wrapper__person"
        .personDetails=${person}
        .fetchImage=${true}
        .view=${PersonViewType.oneline}
        .personCardInteraction=${PersonCardInteraction.click}
      ></mgt-person>
    `;
  }

  /**
   * Async query to Graph for members of group if determined by developer.
   * set's `this.groupPeople` to those members.
   */
  protected async loadState(): Promise<void> {
    let people = this.people;
    const input = this.userInput.toLowerCase();

    const provider = Providers.globalProvider;
    if (!people && provider && provider.state === ProviderState.SignedIn) {
      const graph = provider.graph.forComponent(this);

      if (!input.length && this._isFocused) {
        if (this.defaultPeople) {
          people = this.defaultPeople;
        } else {
          if (this.groupId) {
            if (this._groupPeople === null) {
              try {
                this._groupPeople = await getPeopleFromGroup(graph, this.groupId);
              } catch (_) {
                this._groupPeople = [];
              }
            }
            people = this._groupPeople || [];
          } else if (this.type === PersonType.person || this.type === PersonType.any) {
            people = await getPeople(graph);
          } else if (this.type === PersonType.group) {
            const groups = (await findGroups(graph, '', this.showMax, this.groupType)) || [];
            people = groups;
          }
          this.defaultPeople = people;
        }
      }
      this._showLoading = false;

      if (this.defaultSelectedUserIds && !this.selectedPeople.length && !this.defaultSelectedUsers) {
        this.defaultSelectedUsers = await getUsersForUserIds(graph, this.defaultSelectedUserIds);

        this.selectedPeople = [...this.defaultSelectedUsers];
        this.requestUpdate();
        this.fireCustomEvent('selectionChanged', this.selectedPeople);
      }

      if (input) {
        people = [];
        if (this.type === PersonType.person || this.type === PersonType.any) {
          try {
            people = (await findPeople(graph, input, this.showMax)) || [];
          } catch (e) {
            // nop
          }

          if (people.length < this.showMax) {
            try {
              const users = (await findUsers(graph, input, this.showMax)) || [];

              // make sure only unique people
              const peopleIds = new Set(people.map(p => p.id));
              for (const user of users) {
                if (!peopleIds.has(user.id)) {
                  people.push(user);
                }
              }
            } catch (e) {
              // nop
            }
          }
        }

        if ((this.type === PersonType.group || this.type === PersonType.any) && people.length < this.showMax) {
          people = [];
          try {
            const groups = (await findGroups(graph, input, this.showMax, this.groupType)) || [];
            people = people.concat(groups);
          } catch (e) {
            // nop
          }
        }
      }
    }

    if (people) {
      people = people.filter((user: User) => {
        return (
          user.displayName.toLowerCase().indexOf(input) !== -1 ||
          (!!user.givenName && user.givenName.toLowerCase().indexOf(input) !== -1) ||
          (!!user.surname && user.surname.toLowerCase().indexOf(input) !== -1) ||
          (!!user.mail && user.mail.toLowerCase().indexOf(input) !== -1)
        );
      });
    }

    this._foundPeople = this.filterPeople(people);
  }

  /**
   * Hide the results flyout.
   *
   * @protected
   * @memberof MgtPeoplePicker
   */
  protected hideFlyout(): void {
    const flyout = this.flyout;
    if (flyout) {
      flyout.close();
    }
  }

  /**
   * Show the results flyout.
   *
   * @protected
   * @memberof MgtPeoplePicker
   */
  protected showFlyout(): void {
    const flyout = this.flyout;
    if (flyout) {
      flyout.open();
    }
  }

  /**
   * Removes person from selected people
   * @param person - person and details pertaining to user selected
   */
  protected removePerson(person: IDynamicPerson, e: MouseEvent): void {
    e.stopPropagation();
    const filteredPersonArr = this.selectedPeople.filter(p => {
      return p.id !== person.id;
    });
    this.selectedPeople = filteredPersonArr;
    this.loadState();
    this.fireCustomEvent('selectionChanged', this.selectedPeople);
  }

  /**
   * Tracks when user selects person from picker
   * @param person - contains details pertaining to selected user
   * @param event - tracks user event
   */
  protected addPerson(person: IDynamicPerson): void {
    if (person) {
      this.userInput = '';
      const duplicatePeople = this.selectedPeople.filter(p => {
        if (!person.id) {
          return p.displayName === person.displayName;
        }
        return p.id === person.id;
      });

      if (duplicatePeople.length === 0) {
        this.selectedPeople = [...this.selectedPeople, person];
        this.fireCustomEvent('selectionChanged', this.selectedPeople);

        this.loadState();
        this._foundPeople = [];
      }
    }
  }

  private handleFlyout() {
    // handles hiding control if default people have no more selections available
    const peopleLeft = this.filterPeople(this.defaultPeople);
    let shouldShow = true;
    if (peopleLeft && peopleLeft.length === 0) {
      shouldShow = false;
    }

    if (shouldShow) {
      window.requestAnimationFrame(() => {
        // Mouse is focused on input
        this.showFlyout();
      });
    }
  }

  private gainedFocus() {
    this._isFocused = true;
    const input = this.renderRoot.querySelector('.search-box__input') as HTMLInputElement;
    if (input) {
      input.focus();
    }
    this._showLoading = true;
    this.loadState();
  }

  private lostFocus() {
    this._isFocused = false;
    this.requestUpdate();
  }

  private renderHighlightText(person: IDynamicPerson): TemplateResult {
    let first: string = '';
    let last: string = '';
    let highlight: string = '';

    const displayName = person.displayName;
    const highlightLocation = displayName.toLowerCase().indexOf(this.userInput.toLowerCase());
    if (highlightLocation !== -1) {
      const userInputLength = this.userInput.length;

      // no location
      if (highlightLocation === 0) {
        // highlight is at the beginning of sentence
        first = '';
        highlight = displayName.slice(0, userInputLength);
        last = displayName.slice(userInputLength, displayName.length);
      } else if (highlightLocation === displayName.length) {
        // highlight is at end of the sentence
        first = displayName.slice(0, highlightLocation);
        highlight = displayName.slice(highlightLocation, displayName.length);
        last = '';
      } else {
        // highlight is in middle of sentence
        first = displayName.slice(0, highlightLocation);
        highlight = displayName.slice(highlightLocation, highlightLocation + userInputLength);
        last = displayName.slice(highlightLocation + userInputLength, displayName.length);
      }
    }

    return html`
      <div>
        <span class="people-person-text">${first}</span
        ><span class="people-person-text highlight-search-text">${highlight}</span
        ><span class="people-person-text">${last}</span>
      </div>
    `;
  }

  /**
   * Adds debounce method for set delay on user input
   */
  private onUserKeyUp(event: KeyboardEvent): void {
    if (event.keyCode === 40 || event.keyCode === 39 || event.keyCode === 38 || event.keyCode === 37) {
      // keyCodes capture: down arrow (40), right arrow (39), up arrow (38) and left arrow (37)
      return;
    }

    const input = event.target as HTMLInputElement;

    if (event.code === 'Escape') {
      input.value = '';
      this.userInput = '';
      this._foundPeople = [];
      return;
    }
    if (event.code === 'Backspace' && this.userInput.length === 0 && this.selectedPeople.length > 0) {
      input.value = '';
      this.userInput = '';
      // remove last person in selected list
      this.selectedPeople = this.selectedPeople.splice(0, this.selectedPeople.length - 1);
      this.loadState();
      this.hideFlyout();
      // fire selected people changed event
      this.fireCustomEvent('selectionChanged', this.selectedPeople);
      return;
    }

    this.handleUserSearch(input);
  }

  private onPersonClick(person: IDynamicPerson): void {
    this.addPerson(person);
    this.hideFlyout();

    const peopleInput = this.renderRoot.querySelector('.search-box__input') as HTMLInputElement;
    if (!peopleInput) {
      return;
    }
    peopleInput.focus();
    this._isFocused = true;
    this.hideFlyout();
    if (this.selectionMode === 'single') {
      return;
    }
  }

  /**
   * Tracks event on user input in search
   * @param input - input text
   */
  private handleUserSearch(input: HTMLInputElement) {
    if (!this._debouncedSearch) {
      this._showLoading = true;
      this._debouncedSearch = debounce(async () => {
        // Wait a few milliseconds before showing the flyout.
        // This helps prevent loading state flickering while the user is actively changing the query.

        const loadingTimeout = setTimeout(() => {
          if (!this.userInput.length) {
            this._foundPeople = [];
            this.hideFlyout();
          }
        }, 400);

        await this.loadState();
        clearTimeout(loadingTimeout);
        this._showLoading = false;
        this.showFlyout();

        this._arrowSelectionCount = 0;
      }, 400);
    }

    if (this.userInput !== input.value) {
      this.userInput = input.value;
      this._debouncedSearch();
    }
  }

  /**
   * Tracks event on user search (keydown)
   * @param event - event tracked on user input (keydown)
   */
  private onUserKeyDown(event: KeyboardEvent): void {
    if (!this.flyout.isOpen) {
      return;
    }
    if (event.keyCode === 40 || event.keyCode === 38) {
      // keyCodes capture: down arrow (40) and up arrow (38)
      this.handleArrowSelection(event);
      if (this.userInput.length > 0) {
        event.preventDefault();
      }
    }
    if (event.keyCode === 9 || event.keyCode === 13) {
      // keyCodes capture: tab (9) and enter (13)
      if (this._foundPeople.length) {
        event.preventDefault();
      }
      this.addPerson(this._foundPeople[this._arrowSelectionCount]);
      this.hideFlyout();
      (event.target as HTMLInputElement).value = '';
    }
  }

  /**
   * Tracks user key selection for arrow key selection of people
   * @param event - tracks user key selection
   */
  private handleArrowSelection(event: KeyboardEvent): void {
    if (this._foundPeople.length) {
      // update arrow count
      if (event.keyCode === 38) {
        // up arrow
        if (this._arrowSelectionCount > 0) {
          this._arrowSelectionCount--;
        } else {
          this._arrowSelectionCount = 0;
        }
      }
      if (event.keyCode === 40) {
        // down arrow
        if (
          this._arrowSelectionCount + 1 !== this._foundPeople.length &&
          this._arrowSelectionCount + 1 < this.showMax
        ) {
          this._arrowSelectionCount++;
        } else {
          this._arrowSelectionCount = 0;
        }
      }

      const peopleList = this.renderRoot.querySelector('.people-list');
      // reset background color
      // tslint:disable-next-line: prefer-for-of
      for (let i = 0; i < peopleList.children.length; i++) {
        peopleList.children[i].classList.remove('focused');
      }
      // set selected background
      peopleList.children[this._arrowSelectionCount].classList.add('focused');
    }
  }

  /**
   * Filters people searched from already selected people
   * @param people - array of people returned from query to Graph
   */
  private filterPeople(people: IDynamicPerson[]): IDynamicPerson[] {
    // check if people need to be updated
    // ensuring people list is displayed
    // find ids from selected people
    if (people) {
      const idFilter = this.selectedPeople.map(el => {
        return el.id ? el.id : el.displayName;
      });

      // filter id's
      const filtered = people.filter((person: IDynamicPerson) => {
        if (person.id) {
          return idFilter.indexOf(person.id) === -1;
        } else {
          return idFilter.indexOf(person.displayName) === -1;
        }
      });

      return filtered;
    }
  }
}<|MERGE_RESOLUTION|>--- conflicted
+++ resolved
@@ -493,11 +493,6 @@
               ${this.renderTemplate('selected-person', { person }, `selected-${person.id}`) ||
                 this.renderSelectedPerson(person)}
 
-<<<<<<< HEAD
-              <div class="overflow-offset">
-                <div class="overflow-gradient"></div>
-                <div class="CloseIcon" @click="${e => this.removePerson(person, e)}"></div>
-=======
               <div class="selected-list__person-wrapper__overflow">
                 <div class="selected-list__person-wrapper__overflow__gradient"></div>
                 <div
@@ -506,7 +501,6 @@
                 >
                   \uE711
                 </div>
->>>>>>> 43fc64c3
               </div>
             </div>
           `
