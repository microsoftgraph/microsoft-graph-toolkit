--- conflicted
+++ resolved
@@ -32,7 +32,14 @@
 // TODO - remove
 import { delay } from '../../utils/Utils';
 
-export type MgtPersonCardConfig = {
+export interface MgtPersonCardConfig {
+  /**
+   * Sets or gets whether the person card component can use Contacts APIs to
+   * find contacts and their images
+   *
+   * @type {boolean}
+   */
+  useContactApis: boolean;
   isSendMessageVisible: boolean;
   sections: {
     contact: boolean;
@@ -41,22 +48,6 @@
     files: boolean;
     profile: boolean;
   };
-};
-
-/**
- * Configuration object for the Person Card component
- *
- * @export
- * @interface MgtPersonConfig
- */
-export interface MgtPersonCardConfig {
-  /**
-   * Sets or gets whether the person card component can use Contacts APIs to
-   * find contacts and their images
-   *
-   * @type {boolean}
-   */
-  useContactApis: boolean;
 }
 
 /**
@@ -89,6 +80,7 @@
   }
 
   private static _config: MgtPersonCardConfig = {
+    useContactApis: true,
     isSendMessageVisible: false,
     sections: {
       contact: true,
@@ -99,21 +91,17 @@
     }
   };
 
+  /**
+   * Global configuration object for
+   * all person card components
+   *
+   * @static
+   * @type {MgtPersonCardConfig}
+   * @memberof MgtPersonCard
+   */
   public static get config() {
     return this._config;
   }
-
-  /**
-   * Global configuration object for
-   * all person card components
-   *
-   * @static
-   * @type {MgtPersonCardConfig}
-   * @memberof MgtPersonCard
-   */
-  public static config: MgtPersonCardConfig = {
-    useContactApis: true
-  };
 
   /**
    * Set the person details to render
@@ -687,19 +675,6 @@
         const person = await getUserWithPhoto(graph, id);
         this.personDetails = person;
         this.personImage = this.getImage();
-<<<<<<< HEAD
-=======
-      } else if (
-        !this.personDetails.personImage &&
-        ((this.fetchImage && !this.personImage) || this.personImage === '@')
-      ) {
-        // in some cases we might only have name or email, but need to find the image
-        const image = await getPersonImage(graph, this.personDetails, MgtPersonCard.config.useContactApis);
-        if (image) {
-          this.personDetails.personImage = image;
-          this.personImage = image;
-        }
->>>>>>> 4b6af3a3
       }
     } else if (this.userId || this.personQuery === 'me') {
       // Use userId or 'me' query to get the person and image
@@ -713,20 +688,12 @@
 
       if (people && people.length) {
         this.personDetails = people[0];
-<<<<<<< HEAD
-        getPersonImage(graph, this.personDetails).then(image => {
+        getPersonImage(graph, this.personDetails, MgtPersonCard.config.useContactApis).then(image => {
           if (image) {
             this.personDetails.personImage = image;
             this.personImage = image;
           }
         });
-=======
-        const image = await getPersonImage(graph, this.personDetails, MgtPersonCard.config.useContactApis);
-        if (image) {
-          this.personDetails.personImage = image;
-          this.personImage = image;
-        }
->>>>>>> 4b6af3a3
       }
     }
 
