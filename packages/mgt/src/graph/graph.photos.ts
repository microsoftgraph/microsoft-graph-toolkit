--- conflicted
+++ resolved
@@ -8,11 +8,7 @@
 import { IGraph } from '@microsoft/mgt-element';
 import { ResponseType } from '@microsoft/microsoft-graph-client';
 import * as MicrosoftGraph from '@microsoft/microsoft-graph-types';
-<<<<<<< HEAD
-import { IGraph } from '../IGraph';
 import { CacheItem, CacheSchema, CacheService, CacheStore } from '../utils/Cache';
-=======
->>>>>>> 65d79c4f
 import { prepScopes } from '../utils/GraphHelpers';
 import { blobToBase64 } from '../utils/Utils';
 import { findContactByEmail, findUserByEmail, getEmailFromGraphEntity } from './graph.people';
