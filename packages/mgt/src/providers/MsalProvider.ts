--- conflicted
+++ resolved
@@ -6,14 +6,9 @@
  */
 
 import { AuthenticationProviderOptions } from '@microsoft/microsoft-graph-client/lib/es/IAuthenticationProviderOptions';
-import { AuthenticationParameters, AuthError, AuthResponse, Configuration, UserAgentApplication } from 'msal';
 import { createFromProvider } from '../Graph';
-<<<<<<< HEAD
-import { IProvider, LoginType, ProviderState } from './IProvider';
-=======
 import { IProvider, LoginType, ProviderState } from '@microsoft/mgt-element';
 import { AuthenticationParameters, AuthError, AuthResponse, Configuration, UserAgentApplication } from 'msal';
->>>>>>> 83f911b1
 
 /**
  * base config for MSAL authentication
