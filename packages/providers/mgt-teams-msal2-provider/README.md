
[![npm](https://img.shields.io/npm/v/@microsoft/mgt-teams-msal2-provider?style=for-the-badge)](https://www.npmjs.com/package/@microsoft/mgt-teams-msal2-provider)

<<<<<<< HEAD
⚠️⚠️⚠️ This package is deprecated. It is no longer available from v3.0.0 onwards. All new applications should use [`@microsoft/mgt-teamsfx-provider`](https://learn.microsoft.com/graph/toolkit/providers/teamsfx) instead. Still using v2.x.x? [Look here](https://www.npmjs.com/package/@microsoft/mgt-teams-msal2-provider/v/2.10.1) ⚠️⚠️⚠️
=======

⚠️⚠️⚠️ This package is no longer receiving new features and will only receive critical bug and security fixes. All new applications should use [`@microsoft/mgt-teamsfx-provider`](https://learn.microsoft.com/graph/toolkit/providers/teamsfx) instead. ⚠️⚠️⚠️

The `@microsoft/mgt-teams-msal2-provider` package exposes the `TeamsMsal2Provider` class to be used inside your Microsoft Teams tab applications to authenticate users, to call Microsoft Graph, and to power the Microsoft Graph Toolkit components. The provider is built on top of [msal-browser](https://github.com/AzureAD/microsoft-authentication-library-for-js/tree/dev/lib/msal-browser) and supports both the interactive sign in flow on the client and Single Sign-On (SSO) flow via your own backend. SSO mode is enabled by setting `ssoUrl` \ `sso-url` and requires a backend service to handle the on-behalf-of flow.

[See the full documentation of the TeamsMsal2Provider](https://learn.microsoft.com/graph/toolkit/providers/teams-msal2)

The [Microsoft Graph Toolkit (mgt)](https://aka.ms/mgt) library is a collection of authentication providers and UI components powered by Microsoft Graph.

## Usage

The TeamsMsal2Provider requires the usage of the Microsoft Teams SDK which is not automatically installed.

1. Install the packages

    ```bash
    npm install @microsoft/teams-js @microsoft/mgt-element @microsoft/mgt-teams-msal2-provider
    ```

1. Before initializing the provider, create a new page in your application (ex: https://mydomain.com/auth) that will handle the auth redirect. Call the `handleAuth` function to handle all client side auth or permission consent.

    ```ts
    import * as MicrosoftTeams from "@microsoft/teams-js/dist/MicrosoftTeams";
    import {TeamsMsal2Provider} from '@microsoft/mgt-teams-msal2-provider';

    TeamsMsal2Provider.microsoftTeamsLib = MicrosoftTeams;
    TeamsMsal2Provider.handleAuth();
    ```

3. Initialize the provider in your main code (not on your auth page). The provider can be used in "client side auth" mode or SSO mode. SSO mode is enabled by setting `ssoUrl` \ `sso-url` and requires a backend service to handle the on-behalf-of flow.

    ```ts
    import {Providers} from '@microsoft/mgt-element';
    import {TeamsMsal2Provider} from '@microsoft/mgt-teams-msal2-provider';
    import * as MicrosoftTeams from "@microsoft/teams-js/dist/MicrosoftTeams";

    TeamsMsal2Provider.microsoftTeamsLib = MicrosoftTeams;

    Providers.globalProvider = new TeamsMsal2Provider({
      clientId: string;
      authPopupUrl: string; // ex: "https://mydomain.com/auth" or "/auth"
      scopes?: string[];
      msalOptions?: Configuration;
      ssoUrl?: string; // ex: '/api/token',
      autoConsent?: boolean,
      httpMethod: HttpMethod; //ex HttpMethod.POST
    })
    ```

3. Alternatively, initialize the provider in html (only `client-id` and `auth-popup-url` is required):

    ```html
    <script type="module" src="../node_modules/@microsoft/mgt-teamsfx-provider/dist/es6/index.js" />

    <mgt-teamsfx-provider
        client-id="<YOUR_CLIENT_ID>"
        auth-popup-url="/AUTH-PATH"
        scopes="user.read,people.read..."
        authority=""
        sso-url="/api/token"
        http-method="POST">
    ></mgt-teamsfx-provider>
    ```

See [provider usage documentation](https://learn.microsoft.com/graph/toolkit/providers) to learn about how to use the providers with the mgt components, to sign in/sign out, get access tokens, call Microsoft Graph, and more.

## Sea also
* [Microsoft Graph Toolkit docs](https://aka.ms/mgt-docs)
* [Microsoft Graph Toolkit repository](https://aka.ms/mgt)
* [Microsoft Graph Toolkit playground](https://mgt.dev)
>>>>>>> 7c4baf58
<|MERGE_RESOLUTION|>--- conflicted
+++ resolved
@@ -1,77 +1,4 @@
 
 [![npm](https://img.shields.io/npm/v/@microsoft/mgt-teams-msal2-provider?style=for-the-badge)](https://www.npmjs.com/package/@microsoft/mgt-teams-msal2-provider)
 
-<<<<<<< HEAD
-⚠️⚠️⚠️ This package is deprecated. It is no longer available from v3.0.0 onwards. All new applications should use [`@microsoft/mgt-teamsfx-provider`](https://learn.microsoft.com/graph/toolkit/providers/teamsfx) instead. Still using v2.x.x? [Look here](https://www.npmjs.com/package/@microsoft/mgt-teams-msal2-provider/v/2.10.1) ⚠️⚠️⚠️
-=======
-
-⚠️⚠️⚠️ This package is no longer receiving new features and will only receive critical bug and security fixes. All new applications should use [`@microsoft/mgt-teamsfx-provider`](https://learn.microsoft.com/graph/toolkit/providers/teamsfx) instead. ⚠️⚠️⚠️
-
-The `@microsoft/mgt-teams-msal2-provider` package exposes the `TeamsMsal2Provider` class to be used inside your Microsoft Teams tab applications to authenticate users, to call Microsoft Graph, and to power the Microsoft Graph Toolkit components. The provider is built on top of [msal-browser](https://github.com/AzureAD/microsoft-authentication-library-for-js/tree/dev/lib/msal-browser) and supports both the interactive sign in flow on the client and Single Sign-On (SSO) flow via your own backend. SSO mode is enabled by setting `ssoUrl` \ `sso-url` and requires a backend service to handle the on-behalf-of flow.
-
-[See the full documentation of the TeamsMsal2Provider](https://learn.microsoft.com/graph/toolkit/providers/teams-msal2)
-
-The [Microsoft Graph Toolkit (mgt)](https://aka.ms/mgt) library is a collection of authentication providers and UI components powered by Microsoft Graph.
-
-## Usage
-
-The TeamsMsal2Provider requires the usage of the Microsoft Teams SDK which is not automatically installed.
-
-1. Install the packages
-
-    ```bash
-    npm install @microsoft/teams-js @microsoft/mgt-element @microsoft/mgt-teams-msal2-provider
-    ```
-
-1. Before initializing the provider, create a new page in your application (ex: https://mydomain.com/auth) that will handle the auth redirect. Call the `handleAuth` function to handle all client side auth or permission consent.
-
-    ```ts
-    import * as MicrosoftTeams from "@microsoft/teams-js/dist/MicrosoftTeams";
-    import {TeamsMsal2Provider} from '@microsoft/mgt-teams-msal2-provider';
-
-    TeamsMsal2Provider.microsoftTeamsLib = MicrosoftTeams;
-    TeamsMsal2Provider.handleAuth();
-    ```
-
-3. Initialize the provider in your main code (not on your auth page). The provider can be used in "client side auth" mode or SSO mode. SSO mode is enabled by setting `ssoUrl` \ `sso-url` and requires a backend service to handle the on-behalf-of flow.
-
-    ```ts
-    import {Providers} from '@microsoft/mgt-element';
-    import {TeamsMsal2Provider} from '@microsoft/mgt-teams-msal2-provider';
-    import * as MicrosoftTeams from "@microsoft/teams-js/dist/MicrosoftTeams";
-
-    TeamsMsal2Provider.microsoftTeamsLib = MicrosoftTeams;
-
-    Providers.globalProvider = new TeamsMsal2Provider({
-      clientId: string;
-      authPopupUrl: string; // ex: "https://mydomain.com/auth" or "/auth"
-      scopes?: string[];
-      msalOptions?: Configuration;
-      ssoUrl?: string; // ex: '/api/token',
-      autoConsent?: boolean,
-      httpMethod: HttpMethod; //ex HttpMethod.POST
-    })
-    ```
-
-3. Alternatively, initialize the provider in html (only `client-id` and `auth-popup-url` is required):
-
-    ```html
-    <script type="module" src="../node_modules/@microsoft/mgt-teamsfx-provider/dist/es6/index.js" />
-
-    <mgt-teamsfx-provider
-        client-id="<YOUR_CLIENT_ID>"
-        auth-popup-url="/AUTH-PATH"
-        scopes="user.read,people.read..."
-        authority=""
-        sso-url="/api/token"
-        http-method="POST">
-    ></mgt-teamsfx-provider>
-    ```
-
-See [provider usage documentation](https://learn.microsoft.com/graph/toolkit/providers) to learn about how to use the providers with the mgt components, to sign in/sign out, get access tokens, call Microsoft Graph, and more.
-
-## Sea also
-* [Microsoft Graph Toolkit docs](https://aka.ms/mgt-docs)
-* [Microsoft Graph Toolkit repository](https://aka.ms/mgt)
-* [Microsoft Graph Toolkit playground](https://mgt.dev)
->>>>>>> 7c4baf58
+⚠️⚠️⚠️ This package is deprecated. It is no longer available from v3.0.0 onwards. All new applications should use [`@microsoft/mgt-teamsfx-provider`](https://learn.microsoft.com/graph/toolkit/providers/teamsfx) instead. Still using v2.x.x? [Look here](https://www.npmjs.com/package/@microsoft/mgt-teams-msal2-provider/v/2.10.1) ⚠️⚠️⚠️