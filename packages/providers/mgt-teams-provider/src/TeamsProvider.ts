--- conflicted
+++ resolved
@@ -194,13 +194,8 @@
       scopes
     });
 
-<<<<<<< HEAD
-    if (window.location.href.indexOf('#') != -1) {
-      // the page should redirect again
-=======
     if (provider.userAgentApplication.urlContainsHash(window.location.hash)) {
       // the page should redirect again
->>>>>>> cf5e9bce
       return;
     }
 
@@ -381,18 +376,9 @@
         clientId: this.clientId
       });
 
-<<<<<<< HEAD
       // Exchange token from server
       const response: Response = await fetch(`${url.href}?${params}`, {
         method: 'GET',
-        // headers: {
-        //   'Content-Type': 'application/json',
-        //   authorization: `Bearer ${clientToken}`
-        // },
-        // body: JSON.stringify({
-        //   scopes: scopes,
-        //   clientid: this.clientId
-        // }),
         mode: 'cors',
         cache: 'default'
       });
@@ -404,15 +390,6 @@
         this._needsConsent = true;
       } else if (!response.ok) {
         throw data;
-=======
-    try {
-      const response = await this.userAgentApplication.acquireTokenSilent(accessTokenRequest);
-      return response.accessToken;
-    } catch (e) {
-      if (this.requiresInteraction(e)) {
-        // nothing we can do now until we can do incremental consent
-        return null;
->>>>>>> cf5e9bce
       } else {
         this._needsConsent = false;
         return data.access_token;
@@ -449,15 +426,11 @@
     // Try to get access token
     const accessToken: string = await this.getAccessToken(null);
     // If we need to consent. Make sure we do this once during the log in process
-    if (this._needsConsent && !accessToken) {
-      await this.login();
-    } else {
-      this.setState(accessToken ? ProviderState.SignedIn : ProviderState.SignedOut);
-    }
-  }
-
-  /**
-   * Get an Id Token via the Teams SDK
+    this.setState(accessToken ? ProviderState.SignedIn : ProviderState.SignedOut);
+  }
+
+  /**
+   * Get a token via the Teams SDK
    *
    * @returns {Promise<string>}
    * @memberof TeamsSSOProvider
