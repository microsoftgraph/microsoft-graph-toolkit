{
  "name": "@microsoft/mgt-teams-provider",
  "version": "2.0.0",
  "description": "The Microsoft Graph Toolkit Teams Provider",
  "keywords": [
    "microsoft graph",
    "microsoft graph toolkit",
    "microsoft teams",
    "teams",
    "mgt",
    "msal",
    "auth",
    "authentication"
  ],
  "homepage": "https://github.com/microsoftgraph/microsoft-graph-toolkit",
  "bugs": {
    "url": "https://github.com/microsoftgraph/microsoft-graph-toolkit/issues"
  },
  "repository": {
    "type": "git",
    "url": "https://github.com/microsoftgraph/microsoft-graph-toolkit"
  },
  "author": "Microsoft",
  "license": "MIT",
  "main": "./dist/es6/index.js",
  "types": "./dist/es6/index.d.ts",
  "module": "./dist/es6/index.js",
  "files": [
    "dist",
    "src"
  ],
  "scripts": {
    "build": "npm run clean && npm run build:compile",
    "build:compile": "npm run compile",
    "build:watch": "npm run compile:watch",
    "clean": "shx rm -rf ./dist && shx rm -rf ./tsconfig.tsbuildinfo",
    "compile": "tsc -b",
    "compile:watch": "tsc -w",
    "lint": "tslint -c ../../../tslint.json 'src/**/*.ts'",
    "postpack": "cpx *.tgz ../../../artifacts"
  },
  "dependencies": {
    "@microsoft/mgt-element": "*",
    "@microsoft/mgt-msal-provider": "*",
<<<<<<< HEAD
    "@microsoft/microsoft-graph-client": "^3.0.0-Preview.1"
=======
    "@microsoft/microsoft-graph-client": "^2.2.1",
    "msal": "^1.4.10"
>>>>>>> 6cd510e9
  },
  "publishConfig": {
    "directory": "dist"
  }
}<|MERGE_RESOLUTION|>--- conflicted
+++ resolved
@@ -42,12 +42,8 @@
   "dependencies": {
     "@microsoft/mgt-element": "*",
     "@microsoft/mgt-msal-provider": "*",
-<<<<<<< HEAD
-    "@microsoft/microsoft-graph-client": "^3.0.0-Preview.1"
-=======
-    "@microsoft/microsoft-graph-client": "^2.2.1",
+    "@microsoft/microsoft-graph-client": "^3.0.0-Preview.2",
     "msal": "^1.4.10"
->>>>>>> 6cd510e9
   },
   "publishConfig": {
     "directory": "dist"
