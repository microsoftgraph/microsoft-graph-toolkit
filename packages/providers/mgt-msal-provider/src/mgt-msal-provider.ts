--- conflicted
+++ resolved
@@ -69,7 +69,7 @@
   public redirectUri;
 
   /**
-   * The redirect uri to use
+   * The domain hint to use during login
    *
    * @memberof MgtMsalProvider
    */
@@ -80,8 +80,7 @@
   public domainHint;
 
   /**
-<<<<<<< HEAD
-   * The redirect uri to use
+   * The prompt type to use during login
    *
    * @memberof MgtMsalProvider
    */
@@ -92,8 +91,6 @@
   public prompt;
 
   /**
-=======
->>>>>>> aaf64584
    * Gets whether this provider can be used in this environment
    *
    * @readonly
@@ -113,12 +110,8 @@
     if (this.clientId) {
       const config: MsalConfig = {
         clientId: this.clientId,
-<<<<<<< HEAD
         domainHint: this.domainHint,
         prompt: this.prompt
-=======
-        domainHint: this.domainHint
->>>>>>> aaf64584
       };
 
       if (this.loginType && this.loginType.length > 1) {
