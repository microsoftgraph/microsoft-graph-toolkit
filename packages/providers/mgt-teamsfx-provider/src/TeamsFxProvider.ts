--- conflicted
+++ resolved
@@ -12,7 +12,6 @@
   GraphEndpoint,
   MICROSOFT_GRAPH_DEFAULT_ENDPOINT
 } from '@microsoft/mgt-element';
-<<<<<<< HEAD
 import { TokenCredential } from '@azure/core-auth';
 
 /**
@@ -21,9 +20,6 @@
 export interface TeamsFxUserCredential extends TokenCredential {
   login(scopes: string | string[], resources?: string[]): Promise<void>;
 }
-=======
-import { TeamsFx, TeamsUserCredential } from '@microsoft/teamsfx';
->>>>>>> 9e00738e
 
 /**
  * TeamsFx Provider handler
@@ -44,19 +40,6 @@
   }
 
   /**
-<<<<<<< HEAD
-=======
-   * returns teamsfx instance, if you construct TeamsFxProvider with TeamsUserCredential, this value should be null
-   *
-   * @readonly
-   * @memberof TeamsFxProvider
-   */
-  public get teamsfx(): TeamsFx {
-    return this._teamsfx;
-  }
-
-  /**
->>>>>>> 9e00738e
    * Privilege level for authentication
    *
    * Can use string array or space-separated string, such as ["User.Read", "Application.Read.All"] or "User.Read Application.Read.All"
@@ -67,19 +50,7 @@
   private scopes: string | string[] = [];
 
   /**
-<<<<<<< HEAD
    * TeamsFxUserCredential instance
-=======
-   * TeamsUserCredential instance
-   *
-   * @type {TeamsFx}
-   * @memberof TeamsFxProvider
-   */
-  private readonly _credential: TeamsUserCredential;
-
-  /**
-   * TeamsFx instance
->>>>>>> 9e00738e
    *
    * @type {TeamsFx}
    * @memberof TeamsFxProvider
@@ -94,7 +65,6 @@
    */
   private _accessToken: string = '';
 
-<<<<<<< HEAD
   /**
    * Constructor of TeamsFxProvider.
    *
@@ -129,21 +99,6 @@
 
     if (!this._credential) {
       this._credential = credential;
-=======
-  constructor(teamsfx: TeamsFx, scopes: string | string[], baseURL?: GraphEndpoint);
-  constructor(teamsUserCredential: TeamsUserCredential, scopes: string | string[], baseURL?: GraphEndpoint);
-  constructor(authConfig: TeamsFx | TeamsUserCredential, scopes: string | string[], baseURL?: GraphEndpoint) {
-    super();
-
-    if (!this._teamsfx && !this._credential) {
-      if ((authConfig as TeamsFx).getCredential) {
-        this._teamsfx = authConfig as TeamsFx;
-        this._credential = null;
-      } else {
-        this._credential = authConfig as TeamsUserCredential;
-        this._teamsfx = null;
-      }
->>>>>>> 9e00738e
     }
 
     this.validateScopesType(scopes);
@@ -156,12 +111,7 @@
       this.scopes = scopesArr;
     }
 
-    if (baseURL) {
-      this.baseURL = baseURL;
-    } else {
-      this.baseURL = MICROSOFT_GRAPH_DEFAULT_ENDPOINT;
-    }
-
+    this.baseURL = baseURL;
     this.graph = createFromProvider(this);
   }
 
@@ -173,16 +123,7 @@
    */
   public async getAccessToken(): Promise<string> {
     try {
-<<<<<<< HEAD
       const accessToken = await this._credential.getToken(this.scopes);
-=======
-      let accessToken;
-      if (this._teamsfx) {
-        accessToken = await this._teamsfx.getCredential().getToken(this.scopes);
-      } else {
-        accessToken = await this._credential.getToken(this.scopes);
-      }
->>>>>>> 9e00738e
       this._accessToken = accessToken ? accessToken.token : '';
       if (!this._accessToken) {
         throw new Error('Access token is null');
@@ -205,15 +146,7 @@
     const token: string = await this.getAccessToken();
 
     if (!token) {
-<<<<<<< HEAD
       await this._credential.login(this.scopes);
-=======
-      if (this._teamsfx) {
-        await this._teamsfx.login(this.scopes);
-      } else {
-        await this._credential.login(this.scopes);
-      }
->>>>>>> 9e00738e
     }
 
     this._accessToken = token ?? (await this.getAccessToken());
