--- conflicted
+++ resolved
@@ -18,14 +18,8 @@
 
 1. Initialize the provider and login to get the required access token
 
-<<<<<<< HEAD
     - Initialize the provider use `TeamsUserCredential` inside your component.
 
-=======
-    ### Use TeamsUserCredential (Recommended)
-
-    1. Initialize the provider inside your component.
->>>>>>> 9e00738e
         ```ts
             // Import the providers and credential at the top of the page
             import {Providers} from '@microsoft/mgt-element';
@@ -42,12 +36,8 @@
             const provider = new TeamsFxProvider(credential, scope);
             Providers.globalProvider = provider;
         ```
-<<<<<<< HEAD
 
     - Use the `credential.login(scopes)` method to get the required access token.
-=======
-    1. Use the `credential.login(scopes)` method to get the required access token.
->>>>>>> 9e00738e
 
         ```ts
             // Put these code in a call-to-action callback function to avoid browser blocking automatically showing up pop-ups. 
@@ -55,34 +45,6 @@
             Providers.globalProvider.setState(ProviderState.SignedIn);
         ```
 
-<<<<<<< HEAD
-=======
-    ### Use TeamsFx class
-    > Note: TeamsFx class will be deprecated and removed from future release of TeamsFx SDK, and it is recommended to use `TeamsUserCredential` instead
-
-    1. Initialize the provider inside your component.
-
-        ```ts
-            // Import the providers and credential at the top of the page
-            import {Providers} from '@microsoft/mgt-element';
-            import {TeamsFxProvider} from '@microsoft/mgt-teamsfx-provider';
-            import {TeamsUserCredential} from "@microsoft/teamsfx";
-
-            const scope = ["User.Read"];
-            const teamsfx = new TeamsFx();
-            const provider = new TeamsFxProvider(teamsfx, scope);
-            Providers.globalProvider = provider;
-        ```
-
-    1. Use the `teamsfx.login(scopes)` method to get the required access token.
-
-        ```ts
-            // Put these code in a call-to-action callback function to avoid browser blocking automatically showing up pop-ups. 
-            await teamsfx.login(this.scope);
-            Providers.globalProvider.setState(ProviderState.SignedIn);
-        ```
-
->>>>>>> 9e00738e
 1. Now you can add any component in your HTML page or in your `render()` method when using React and it will use the TeamsFx context to access Microsoft Graph.
 
     ```html
