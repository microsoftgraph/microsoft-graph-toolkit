--- conflicted
+++ resolved
@@ -57,11 +57,7 @@
         public render(): void {
             return (
                 <div>
-<<<<<<< HEAD
-                    <Person personQuery="me" view={ViewType.threelines}></Person>
-=======
                     <Person personQuery="me" view="threelines"></Person>
->>>>>>> 05f32495
                 </div>
             );
         }
