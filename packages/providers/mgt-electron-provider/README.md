# Microsoft Graph Toolkit Electron Provider
The [Microsoft Graph Toolkit (mgt)](https://aka.ms/mgt) library is a collection of authentication providers and UI components powered by Microsoft Graph. 

The `@microsoft/mgt-electron-provider` package exposes the `ElectronAuthenticator` and `ElectronProvider` classes which use [MSAL node](https://www.npmjs.com/package/@azure/msal-node) to sign in users and acquire tokens to use with Microsoft Graph.


## Usage

1. Install the packages

  ```bash
    npm install @microsoft/mgt-element @microsoft/mgt-electron-provider
  ```

<<<<<<< HEAD
2. Initialize the provider in your renderer process (Front end, eg. renderer.ts)
=======
2. Initialize the provider in your renderer process (Front end, ex: renderer.ts )
>>>>>>> 1ab925a8

    ```ts
    import {Providers} from '@microsoft/mgt-element';
    import {ElectronProvider} from '@microsoft/mgt-electron-provider/dist/es6/ElectronProvider';

    // initialize the auth provider globally
    Providers.globalProvider = new ElectronProvider();
    ```

3. Initialize ElectronAuthenticator in Main.ts (Back end)

    ```ts
    import { ElectronAuthenticator } from '@microsoft/mgt-electron-provider/dist/es6/ElectronAuthenticator';

    const authProvider = new ElectronAuthenticator({
      clientId: '[client-id]]',
      authority: '[authority-url]',
      mainWindow: mainWindow //Main window on which you would want to authenticate the user
      scopes: ['User.Read'], //optional
    });
    ```

See [provider usage documentation](https://docs.microsoft.com/graph/toolkit/providers) to learn about how to use the providers with the mgt components, to sign in/sign out, get access tokens, call Microsoft Graph, and more.

## See also
* [Microsoft Graph Toolkit docs](https://aka.ms/mgt-docs)
* [Microsoft Graph Toolkit repository](https://aka.ms/mgt)
* [Microsoft Graph Toolkit playground](https://mgt.dev)<|MERGE_RESOLUTION|>--- conflicted
+++ resolved
@@ -12,11 +12,7 @@
     npm install @microsoft/mgt-element @microsoft/mgt-electron-provider
   ```
 
-<<<<<<< HEAD
 2. Initialize the provider in your renderer process (Front end, eg. renderer.ts)
-=======
-2. Initialize the provider in your renderer process (Front end, ex: renderer.ts )
->>>>>>> 1ab925a8
 
     ```ts
     import {Providers} from '@microsoft/mgt-element';
