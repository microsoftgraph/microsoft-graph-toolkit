--- conflicted
+++ resolved
@@ -2,7 +2,7 @@
 
 [![npm](https://img.shields.io/npm/v/@microsoft/mgt-msal2-provider?style=for-the-badge)](https://www.npmjs.com/package/@microsoft/mgt-msal2-provider)
 
-The [Microsoft Graph Toolkit (mgt)](https://aka.ms/mgt) library is a collection of authentication providers and UI components powered by Microsoft Graph. 
+The [Microsoft Graph Toolkit (mgt)](https://aka.ms/mgt) library is a collection of authentication providers and UI components powered by Microsoft Graph.
 
 The `@microsoft/mgt-msal2-provider` package exposes the `Msal2Provider` class which uses [msal-browser](https://www.npmjs.com/package/@azure/msal-browser) to sign in users and acquire tokens to use with Microsoft Graph. This provider also supports multiple account logins.
 
@@ -58,11 +58,7 @@
       sid?: string, // Session ID
       loginHint?: string,
       domainHint?: string,
-<<<<<<< HEAD
       isMultiAccountEnabled?: boolean, // True by default, disables multiple account login if false
-=======
-      isMultiAccountEnabled?: boolean // True by default, disables multiple account login if false
->>>>>>> fe24fe9a
       isIncrementalConsentDisabled?: boolean, //Disable incremental consent, true by default
       options?: Configuration // msal js Configuration object
     });
@@ -73,16 +69,15 @@
     <script type="module" src="../node_modules/@microsoft/mgt-msal2-provider/dist/es6/index.js" />
 
     <mgt-msal2-provider client-id="<YOUR_CLIENT_ID>"
-                      login-type="redirect/popup" 
-                      scopes="user.read,people.read" 
-                      redirect-uri="https://my.redirect/uri" 
+                      login-type="redirect/popup"
+                      scopes="user.read,people.read"
+                      redirect-uri="https://my.redirect/uri"
                       authority=""
                       login-hint=""
-                      domain-hint=""> 
-<<<<<<< HEAD
-    </mgt-msal2-provider> 
+                      domain-hint="">
+    </mgt-msal2-provider>
     ```
-  Add the `incremental-consent-disabled` boolean attribute if you wish to disable incremental consent. 
+  Add the `incremental-consent-disabled` boolean attribute if you wish to disable incremental consent.
 
 5. Multi account login functionality is enabled by default. It can be disabled by adding the boolean attribute `multi-account-disabled` in the html:
 
@@ -90,34 +85,15 @@
     <script type="module" src="../node_modules/@microsoft/mgt-msal2-provider/dist/es6/index.js" />
 
     <mgt-msal2-provider client-id="<YOUR_CLIENT_ID>"
-                      login-type="redirect/popup" 
-                      scopes="user.read,people.read" 
-                      redirect-uri="https://my.redirect/uri" 
+                      login-type="redirect/popup"
+                      scopes="user.read,people.read"
+                      redirect-uri="https://my.redirect/uri"
                       authority=""
-                      multi-account-disabled> 
-    </mgt-msal2-provider> 
+                      multi-account-disabled>
+    </mgt-msal2-provider>
     ```
-=======
-    </mgt-msal2-provider> 
-    ```
-  Add the `incremental-consent-disabled` boolean attribute if you wish to disable incremental consent. 
 
-5. Multi account login functionality is enabled by default. It can be disabled by adding the boolean attribute `multi-account-disabled` in the html:
-
-    ```html
-    <script type="module" src="../node_modules/@microsoft/mgt-msal2-provider/dist/es6/index.js" />
-
-    <mgt-msal2-provider client-id="<YOUR_CLIENT_ID>"
-                      login-type="redirect/popup" 
-                      scopes="user.read,people.read" 
-                      redirect-uri="https://my.redirect/uri" 
-                      authority=""
-                      multi-account-disabled> 
-    </mgt-msal2-provider> 
-    ```
->>>>>>> fe24fe9a
-
-    It can also be enabled/disabled in the `Msal2Config` object: 
+    It can also be enabled/disabled in the `Msal2Config` object:
 
     ```ts
     import {Providers, LoginType} from '@microsoft/mgt-element';
