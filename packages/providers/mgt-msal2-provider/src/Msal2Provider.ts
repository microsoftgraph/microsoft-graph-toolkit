--- conflicted
+++ resolved
@@ -511,13 +511,8 @@
     // exit early if the account is already active and stored
     if (
       storedAccount &&
-<<<<<<< HEAD
-      activeAccount &&
-      accountToSet &&
-=======
       accountToSet &&
       activeAccount &&
->>>>>>> d5c993da
       storedAccount.homeAccountId === accountToSet.homeAccountId &&
       activeAccount.homeAccountId === accountToSet.homeAccountId
     ) {
