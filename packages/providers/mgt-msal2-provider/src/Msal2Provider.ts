--- conflicted
+++ resolved
@@ -78,42 +78,23 @@
    * @memberof Msal2ConfigBase
    */
   domainHint?: string;
-  /**
-<<<<<<< HEAD
-   * prompt value
-=======
-   * Redirect URI
+
+  /**
+   * Prompt type
+   *
+   * @type {string}
+   * @memberof Msal2ConfigBase
+   */
+  prompt?: PromptType;
+
+  /**
+   * Session ID
    *
    * @type {string}
    * @memberof Msal2Config
    */
-  redirectUri?: string;
-
-  /**
-   * Prompt type
->>>>>>> f43055dd
-   *
-   * @type {string}
-   * @memberof Msal2ConfigBase
-   */
-  prompt?: PromptType;
-
-  /**
-<<<<<<< HEAD
-   * Session ID
-=======
-   * Authority URL
->>>>>>> f43055dd
-   *
-   * @type {string}
-   * @memberof Msal2Config
-   */
-<<<<<<< HEAD
   sid?: string;
 }
-=======
-  authority?: string;
->>>>>>> f43055dd
 
 /**
  * Config for MSAL2.0 Authentication
@@ -123,21 +104,21 @@
  */
 export interface Msal2Config extends Msal2ConfigBase {
   /**
-<<<<<<< HEAD
    * Client ID of app registration
-=======
-   * Disable multi account functionality
->>>>>>> f43055dd
    *
    * @type {boolean}
    * @memberof Msal2Config
    */
-<<<<<<< HEAD
   clientId: string;
+
+  /**
+   * Disable multi account functionality
+   *
+   * @type {boolean}
+   * @memberof Msal2Config
+   */
+  isMultiAccountDisabled?: boolean;
 }
-=======
-  isMultiAccountDisabled?: boolean;
->>>>>>> f43055dd
 
 /**
  * Config for MSAL 2.0 Authentication where a PublicClientApplication already exists
@@ -314,46 +295,29 @@
       } else {
         throw new Error('clientId must be provided');
       }
-<<<<<<< HEAD
     } else if ('publicClientApplication' in config) {
       if (config.publicClientApplication) {
         this._publicClientApplication = config.publicClientApplication;
       } else {
         throw new Error('publicClientApplication must be provided');
-=======
-      this.ms_config.system = msalConfig.system || {};
-      this.ms_config.system.iframeHashTimeout = msalConfig.system.iframeHashTimeout || 10000;
-      this._loginType = typeof config.loginType !== 'undefined' ? config.loginType : LoginType.Redirect;
-      this._loginHint = typeof config.loginHint !== 'undefined' ? config.loginHint : null;
-      this._sid = typeof config.sid !== 'undefined' ? config.sid : null;
-      this._domainHint = typeof config.domainHint !== 'undefined' ? config.domainHint : null;
-      this.scopes = typeof config.scopes !== 'undefined' ? config.scopes : ['user.read'];
-      this._publicClientApplication = new PublicClientApplication(this.ms_config);
-      this._prompt = typeof config.prompt !== 'undefined' ? config.prompt : PromptType.SELECT_ACCOUNT;
-      this._isMultipleAccountDisabled =
-        typeof config.isMultiAccountDisabled !== 'undefined' ? config.isMultiAccountDisabled : false;
-      this.graph = createFromProvider(this);
-      try {
-        const tokenResponse = await this._publicClientApplication.handleRedirectPromise();
-        if (tokenResponse !== null) {
-          this.handleResponse(tokenResponse?.account);
-        } else {
-          this.trySilentSignIn();
-        }
-      } catch (e) {
-        throw e;
->>>>>>> f43055dd
       }
     } else {
       throw new Error('either clientId or publicClientApplication must be provided');
     }
 
+    this.ms_config.system = msalConfig.system || {};
+    this.ms_config.system.iframeHashTimeout = msalConfig.system.iframeHashTimeout || 10000;
     this._loginType = typeof config.loginType !== 'undefined' ? config.loginType : LoginType.Redirect;
     this._loginHint = typeof config.loginHint !== 'undefined' ? config.loginHint : null;
     this._sid = typeof config.sid !== 'undefined' ? config.sid : null;
     this._domainHint = typeof config.domainHint !== 'undefined' ? config.domainHint : null;
     this.scopes = typeof config.scopes !== 'undefined' ? config.scopes : ['user.read'];
     this._prompt = typeof config.prompt !== 'undefined' ? config.prompt : PromptType.SELECT_ACCOUNT;
+
+    const msal2config = config as Msal2Config;
+    this._isMultipleAccountDisabled =
+      typeof msal2config.isMultiAccountDisabled !== 'undefined' ? msal2config.isMultiAccountDisabled : false;
+
     this.graph = createFromProvider(this);
     try {
       const tokenResponse = await this._publicClientApplication.handleRedirectPromise();
