/**
 * -------------------------------------------------------------------------------------------
 * Copyright (c) Microsoft Corporation.  All Rights Reserved.  Licensed under the MIT License.
 * See License in the project root for license information.
 * -------------------------------------------------------------------------------------------
 */

import { customElement, property } from 'lit-element';
import { Providers, LoginType, MgtBaseProvider } from '@microsoft/mgt-element';
import { Msal2Config, Msal2Provider, PromptType } from './Msal2Provider';
/**
 * Authentication Library Provider for Microsoft personal accounts
 *
 * @export
 * @class MgtMsalProvider
 * @extends {MgtBaseProvider}
 */
@customElement('mgt-msal2-provider')
export class MgtMsal2Provider extends MgtBaseProvider {
  /**
   * String alphanumerical value relation to a specific user
   *
   * @memberof MgtMsalProvider
   */
  @property({
    attribute: 'client-id',
    type: String
  })
  public clientId = '';

  /**
   * The login type that should be used: popup or redirect
   *
   * @memberof MgtMsal2Provider
   */
  @property({
    attribute: 'login-type',
    type: String
  })
  public loginType;

  /**
   * Comma separated list of scopes
   *
   * @memberof MgtMsal2Provider
   */
  @property({
    attribute: 'scopes',
    type: String
  })
  public scopes;

  /**
   * The authority to use.
   *
   * @memberof MgtMsal2Provider
   */
  @property({
    attribute: 'authority',
    type: String
  })
  public authority;

  /**
<<<<<<< HEAD
   * The redirect uri to use
   *
   * @memberof MgtMsal2Provider
   */
  @property({
    attribute: 'redirect-uri',
    type: String
  })
  public redirectUri;

  /**
=======
>>>>>>> 9d48fb0e
   * Type of prompt for login
   *
   * @memberof MgtMsal2Provider
   */
  @property({
    attribute: 'prompt',
    type: String
  })
  public prompt: string;

  /**
   * Gets whether this provider can be used in this environment
   *
   * @readonly
   * @memberof MgtMsal2Provider
   */
  public get isAvailable() {
    return true;
  }

  /**
   * method called to initialize the provider. Each derived class should provide their own implementation.
   *
   * @protected
   * @memberof MgtMsal2Provider
   */
  protected initializeProvider() {
    if (this.clientId) {
      const config: Msal2Config = {
        clientId: this.clientId
      };

      if (this.loginType && this.loginType.length > 1) {
        let loginType: string = this.loginType.toLowerCase();
        loginType = loginType[0].toUpperCase() + loginType.slice(1);
        const loginTypeEnum = LoginType[loginType];
        config.loginType = loginTypeEnum;
      }

      if (this.authority) {
        config.authority = this.authority;
      }

      if (this.scopes) {
        const scope = this.scopes.split(',');
        if (scope && scope.length > 0) {
          config.scopes = scope;
        }
      }

      if (this.redirectUri) {
        config.redirectUri = this.redirectUri;
      }

<<<<<<< HEAD
      if (this.prompt) {
        let prompt: string = this.prompt.toUpperCase();
        const promptEnum = PromptType[prompt];
        config.prompt = promptEnum;
      }

=======
>>>>>>> 9d48fb0e
      if (this.prompt) {
        let prompt: string = this.prompt.toUpperCase();
        const promptEnum = PromptType[prompt];
        config.prompt = promptEnum;
      }

      this.provider = new Msal2Provider(config);
      Providers.globalProvider = this.provider;
    }
  }
}<|MERGE_RESOLUTION|>--- conflicted
+++ resolved
@@ -62,7 +62,6 @@
   public authority;
 
   /**
-<<<<<<< HEAD
    * The redirect uri to use
    *
    * @memberof MgtMsal2Provider
@@ -74,8 +73,6 @@
   public redirectUri;
 
   /**
-=======
->>>>>>> 9d48fb0e
    * Type of prompt for login
    *
    * @memberof MgtMsal2Provider
@@ -130,15 +127,6 @@
         config.redirectUri = this.redirectUri;
       }
 
-<<<<<<< HEAD
-      if (this.prompt) {
-        let prompt: string = this.prompt.toUpperCase();
-        const promptEnum = PromptType[prompt];
-        config.prompt = promptEnum;
-      }
-
-=======
->>>>>>> 9d48fb0e
       if (this.prompt) {
         let prompt: string = this.prompt.toUpperCase();
         const promptEnum = PromptType[prompt];
