--- conflicted
+++ resolved
@@ -38,11 +38,7 @@
     "@microsoft/mgt-components": "*",
     "@microsoft/mgt-element": "*",
     "@microsoft/microsoft-graph-types": "^2.40.0",
-<<<<<<< HEAD
-    "@microsoft/microsoft-graph-types-beta": "^0.30.0-preview",
-=======
     "@microsoft/microsoft-graph-types-beta": "^0.42.0-preview",
->>>>>>> 76a013d7
     "wc-react": "^0.5.1"
   },
   "peerDependencies": {
