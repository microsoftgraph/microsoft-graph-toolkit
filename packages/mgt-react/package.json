--- conflicted
+++ resolved
@@ -34,11 +34,7 @@
     "@microsoft/mgt-components": "*",
     "@microsoft/mgt-element": "*",
     "@microsoft/microsoft-graph-types": "^1.31.0",
-<<<<<<< HEAD
-    "@microsoft/microsoft-graph-types-beta": "github:microsoftgraph/msgraph-typescript-typings#beta",
-=======
     "@microsoft/microsoft-graph-types-beta": "^0.1.0-preview",
->>>>>>> d7506122
     "wc-react": "^0.4.0"
   },
   "publishConfig": {
