--- conflicted
+++ resolved
@@ -14,10 +14,6 @@
 	groupByDay?: boolean;
 	preferredTimezone?: string;
 	templateContext?: MgtElement.TemplateContext;
-<<<<<<< HEAD
-=======
-	useShadowRoot?: boolean;
->>>>>>> 2b2d54f0
 	mediaQuery?: MgtElement.ComponentMediaQuery;
 	eventClick?: (e: Event) => void;
 }
@@ -32,10 +28,6 @@
 	cacheEnabled?: boolean;
 	cacheInvalidationPeriod?: number;
 	templateContext?: MgtElement.TemplateContext;
-<<<<<<< HEAD
-=======
-	useShadowRoot?: boolean;
->>>>>>> 2b2d54f0
 	mediaQuery?: MgtElement.ComponentMediaQuery;
 	dataChange?: (e: Event) => void;
 }
@@ -43,10 +35,6 @@
 export type LoginProps = {
 	userDetails?: IDynamicPerson;
 	templateContext?: MgtElement.TemplateContext;
-<<<<<<< HEAD
-=======
-	useShadowRoot?: boolean;
->>>>>>> 2b2d54f0
 	mediaQuery?: MgtElement.ComponentMediaQuery;
 	loginInitiated?: (e: Event) => void;
 	loginCompleted?: (e: Event) => void;
@@ -67,10 +55,6 @@
 	showMax?: number;
 	selectedPeople?: IDynamicPerson[];
 	templateContext?: MgtElement.TemplateContext;
-<<<<<<< HEAD
-=======
-	useShadowRoot?: boolean;
->>>>>>> 2b2d54f0
 	mediaQuery?: MgtElement.ComponentMediaQuery;
 	selectionChanged?: (e: Event) => void;
 }
@@ -84,10 +68,6 @@
 	personCardInteraction?: PersonCardInteraction;
 	showMax?: number;
 	templateContext?: MgtElement.TemplateContext;
-<<<<<<< HEAD
-=======
-	useShadowRoot?: boolean;
->>>>>>> 2b2d54f0
 	mediaQuery?: MgtElement.ComponentMediaQuery;
 }
 
@@ -102,10 +82,6 @@
 	showPresence?: boolean;
 	personPresence?: MicrosoftGraphBeta.Presence;
 	templateContext?: MgtElement.TemplateContext;
-<<<<<<< HEAD
-=======
-	useShadowRoot?: boolean;
->>>>>>> 2b2d54f0
 	mediaQuery?: MgtElement.ComponentMediaQuery;
 }
 
@@ -125,10 +101,6 @@
 	view?: PersonViewType;
 	avatarSize?: AvatarSize;
 	templateContext?: MgtElement.TemplateContext;
-<<<<<<< HEAD
-=======
-	useShadowRoot?: boolean;
->>>>>>> 2b2d54f0
 	mediaQuery?: MgtElement.ComponentMediaQuery;
 }
 
@@ -146,10 +118,6 @@
 	groupId?: string;
 	taskFilter?: TaskFilter;
 	templateContext?: MgtElement.TemplateContext;
-<<<<<<< HEAD
-=======
-	useShadowRoot?: boolean;
->>>>>>> 2b2d54f0
 	mediaQuery?: MgtElement.ComponentMediaQuery;
 	taskAdded?: (e: Event) => void;
 	taskChanged?: (e: Event) => void;
@@ -160,10 +128,6 @@
 export type TeamsChannelPickerProps = {
 	selectedItem?: SelectedChannel;
 	templateContext?: MgtElement.TemplateContext;
-<<<<<<< HEAD
-=======
-	useShadowRoot?: boolean;
->>>>>>> 2b2d54f0
 	mediaQuery?: MgtElement.ComponentMediaQuery;
 	selectionChanged?: (e: Event) => void;
 }
