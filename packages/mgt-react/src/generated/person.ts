--- conflicted
+++ resolved
@@ -29,12 +29,7 @@
 	line2Property?: string;
 	line3Property?: string;
 	line4Property?: string;
-<<<<<<< HEAD
-	view?: ViewType | PersonViewType;
-	presenceId?: string | undefined;
-=======
 	view?: ViewType;
->>>>>>> d5c993da
 	templateContext?: TemplateContext;
 	line1clicked?: (e: CustomEvent<IDynamicPerson>) => void;
 	line2clicked?: (e: CustomEvent<IDynamicPerson>) => void;
