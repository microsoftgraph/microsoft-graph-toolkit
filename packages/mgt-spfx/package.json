--- conflicted
+++ resolved
@@ -34,13 +34,8 @@
   },
   "devDependencies": {
     "@microsoft/rush-stack-compiler-3.7": "0.6.47",
-<<<<<<< HEAD
-    "@microsoft/sp-build-web": "1.12.1",
+    "@microsoft/sp-build-web": "1.13.0",
     "@microsoft/sp-module-interfaces": "1.13.0",
-=======
-    "@microsoft/sp-build-web": "1.13.0",
-    "@microsoft/sp-module-interfaces": "1.12.1",
->>>>>>> 91c88092
     "@microsoft/sp-tslint-rules": "1.13.0",
     "@microsoft/sp-webpart-workbench": "1.12.1",
     "@types/webpack-env": "1.16.0",
