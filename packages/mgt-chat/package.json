{
  "name": "@microsoft/mgt-chat",
  "version": "3.0.0",
  "description": "Chat component for providing Teams conversations via a React component built using the ACS UI library",
  "main": "./dist/es6/index.js",
  "types": "./dist/es6/index.d.ts",
  "module": "./dist/es6/index.js",
  "source": "./src/index.ts",
  "files": [
    "dist",
    "src"
  ],
  "keywords": [
    "microsoft graph",
    "microsoft graph toolkit",
    "teams",
    "chat",
    "acs"
  ],
  "scripts": {
    "build": "npm-run-all clean build:compile",
    "build:compile": "npm-run-all compile",
    "build:watch": "npm-run-all compile:watch",
    "clean": "shx rm -rf ./dist && shx rm -rf ./tsconfig.tsbuildinfo",
    "compile": "tsc -b",
    "compile:watch": "tsc -w",
    "lint": "tslint -c ../../tslint.json 'src/**/*.ts'",
    "postpack": "cpx *.tgz ../../artifacts"
  },
  "homepage": "https://github.com/microsoftgraph/microsoft-graph-toolkit",
  "bugs": {
    "url": "https://github.com/microsoftgraph/microsoft-graph-toolkit/issues"
  },
  "repository": {
    "type": "git",
    "url": "https://github.com/microsoftgraph/microsoft-graph-toolkit"
  },
  "author": "Microsoft",
  "license": "MIT",
  "devDependencies": {
    "@types/html-to-text": "^9.0.4",
    "@types/react": "^17.0.0",
    "react": "^17.0.0",
    "react-dom": "^17.0.0",
    "react-scripts": "5.0.1",
    "typescript": "^4.9.5"
  },
  "dependencies": {
    "@azure/communication-calling": "1.20.1",
    "@azure/communication-calling-effects": "1.0.1",
    "@azure/communication-chat": "1.4.0",
    "@azure/communication-common": "2.3.0",
    "@azure/communication-identity": "1.3.0",
<<<<<<< HEAD
    "@azure/communication-react": "1.9.0-beta.1",
=======
    "@azure/communication-react": "1.13.0-beta.1",
>>>>>>> 5c123b01
    "@azure/msal-browser": "2.33.0",
    "@fluentui/react": "~8.106.1",
    "@fluentui/react-components": "^9.19.1",
    "@fluentui/react-icons": "^2.0.210",
    "@fluentui/react-icons-northstar": "^0.66.5",
    "@fluentui/react-migration-v0-v9": "^9.1.15",
    "@microsoft/mgt-components": "*",
    "@microsoft/mgt-element": "*",
    "@microsoft/mgt-msal2-provider": "*",
    "@microsoft/mgt-react": "*",
    "@microsoft/microsoft-graph-types": "^2.0.0",
    "@microsoft/microsoft-graph-types-beta": "^0.16.0-preview",
    "@microsoft/signalr": "^7.0.4",
    "html-to-text": "^9.0.5",
    "immer": "^9.0.6",
    "opencrypto": "1.5.5",
    "uuid": "^9.0.0",
    "web-vitals": "^2.1.4"
  },
  "peerDependencies": {
    "react": "^17.0.1 || ^18.0.0",
    "react-dom": "^17.0.1 || ^18.0.0"
  }
}<|MERGE_RESOLUTION|>--- conflicted
+++ resolved
@@ -51,11 +51,7 @@
     "@azure/communication-chat": "1.4.0",
     "@azure/communication-common": "2.3.0",
     "@azure/communication-identity": "1.3.0",
-<<<<<<< HEAD
-    "@azure/communication-react": "1.9.0-beta.1",
-=======
     "@azure/communication-react": "1.13.0-beta.1",
->>>>>>> 5c123b01
     "@azure/msal-browser": "2.33.0",
     "@fluentui/react": "~8.106.1",
     "@fluentui/react-components": "^9.19.1",
