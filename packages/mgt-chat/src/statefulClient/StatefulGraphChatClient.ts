--- conflicted
+++ resolved
@@ -15,7 +15,15 @@
   SystemMessage
 } from '@azure/communication-react';
 import { IDynamicPerson, getUserWithPhoto } from '@microsoft/mgt-components';
-import { ActiveAccountChanged, IGraph, LoginChangedEvent, ProviderState, Providers } from '@microsoft/mgt-element';
+import {
+  ActiveAccountChanged,
+  IGraph,
+  LoginChangedEvent,
+  ProviderState,
+  Providers,
+  log,
+  warn
+} from '@microsoft/mgt-element';
 import { GraphError } from '@microsoft/microsoft-graph-client';
 import {
   AadUserConversationMember,
@@ -26,23 +34,12 @@
   MembersAddedEventMessageDetail,
   MembersDeletedEventMessageDetail
 } from '@microsoft/microsoft-graph-types';
-<<<<<<< HEAD
-=======
-import {
-  ActiveAccountChanged,
-  IGraph,
-  log,
-  LoginChangedEvent,
-  Providers,
-  ProviderState,
-  warn
-} from '@microsoft/mgt-element';
->>>>>>> d0f3fa2a
 import { produce } from 'immer';
 import { v4 as uuid } from 'uuid';
 import { currentUserId, currentUserName } from '../utils/currentUser';
 import { graph } from '../utils/graph';
-import { isChatMessage } from '../utils/types';
+import { MessageCache } from './Caching/MessageCache';
+import { GraphConfig } from './GraphConfig';
 import { GraphNotificationClient } from './GraphNotificationClient';
 import { ThreadEventEmitter } from './ThreadEventEmitter';
 import {
@@ -52,29 +49,15 @@
   loadChat,
   loadChatImage,
   loadChatThread,
+  loadChatThreadDelta,
   loadMoreChatMessages,
   removeChatMember,
   sendChatMessage,
   updateChatMessage,
-<<<<<<< HEAD
   updateChatTopic
-=======
-  removeChatMember,
-  addChatMembers,
-  loadChatImage,
-  updateChatTopic,
-  loadChatThreadDelta
->>>>>>> d0f3fa2a
 } from './graph.chat';
 import { updateMessageContentWithImage } from './updateMessageContentWithImage';
-<<<<<<< HEAD
-=======
-import { graph } from '../utils/graph';
-import { currentUserId, currentUserName } from '../utils/currentUser';
-import { MessageCache } from './Caching/MessageCache';
-import { GraphError } from '@microsoft/microsoft-graph-client';
-import { GraphConfig } from './GraphConfig';
->>>>>>> d0f3fa2a
+import { isChatMessage } from 'src/utils/types';
 
 // 1x1 grey pixel
 const placeholderImageContent =
@@ -525,18 +508,6 @@
     this.notifyStateChange((draft: GraphChatClient) => {
       draft.participants = this._chat?.members || [];
       draft.participantCount = draft.participants.length;
-<<<<<<< HEAD
-      const initialMessages: GraphChatMessage[] = [];
-      draft.messages = draft.messages.concat(
-        messageConversions
-          .map(m => m.currentValue)
-          // need to use a reduce here to filter out undefined values in a way that TypeScript understands
-          .reduce((acc, val) => {
-            if (val) acc.push(val);
-            return acc;
-          }, initialMessages)
-      );
-=======
       const initialMessages: Message[] = [];
       draft.messages = draft.messages
         .concat(
@@ -549,7 +520,6 @@
             }, initialMessages)
         )
         .sort(MessageCreatedComparator);
->>>>>>> d0f3fa2a
       draft.onLoadPreviousChatMessages = this._nextLink ? this.loadMoreMessages : undefined;
       draft.status = this._nextLink ? 'loading messages' : 'ready';
       draft.chat = this._chat;
@@ -643,18 +613,10 @@
         // TODO: move this default case to a console.warn before release and emit an empty message
         // it's here to help us catch messages we have't handled yet
         default:
-<<<<<<< HEAD
-          // eslint-disable-next-line @typescript-eslint/restrict-template-expressions, no-console
-          console.warn(
-            // eslint-disable-next-line @typescript-eslint/restrict-template-expressions
-            `Unknown system message type ${eventDetail['@odata.type']} detail: ${JSON.stringify(eventDetail)}`
-          );
-=======
-          // eslint-disable-next-line @typescript-eslint/restrict-template-expressions
+          // eslint-disable-next-line @typescript-eslint/restrict-template-expressions, @typescript-eslint/no-unsafe-call
           warn(`Unknown system message type ${eventDetail['@odata.type']}
 
 detail: ${JSON.stringify(eventDetail)}`);
->>>>>>> d0f3fa2a
       }
     }
 
@@ -885,6 +847,7 @@
       // TODO handle the case where there were a lot of missed messages and we ned to get the next page of messages.
       // This is not a common case, but we should handle it.
     }
+    // eslint-disable-next-line @typescript-eslint/no-unsafe-call
     log('checked for missed messages');
   };
 
