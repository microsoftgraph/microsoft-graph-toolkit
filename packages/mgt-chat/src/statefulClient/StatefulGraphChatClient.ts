--- conflicted
+++ resolved
@@ -47,12 +47,9 @@
   updateChatTopic
 } from './graph.chat';
 import { updateMessageContentWithImage } from './updateMessageContentWithImage';
-<<<<<<< HEAD
-=======
 import { graph } from '../utils/graph';
 import { currentUserId, getCurrentUser, currentUserName } from '../utils/currentUser';
 import { GraphError } from '@microsoft/microsoft-graph-client';
->>>>>>> d73db519
 
 // 1x1 grey pixel
 const placeholderImageContent =
