--- conflicted
+++ resolved
@@ -221,13 +221,8 @@
   /**
    * Provides a method to clean up any resources being used internally when a consuming component is being removed from the DOM
    */
-<<<<<<< HEAD
   public tearDown() {
-    this._notificationClient.tearDown();
-=======
-  public async tearDown() {
-    await this._notificationClient?.tearDown();
->>>>>>> 4a285e16
+    this._notificationClient?.tearDown();
   }
 
   /**
