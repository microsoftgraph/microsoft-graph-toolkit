--- conflicted
+++ resolved
@@ -378,38 +378,13 @@
    * @memberof StatefulGraphChatClient
    */
   private async updateFollowedChat() {
-<<<<<<< HEAD
-    // reset state to initial
-    this.notifyStateChange((draft: GraphChatClient) => {
-      draft.status = 'initial';
-      draft.messages = [];
-      draft.mentions = [];
-      draft.chat = undefined;
-      draft.participants = [];
-    });
-    // Subscribe to notifications for messages
-    this.notifyStateChange((draft: GraphChatClient) => {
-      draft.status = 'creating server connections';
-    });
-    const promises: Promise<void>[] = [];
-    promises.push(this.loadChatData());
-    // subscribing to notifications will trigger the chatMessageNotificationsSubscribed event
-    // this client will then load the chat and messages when that event listener is called
-    promises.push(
-      this._notificationClient.subscribeToChatNotifications(this._userId, this._chatId, this._eventEmitter, () =>
-        this.notifyStateChange((draft: GraphChatClient) => {
-          draft.status = 'subscribing to notifications';
-        })
-      )
-    );
-    await Promise.all(promises);
-=======
     // avoid subscribing to a resource with an empty chatId
     if (this.chatId) {
       // reset state to initial
       this.notifyStateChange((draft: GraphChatClient) => {
         draft.status = 'initial';
         draft.messages = [];
+        draft.mentions = [];
         draft.chat = undefined;
         draft.participants = [];
       });
@@ -441,7 +416,6 @@
         draft.status = 'no chat id';
       });
     }
->>>>>>> 32dcbc06
   }
 
   private async loadChatData() {
@@ -995,7 +969,6 @@
     return result;
   }
 
-<<<<<<< HEAD
   private updateMentionsContent(content: string): string {
     const msftMention = `<msft-mention id="$1">$2</msft-mention>`;
     const atRegex = /<at\sid="(\d+)">([a-z0-9_.-\s]+)<\/at>/gim;
@@ -1006,15 +979,7 @@
     return content;
   }
 
-  private buildAcsMessage(
-    graphMessage: ChatMessage,
-    currentUser: string,
-    messageId: string,
-    content: string
-  ): AcsChatMessage {
-=======
   private buildAcsMessage(graphMessage: ChatMessage, currentUser: string, messageId: string, content: string): Message {
->>>>>>> 32dcbc06
     const senderId = graphMessage.from?.user?.id || undefined;
     let messageData: Message = {
       messageId,
