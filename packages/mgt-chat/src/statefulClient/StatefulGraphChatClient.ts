/**
 * -------------------------------------------------------------------------------------------
 * Copyright (c) Microsoft Corporation.  All Rights Reserved.  Licensed under the MIT License.
 * See License in the project root for license information.
 * -------------------------------------------------------------------------------------------
 */

import {
  ChatMessage as AcsChatMessage,
  ContentSystemMessage,
  ErrorBarProps,
<<<<<<< HEAD
  Message,
  MessageThreadProps,
  SendBoxProps,
  SystemMessage
=======
  SystemMessage,
  ContentSystemMessage,
  Message
>>>>>>> 32dcbc06
} from '@azure/communication-react';
import { IDynamicPerson, getUserWithPhoto } from '@microsoft/mgt-components';
import { ActiveAccountChanged, IGraph, LoginChangedEvent, ProviderState, Providers } from '@microsoft/mgt-element';
import {
  AadUserConversationMember,
  Chat,
  ChatMessage,
  ChatMessageAttachment,
  ChatRenamedEventMessageDetail,
  MembersAddedEventMessageDetail,
  MembersDeletedEventMessageDetail
} from '@microsoft/microsoft-graph-types';
import { produce } from 'immer';
import { isChatMessage } from '../utils/types';
import { v4 as uuid } from 'uuid';
import { currentUserId } from '../utils/currentUser';
import { graph } from '../utils/graph';
import { GraphNotificationClient } from './GraphNotificationClient';
import { ThreadEventEmitter } from './ThreadEventEmitter';
import {
  MessageCollection,
  addChatMembers,
  deleteChatMessage,
  loadChat,
  loadChatImage,
  loadChatThread,
  loadMoreChatMessages,
  removeChatMember,
  sendChatMessage,
  updateChatMessage,
  updateChatTopic
} from './graph.chat';
import { updateMessageContentWithImage } from './updateMessageContentWithImage';
import { currentUserName } from '../utils/currentUser';
import { GraphError } from '@microsoft/microsoft-graph-client';

// 1x1 grey pixel
const placeholderImageContent =
  'data:image/png;base64,iVBORw0KGgoAAAANSUhEUgAAAAEAAAABCAIAAACQd1PeAAAAAXNSR0IArs4c6QAAAARnQU1BAACxjwv8YQUAAAAJcEhZcwAADsMAAA7DAcdvqGQAAAAMSURBVBhXY7h58yYABRoCjB9qX5UAAAAASUVORK5CYII=';

type ODataType = {
  '@odata.type': MessageEventType;
};
type MembersAddedEventDetail = ODataType &
  MembersAddedEventMessageDetail & {
    '@odata.type': '#microsoft.graph.membersAddedEventMessageDetail';
  };
type MembersRemovedEventDetail = ODataType &
  MembersDeletedEventMessageDetail & {
    '@odata.type': '#microsoft.graph.membersDeletedEventMessageDetail';
  };
type ChatRenamedEventDetail = ODataType &
  ChatRenamedEventMessageDetail & {
    '@odata.type': '#microsoft.graph.chatRenamedEventMessageDetail';
  };

type ChatMessageEvents = MembersAddedEventDetail | MembersRemovedEventDetail | ChatRenamedEventDetail;

const isChatMemberChangeEvent = (
  eventDetail: unknown
): eventDetail is MembersDeletedEventMessageDetail | MembersAddedEventMessageDetail => {
  return (
    typeof (eventDetail as MembersDeletedEventMessageDetail | MembersAddedEventMessageDetail)?.members !== 'undefined'
  );
};

// defines the type of the state object returned from the StatefulGraphChatClient
type GraphChatClient = Pick<
  MessageThreadProps,
  | 'userId'
  | 'messages'
  | 'participantCount'
  | 'disableEditing'
  | 'onLoadPreviousChatMessages'
  | 'numberOfChatMessagesToReload'
  | 'onUpdateMessage'
  | 'onDeleteMessage'
> &
  Pick<SendBoxProps, 'onSendMessage'> &
  Pick<ErrorBarProps, 'activeErrorMessages'> & {
    status:
      | 'initial'
      | 'creating server connections'
      | 'subscribing to notifications'
      | 'loading messages'
      | 'no chat id'
      | 'no messages'
      | 'ready'
      | 'error';
    chat?: Chat;
  } & {
    participants: AadUserConversationMember[];
    onAddChatMembers: (userIds: string[], history?: Date) => Promise<void>;
    onRemoveChatMember: (membershipId: string) => Promise<void>;
    onRenameChat: (topic: string | null) => Promise<void>;
  };

type StatefulClient<T> = {
  /**
   * Get the current state of the client
   */
  getState(): T;
  /**
   * Register a callback to receive state updates
   *
   * @param handler Callback to receive state updates
   */
  onStateChange(handler: (state: T) => void): void;
  /**
   * Remove a callback from receiving state updates
   *
   * @param handler Callback to be unregistered
   */
  offStateChange(handler: (state: T) => void): void;
};

type CreatedOn = {
  createdOn: Date;
};

/**
 * Simple object comparator function for sorting by createdOn date
 *
 * @param {CreatedOn} a
 * @param {CreatedOn} b
 */
const MessageCreatedComparator = (a: CreatedOn, b: CreatedOn) => a.createdOn.getTime() - b.createdOn.getTime();

type MessageEventType =
  | '#microsoft.graph.membersAddedEventMessageDetail'
  | '#microsoft.graph.membersDeletedEventMessageDetail'
  | '#microsoft.graph.chatRenamedEventMessageDetail';

/**
 * Extended Message type with additional properties.
 */
export type GraphChatMessage = Message & {
  hasUnsupportedContent: boolean;
  rawChatUrl: string;
};
/**
 * Holder type account for async conversion of messages.
 * Some messages need to be written to the UI immediately and recieve an async update.
 * Some messages do not have a current value and will be added after the future value is resolved.
 * Some messages do not have a future value and will be added immediately.
 */
type MessageConversion = {
<<<<<<< HEAD
  currentValue?: GraphChatMessage;
  futureValue?: Promise<GraphChatMessage>;
=======
  currentValue?: Message;
  futureValue?: Promise<Message>;
>>>>>>> 32dcbc06
};

/**
 * Regex to detect and replace image urls using graph requests to supply the image content
 */
const graphImageUrlRegex = /(<img[^>]+)src=(["']https:\/\/graph\.microsoft\.com[^"']*["'])/;

/**
 * Regex to detect and extract emoji alt text
 *
 * Pattern breakdown:
 * (<emoji[^>]+): Captures the opening emoji tag, including any attributes.
 * alt=["'](\w*[^"']*)["']: Matches and captures the "alt" attribute value within single or double quotes. The value can contain word characters but not quotes.
 * (.*[^>]): Captures any remaining text within the opening emoji tag, excluding the closing tag.
 * </emoji>: Matches the closing emoji tag.
 */
const emojiRegex = /(<emoji[^>]+)alt=["'](\w*[^"']*)["'](.*[^>])<\/emoji>/;

class StatefulGraphChatClient implements StatefulClient<GraphChatClient> {
  private readonly _notificationClient: GraphNotificationClient;
  private readonly _eventEmitter: ThreadEventEmitter;
  private _subscribers: ((state: GraphChatClient) => void)[] = [];
  private get _messagesPerCall() {
    return 5;
  }
  private _nextLink = '';
  private _chat?: Chat = undefined;
  private _userDisplayName = '';

  constructor() {
    this.updateUserInfo();
    Providers.globalProvider.onStateChanged(this.onLoginStateChanged);
    Providers.globalProvider.onActiveAccountChanged(this.onActiveAccountChanged);
    this._notificationClient = new GraphNotificationClient();
    this._eventEmitter = new ThreadEventEmitter();
    this.registerEventListeners();
  }

  /**
   * Register a callback to receive state updates
   *
   * @param {(state: GraphChatClient) => void} handler
   * @memberof StatefulGraphChatClient
   */
  public onStateChange(handler: (state: GraphChatClient) => void): void {
    if (!this._subscribers.includes(handler)) {
      this._subscribers.push(handler);
    }
  }

  /**
   * Unregister a callback from receiving state updates
   *
   * @param {(state: GraphChatClient) => void} handler
   * @memberof StatefulGraphChatClient
   */
  public offStateChange(handler: (state: GraphChatClient) => void): void {
    const index = this._subscribers.indexOf(handler);
    if (index !== -1) {
      this._subscribers = this._subscribers.splice(index, 1);
    }
  }

  /**
   * Calls each subscriber with the next state to be emitted
   *
   * @param recipe - a function which produces the next state to be emitted
   */
  private notifyStateChange(recipe: (draft: GraphChatClient) => void) {
    this._state = produce(this._state, recipe);
    this._subscribers.forEach(handler => handler(this._state));
  }

  /**
   * Return the current state of the chat client
   *
   * @return {{GraphChatClient}
   * @memberof StatefulGraphChatClient
   */
  public getState(): GraphChatClient {
    return this._state;
  }

  /**
   * Update the state of the client when the Login state changes
   *
   * @private
   * @param {LoginChangedEvent} e The event that triggered the change
   * @memberof StatefulGraphChatClient
   */
  private readonly onLoginStateChanged = (e: LoginChangedEvent) => {
    switch (e.detail) {
      case ProviderState.SignedIn:
        // update userId and displayName
        this.updateUserInfo();
        // load messages?
        // configure subscriptions
        // emit new state;
        if (this.chatId) {
          void this.updateFollowedChat();
        }
        return;
      case ProviderState.SignedOut:
        // clear userId
        // clear subscriptions
        // clear messages
        // emit new state
        return;
      case ProviderState.Loading:
      default:
        // do nothing for now
        return;
    }
  };

  private readonly onActiveAccountChanged = (e: ActiveAccountChanged) => {
    // eslint-disable-next-line @typescript-eslint/no-unsafe-member-access
    if (e.detail && this.userId !== e.detail?.id) {
      this.clearCurrentUserMessages();
      void this.closeCurrentSignalRConnections();
      sessionStorage.removeItem('graph-subscriptions');
      void this.reconnectSignalRConnection();
      this.updateUserInfo();
      void this.updateFollowedChat();
    }
  };

  private async closeCurrentSignalRConnections() {
    await this._notificationClient.closeSignalRConnection();
  }

  private async reconnectSignalRConnection() {
    await this._notificationClient.reConnectSignalR();
  }

  private clearCurrentUserMessages() {
    this.notifyStateChange((draft: GraphChatClient) => {
      draft.messages = [];
      draft.participants = [];
      draft.chat = undefined;
      draft.status = 'initial'; // no message?
    });
  }

  private updateUserInfo() {
    this.updateCurrentUserId();
    this.updateCurrentUserName();
  }

  /**
   * Changes the userDisplayName to the current value.
   */
  private updateCurrentUserName() {
    this._userDisplayName = currentUserName();
  }

  /**
   * Changes the current user ID value to the current value.
   */
  private updateCurrentUserId() {
    this.userId = currentUserId();
  }

  /**
   * Current User ID.
   */
  private _userId = '';

  /**
   * Returns the current User ID.
   */
  public get userId() {
    return this._userId;
  }

  /**
   * Sets the current User ID and updates the state value.
   */
  private set userId(userId: string) {
    if (this._userId === userId) {
      return;
    }
    this._userId = userId;
    this.notifyStateChange((draft: GraphChatClient) => {
      draft.userId = userId;
    });
  }

  /**
   * Current chat ID.
   */
  private _chatId = '';

  /**
   * Get the current chat ID.
   */
  public get chatId() {
    return this._chatId;
  }

  /**
   * Set the current chat ID and tries to get the chat data.
   */
  public set chatId(value: string) {
    // take no action if the chatId is the same
    if (value && this._chatId === value) {
      return;
    }
    this._chatId = value;
    if (this._chatId) {
      void this.updateFollowedChat();
    }
  }

  /**
   * A helper to co-ordinate the loading of a chat and its messages, and the subscription to notifications for that chat
   *
   * @private
   * @memberof StatefulGraphChatClient
   */
  private async updateFollowedChat() {
    // avoid subscribing to a resource with an empty chatId
    if (this.chatId) {
      // reset state to initial
      this.notifyStateChange((draft: GraphChatClient) => {
        draft.status = 'initial';
        draft.messages = [];
        draft.chat = undefined;
        draft.participants = [];
      });
      // Subscribe to notifications for messages
      this.notifyStateChange((draft: GraphChatClient) => {
        draft.status = 'creating server connections';
      });

      try {
        // Prefer sequential promise resolving to catch loading message errors
        // TODO: in parallel promise resolving, find out how to trigger different
        // TODO: state for failed subscriptions in GraphChatClient.onSubscribeFailed
        await this.loadChatData();
        await this._notificationClient.subscribeToChatNotifications(this.userId, this.chatId, this._eventEmitter, () =>
          this.notifyStateChange((draft: GraphChatClient) => {
            draft.status = 'subscribing to notifications';
          })
        );
      } catch (e) {
        console.error('Failed to load chat data or subscribe to notications: ', e);
        if (e instanceof GraphError) {
          this.notifyStateChange((draft: GraphChatClient) => {
            draft.status = 'no messages';
          });
        }
      }
    } else {
      this.notifyStateChange((draft: GraphChatClient) => {
        draft.status = 'no chat id';
      });
    }
  }

  private async loadChatData() {
    this.notifyStateChange((draft: GraphChatClient) => {
      draft.status = 'loading messages';
    });
    try {
      this._chat = await loadChat(this.graph, this.chatId);
    } catch (error) {
      return Promise.reject(error);
    }
    const messages: MessageCollection = await loadChatThread(this.graph, this.chatId, this._messagesPerCall);
    await this.writeMessagesToState(messages);
  }

  /**
   * Handles updating state based on the response to a graph request for a collection of messages
   * Handles messages that can be imedately rendered and those that require async calls to fetch data
   *
   * @private
   * @param {MessageCollection} messages
   * @memberof StatefulGraphChatClient
   */
  private async writeMessagesToState(messages: MessageCollection) {
    this._nextLink = messages.nextLink;

    const messageConversions = messages.value
      // trying to filter out messages on the graph request causes a 400
      // deleted messages are returned as messages with no content, which we can't filter on the graph request
      // so we filter them out here
      .filter(m => m.body?.content)
      // This gives us both current and eventual values for each message
      .map(m => this.convertChatMessage(m));

    // update the state with the current values
    this.notifyStateChange((draft: GraphChatClient) => {
      draft.participants = this._chat?.members || [];
      draft.participantCount = draft.participants.length;
<<<<<<< HEAD
      const initialMessages: GraphChatMessage[] = [];
=======
      const initialMessages: Message[] = [];
>>>>>>> 32dcbc06
      draft.messages = draft.messages.concat(
        messageConversions
          .map(m => m.currentValue)
          // need to use a reduce here to filter out undefined values in a way that TypeScript understands
          .reduce((acc, val) => {
            if (val) acc.push(val);
            return acc;
          }, initialMessages)
      );
      draft.onLoadPreviousChatMessages = this._nextLink ? this.loadMoreMessages : undefined;
      draft.status = this._nextLink ? 'loading messages' : 'ready';
      draft.chat = this._chat;
    });
    const futureMessages = messageConversions.filter(m => m.futureValue).map(m => m.futureValue);
    // if there are eventual future values, wait for them to resolve and update the state
    if (futureMessages.length > 0) {
      (await Promise.all(futureMessages)).forEach(m => {
        this.updateMessages(m);
      });
    }
  }

  /**
   * Utility to convert a Graph Chat Message to an ACS Chat Message
   * Some graph chat messages can synchronously be converted to ACS chat messages
   * Others require an async call to get the ACS chat message
   * Some messages can provide an initial state for immediate rendering while the async call is in progress
   * This method returns an object containing the current value and a Promise of a future value
   *
   * @private
   * @param {ChatMessage} message
   * @return {*}  {MessageConversion}
   * @memberof StatefulGraphChatClient
   */
  private convertChatMessage(message: ChatMessage): MessageConversion {
    switch (message.messageType) {
      case 'message':
        return this.graphChatMessageToAcsChatMessage(message, this.userId);
      case 'unknownFutureValue':
        return { futureValue: this.buildSystemContentMessage(message) } as MessageConversion;
      default:
        throw new Error(`Unknown message type ${message.messageType?.toString() || 'undefined'}`);
    }
  }

  /**
   * Convert an event type to the name of an icon registered in registerIcons.tsx
   *
   * @param eventType
   * @returns
   */
  private readonly resolveIcon = (eventType: MessageEventType): string => {
    switch (eventType) {
      case '#microsoft.graph.membersAddedEventMessageDetail':
        return 'add-friend';
      case '#microsoft.graph.membersDeletedEventMessageDetail':
        return 'left-chat';
      case '#microsoft.graph.chatRenamedEventMessageDetail':
        return 'edit-svg';
      default:
        return 'Unknown';
    }
  };

  private async buildSystemContentMessage(message: ChatMessage): Promise<SystemMessage> {
    const eventDetail = message.eventDetail as ChatMessageEvents;
    let messageContent = '';
    const awaits: Promise<IDynamicPerson>[] = [];
    const initiatorId = eventDetail.initiator?.user?.id;
    // we're using getUserWithPhoto here because we want to tap into the caching that mgt-person uses to cut down on graph calls
    if (initiatorId) {
      awaits.push(getUserWithPhoto(this.graph, initiatorId));
      const userIds: string[] = [];
      if (isChatMemberChangeEvent(eventDetail)) {
        eventDetail.members?.reduce((acc, m) => {
          if (typeof m.id === 'string') {
            acc.push(m.id);
          }
          return acc;
        }, userIds);
      }
      for (const id of userIds ?? []) {
        awaits.push(getUserWithPhoto(this.graph, id));
      }
      const people = await Promise.all(awaits);
      const userNames = userIds?.map(m => this.getUserName(m, people)).join(', ');
      switch (eventDetail['@odata.type']) {
        case '#microsoft.graph.membersAddedEventMessageDetail':
          messageContent = `${this.getUserName(initiatorId, people)} added ${userNames}`;
          break;
        case '#microsoft.graph.membersDeletedEventMessageDetail':
          messageContent = `${this.getUserName(initiatorId, people)} removed ${userNames}`;
          break;
        case '#microsoft.graph.chatRenamedEventMessageDetail':
          messageContent = eventDetail.chatDisplayName
            ? `${this.getUserName(initiatorId, people)} renamed the chat to ${eventDetail.chatDisplayName}`
            : `${this.getUserName(initiatorId, people)} removed the group name for this conversation`;
          break;
        // TODO: move this default case to a console.warn before release and emit an empty message
        // it's here to help us catch messages we have't handled yet
        default:
          // eslint-disable-next-line @typescript-eslint/restrict-template-expressions, no-console
          console.warn(
            // eslint-disable-next-line @typescript-eslint/restrict-template-expressions
            `Unknown system message type ${eventDetail['@odata.type']} detail: ${JSON.stringify(eventDetail)}`
          );
      }
    }

    const result: ContentSystemMessage = {
      createdOn: message.createdDateTime ? new Date(message.createdDateTime) : new Date(),
      messageId: message.id || '',
      systemMessageType: 'content',
      messageType: 'system',
      iconName: this.resolveIcon(eventDetail['@odata.type']),
      content: messageContent
    };

    return result;
  }

  private getUserName(userId: string, people: IDynamicPerson[]) {
    return people.find(p => p.id === userId)?.displayName || 'unknown user';
  }

  /**
   * Async callback to load more messages
   *
   * @returns true if there are no more messages to load
   */
  private readonly loadMoreMessages = async () => {
    if (!this._nextLink) {
      return true;
    }
    const messages: MessageCollection = await loadMoreChatMessages(this.graph, this._nextLink);
    await this.writeMessagesToState(messages);
    // return true when there are no more messages to load
    return !this._nextLink;
  };

  /**
   * Send a message to the chat thread
   *
   * @param {string} content - the content of the message
   * @memberof StatefulGraphChatClient
   */
  public sendMessage = async (content: string) => {
    if (!content) return;

    const pendingId = uuid();

    // add a pending message to the state.
    this.notifyStateChange((draft: GraphChatClient) => {
      const pendingMessage: Message = {
        clientMessageId: pendingId,
        messageId: pendingId,
        contentType: 'text',
        messageType: 'chat',
        content,
        senderDisplayName: this._userDisplayName,
        createdOn: new Date(),
        senderId: this.userId,
        mine: true,
        status: 'sending'
      };
      draft.messages.push(pendingMessage);
    });
    try {
      // send message
      const chat: ChatMessage = await sendChatMessage(this.graph, this.chatId, content);
      // emit new state
      this.notifyStateChange((draft: GraphChatClient) => {
        const draftIndex = draft.messages.findIndex(m => m.messageId === pendingId);
        const message = this.graphChatMessageToAcsChatMessage(chat, this.userId).currentValue;
        // we only need use the current value of the message
        // this message can't have a future value as it's not been sent yet
        if (message) draft.messages.splice(draftIndex, 1, message);
      });
    } catch (e) {
      this.notifyStateChange((draft: GraphChatClient) => {
        const draftMessage = draft.messages.find(m => m.messageId === pendingId);
        (draftMessage as AcsChatMessage).status = 'failed';
      });
      throw new Error('Failed to send message');
    }
  };

  /*
   * Helper method to set the content of a message to show deletion
   */
  private readonly setDeletedContent = (message: AcsChatMessage) => {
    message.content = '<em>This message has been deleted.</em>';
    message.contentType = 'html';
  };

  /**
   * Handler to delete a message
   *
   * @param messageId id of the message to be deleted, this is the clientMessageId when triggered by the re-send action on a failed message, or the messageId when triggered by the delete action on a sent message
   * @returns {Promise<void>}
   */
  public deleteMessage = async (messageId: string): Promise<void> => {
    if (!messageId) return;
    const message = this._state.messages.find(m => m.messageId === messageId) as AcsChatMessage;
    // only messages not persisted to graph should have a clientMessageId
    const uncommitted = this._state.messages.find(
      m => (m as AcsChatMessage).clientMessageId === messageId
    ) as AcsChatMessage;
    if (message?.mine) {
      try {
        // uncommitted messages are not persisted to the graph, so don't call graph when deleting them
        if (!uncommitted) {
          await deleteChatMessage(this.graph, this.chatId, messageId);
        }
        this.notifyStateChange((draft: GraphChatClient) => {
          const draftMessage = draft.messages.find(m => m.messageId === messageId) as AcsChatMessage;
          if (draftMessage.clientMessageId) {
            // just remove messages that were not saved to the graph
            draft.messages.splice(draft.messages.indexOf(draftMessage), 1);
          } else {
            // show deleted messages which have been persisted to the graph as deleted in the UI
            this.setDeletedContent(draftMessage);
          }
        });
      } catch (e) {
        // TODO: How do we handle failed deletes?
      }
    }
  };

  /**
   * Update a message in the thread
   *
   * @param {string} messageId Id of the message to be updated
   * @param {string} content new content of the message
   * @memberof StatefulGraphChatClient
   */
  public updateMessage = async (messageId: string, content: string) => {
    if (!messageId || !content) return;
    const message = this._state.messages.find(m => m.messageId === messageId) as AcsChatMessage;
    if (message?.mine && message.content) {
      this.notifyStateChange((draft: GraphChatClient) => {
        const updating = draft.messages.find(m => m.messageId === messageId) as AcsChatMessage;
        if (updating) {
          updating.content = content;
          updating.status = 'sending';
        }
      });
      try {
        await updateChatMessage(this.graph, this.chatId, messageId, content);
        this.notifyStateChange((draft: GraphChatClient) => {
          const updated = draft.messages.find(m => m.messageId === messageId) as AcsChatMessage;
          updated.status = 'delivered';
        });
      } catch (e) {
        this.notifyStateChange((draft: GraphChatClient) => {
          const updating = draft.messages.find(m => m.messageId === messageId) as AcsChatMessage;
          updating.status = 'failed';
        });
        throw new Error('Failed to update message');
      }
    }
  };

  /*
   * Event handler to be called when a new message is received by the notification service
   */
  private readonly onMessageReceived = async (message: ChatMessage) => {
    const messageConversion = this.convertChatMessage(message);
    const acsMessage = messageConversion.currentValue;
    this.updateMessages(acsMessage);
    if (messageConversion.futureValue) {
      // if we have a future value then we need to wait for it to resolve before we can send the read receipt
      const futureMessageState = await messageConversion.futureValue;
      this.updateMessages(futureMessageState);
    }
  };

  /*
   * Event handler to be called when a message deletion is received by the notification service
   */
  private readonly onMessageDeleted = (message: ChatMessage) => {
    this.notifyStateChange((draft: GraphChatClient) => {
      const draftMessage = draft.messages.find(m => m.messageId === message.id) as AcsChatMessage;
      if (draftMessage) this.setDeletedContent(draftMessage);
    });
  };

  /*
   * Event handler to be called when a message edit is received by the notification service
   */
  private readonly onMessageEdited = async (message: ChatMessage) => {
    const messageConversion = this.convertChatMessage(message);
    this.updateMessages(messageConversion.currentValue);
    if (messageConversion.futureValue) {
      const eventualState = await messageConversion.futureValue;
      this.updateMessages(eventualState);
    }
  };

  private readonly checkForMissedMessages = async () => {
    const messages: MessageCollection = await loadChatThread(this.graph, this.chatId, this._messagesPerCall);
    const messageConversions = messages.value
      // trying to filter out messages on the graph request causes a 400
      // deleted messages are returned as messages with no content, which we can't filter on the graph request
      // so we filter them out here
      // Violating DLP returns content as empty BUT with policyViolation set
      .filter(m => m.body?.content || (!m.body?.content && m?.policyViolation))
      // This gives us both current and eventual values for each message
      .map(m => this.convertChatMessage(m));

    // update the state with the current values
<<<<<<< HEAD
    const currentValueMessages: GraphChatMessage[] = [];
=======
    const currentValueMessages: Message[] = [];
>>>>>>> 32dcbc06
    messageConversions
      .map(m => m.currentValue)
      // need to use a reduce here to filter out undefined values in a way that TypeScript understands
      .reduce((acc, val) => {
        if (val) acc.push(val);
        return acc;
      }, currentValueMessages);
    currentValueMessages.forEach(m => this.updateMessages(m));
    const futureMessages = messageConversions.filter(m => m.futureValue).map(m => m.futureValue);
    // if there are eventual future values, wait for them to resolve and update the state
    if (futureMessages.length > 0) {
      (await Promise.all(futureMessages)).forEach(m => {
        this.updateMessages(m);
      });
    }
    const hasOverlapWithExistingMessages = messages.value.some(m =>
      this._state.messages.find(sm => sm.messageId === m.id)
    );
    if (!hasOverlapWithExistingMessages) {
      // TODO handle the case where there were a lot of missed messages and we ned to get the next page of messages.
      // This is not a common case, but we should handle it.
    }
    // eslint-disable-next-line no-console
    console.log('checked for missed messages');
  };

  private readonly onChatNotificationsSubscribed = (resource: string): void => {
    if (resource.includes(`/${this.chatId}/`) && resource.includes('/messages')) {
      void this.checkForMissedMessages();
    } else {
      // better clean this up as we don't want to be listening to events for other chats
    }
  };

  private readonly onChatPropertiesUpdated = (chat: Chat): void => {
    this._chat = chat;
    this.notifyStateChange((draft: GraphChatClient) => {
      draft.chat = chat;
    });
  };

  private readonly onParticipantAdded = (added: AadUserConversationMember): void => {
    this.notifyStateChange((draft: GraphChatClient) => {
      if (!draft.participants.find(p => p.id === added.id)) {
        draft.participants.push(added);
      }
    });
  };

  private readonly onParticipantRemoved = (added: AadUserConversationMember): void => {
    if (added.id) this.removeParticipantFromState(added.id);
  };

  /**
   * Update the state with given message either replacing an existing message matching on the id or adding to the list
   *
   * @private
<<<<<<< HEAD
   * @param {(GraphChatMessage)} [message]
   * @return {*}
   * @memberof StatefulGraphChatClient
   */
  private updateMessages(message?: GraphChatMessage) {
=======
   * @param {(Message)} [message]
   * @return {*}
   * @memberof StatefulGraphChatClient
   */
  private updateMessages(message?: Message) {
>>>>>>> 32dcbc06
    if (!message) return;
    this.notifyStateChange((draft: GraphChatClient) => {
      const index = draft.messages.findIndex(m => m.messageId === message.messageId);
      // this message is not already in thread so just add it
      if (index === -1) {
        // sort to ensure that messages are in the correct order should we get messages out of order
        draft.messages = draft.messages.concat(message).sort(MessageCreatedComparator);
      } else {
        // replace the existing version of the message with the new one
        draft.messages.splice(index, 1, message);
      }
    });
  }

  private removeParticipantFromState(membershipId: string): void {
    this.notifyStateChange((draft: GraphChatClient) => {
      const index = draft.participants.findIndex(p => p.id === membershipId);
      if (index !== -1) {
        draft.participants.splice(index, 1);
      }
    });
  }

  private readonly addChatMembers = async (userIds: string[], history?: Date): Promise<void> => {
    await addChatMembers(this.graph, this.chatId, userIds, history);
  };

  /**
   * Removes the given member from the chat
   *
   * @param membershpId {string} id of the user for the chat,
   * this is the id of the chat member resource in the graph, i.e. member.id, and NOT the user's id
   * @returns {Promise<void>}
   */
  private readonly removeChatMember = async (membershpId: string): Promise<void> => {
    if (!membershpId) return;
    const isPresent = this._chat?.members?.findIndex(m => m.id === membershpId) ?? -1;
    if (isPresent === -1) return;
    await removeChatMember(this.graph, this.chatId, membershpId);
    this.removeParticipantFromState(membershpId);
  };

  private emojiMatch(messageContent: string): RegExpMatchArray | null {
    return messageContent.match(emojiRegex);
  }

  private graphImageMatch(messageContent: string): RegExpMatchArray | null {
    return messageContent.match(graphImageUrlRegex);
  }

  // iterative repave the emoji custom element with the content of the alt attribute
  // on the emoji element
  private processEmojiContent(messageContent: string): string {
    let result = messageContent;
    let match = this.emojiMatch(result);
    while (match) {
      result = result.replace(emojiRegex, '$2');
      match = this.emojiMatch(result);
    }
    return result;
  }

  private processMessageContent(graphMessage: ChatMessage, currentUser: string): MessageConversion {
    const conversion: MessageConversion = {};
    // using a record here lets us track which image in the content each request is for
    const futureImages: Record<number, Promise<string | null>> = {};
    let messageResult = graphMessage.body?.content ?? '';
    const messageId = graphMessage.id ?? '';
    let index = 0;
    let match = this.graphImageMatch(messageResult);
    while (match) {
      // note that the regex to replace the placeholder requires that the id be before and adjacent to the src attribute
      messageResult = messageResult.replace(
        graphImageUrlRegex,
        `$1id="${messageId}-${index}" src="${placeholderImageContent}"`
      );
      const graphImageUrl = match[2].replace(/["']/g, '');
      // collect promises for the image requests so that we can update the message content once they are all resolved
      futureImages[index] = loadChatImage(this.graph, graphImageUrl);
      index++;
      match = this.graphImageMatch(messageResult);
    }
    let placeholderMessage = this.buildAcsMessage(
      graphMessage,
      currentUser,
      messageId,
      messageResult
    ) as AcsChatMessage;
    conversion.currentValue = placeholderMessage;
    // local function to update the message with data from each of the resolved image requests
    const updateMessage = async () => {
      await Promise.all(Object.values(futureImages));
      for (const [imageIndex, futureImage] of Object.entries(futureImages)) {
        const image = await futureImage;
        if (image && isChatMessage(placeholderMessage)) {
          placeholderMessage = {
            ...placeholderMessage,
            ...{
              content: updateMessageContentWithImage(placeholderMessage.content || '', imageIndex, messageId, image)
            }
          };
        }
      }
      return placeholderMessage;
    };
    conversion.futureValue = updateMessage();
    return conversion;
  }

  private graphChatMessageToAcsChatMessage(graphMessage: ChatMessage, currentUser: string): MessageConversion {
    if (!graphMessage.id) {
      throw new Error('Cannot convert graph message to ACS message. No ID found on graph message');
    }
    let content = graphMessage.body?.content ?? 'undefined';
    let result: MessageConversion = {};
    // do simple emoji replacement first
    if (this.emojiMatch(content)) {
      content = this.processEmojiContent(content);
    }

    const imageMatch = this.graphImageMatch(content ?? '');
    if (imageMatch) {
      // if the message contains an image, we need to fetch the image and replace the placeholder
      result = this.processMessageContent(graphMessage, currentUser);
    } else {
      result.currentValue = this.buildAcsMessage(graphMessage, currentUser, graphMessage.id, content);
    }
    return result;
  }

<<<<<<< HEAD
  private hasUnsupportedContent(content: string, attachments: ChatMessageAttachment[]): boolean {
    const unsupportedContentTypes = [
      'application/vnd.microsoft.card.codesnippet',
      'application/vnd.microsoft.card.fluid',
      'reference'
    ];
    const isUnsupported: boolean[] = [];

    if (attachments.length) {
      for (const attachment of attachments) {
        const contentType = attachment?.contentType ?? '';
        isUnsupported.push(unsupportedContentTypes.includes(contentType));
      }
    } else {
      const unsupportedContentRegex = /<\/?[atchmenbl]+>/gim;
      const contentUnsupported = Boolean(content) && unsupportedContentRegex.test(content);
      isUnsupported.push(contentUnsupported);
    }
    return isUnsupported.every(e => e === true);
  }

  private buildAcsMessage(
    graphMessage: ChatMessage,
    currentUser: string,
    messageId: string,
    content: string
  ): GraphChatMessage {
    const senderId = graphMessage.from?.user?.id || undefined;
    const chatId = graphMessage?.chatId ?? '';
    const chatUrl = `https://teams.microsoft.com/_#/conversations/${chatId}?ctx=chat`;
    // check content is supported
    const attachments = graphMessage?.attachments ?? [];
    return {
=======
  private buildAcsMessage(graphMessage: ChatMessage, currentUser: string, messageId: string, content: string): Message {
    const senderId = graphMessage.from?.user?.id || undefined;
    let messageData: Message = {
>>>>>>> 32dcbc06
      messageId,
      contentType: graphMessage.body?.contentType ?? 'text',
      messageType: 'chat',
      content,
      senderDisplayName: graphMessage.from?.user?.displayName ?? undefined,
      createdOn: new Date(graphMessage.createdDateTime ?? Date.now()),
      editedOn: graphMessage.lastEditedDateTime ? new Date(graphMessage.lastEditedDateTime) : undefined,
      senderId,
      mine: senderId === currentUser,
      status: 'seen',
      attached: 'top',
      hasUnsupportedContent: this.hasUnsupportedContent(content, attachments),
      rawChatUrl: chatUrl
    };
    if (graphMessage?.policyViolation) {
      messageData = Object.assign(messageData, {
        messageType: 'blocked',
        link: 'https://go.microsoft.com/fwlink/?LinkId=2132837'
      });
    }
    return messageData;
  }

  private readonly renameChat = async (topic: string | null): Promise<void> => {
    await updateChatTopic(this.graph, this.chatId, topic);
    this.notifyStateChange(() => void (this._chat = { ...this._chat, ...{ topic } }));
  };

  /**
   * Register event listeners for chat events to be triggered from the notification service
   */
  private registerEventListeners() {
    this._eventEmitter.on('chatMessageReceived', (message: ChatMessage) => void this.onMessageReceived(message));
    this._eventEmitter.on('chatMessageDeleted', this.onMessageDeleted);
    this._eventEmitter.on('chatMessageEdited', (message: ChatMessage) => void this.onMessageEdited(message));
    this._eventEmitter.on('notificationsSubscribedForResource', this.onChatNotificationsSubscribed);
    this._eventEmitter.on('chatThreadPropertiesUpdated', this.onChatPropertiesUpdated);
    // TODO: add define how to handle chat deletion
    // this._eventEmitter.on('chatThreadDeleted', this.onChatDeleted);
    this._eventEmitter.on('participantAdded', this.onParticipantAdded);
    this._eventEmitter.on('participantRemoved', this.onParticipantRemoved);
  }

  /**
   * Provided the graph instance for the component with the correct SDK version decoration
   *
   * @readonly
   * @private
   * @type {IGraph}
   * @memberof StatefulGraphChatClient
   */
  private get graph(): IGraph {
    return graph('mgt-chat');
  }

  private readonly _initialState: GraphChatClient = {
    status: 'initial',
    userId: '',
    messages: [],
    participants: [],
    get participantCount() {
      return this.participants?.length || 0;
    },
    disableEditing: false,
    numberOfChatMessagesToReload: this._messagesPerCall,
    onDeleteMessage: this.deleteMessage,
    onSendMessage: this.sendMessage,
    onUpdateMessage: this.updateMessage,
    onAddChatMembers: this.addChatMembers,
    onRemoveChatMember: this.removeChatMember,
    onRenameChat: this.renameChat,
    activeErrorMessages: [],
    chat: this._chat
  };
  /**
   * State of the chat client with initial values set
   *
   * @private
   * @type {GraphChatClient}
   * @memberof StatefulGraphChatClient
   */
  private _state: GraphChatClient = { ...this._initialState };
}

export { StatefulGraphChatClient };<|MERGE_RESOLUTION|>--- conflicted
+++ resolved
@@ -9,16 +9,10 @@
   ChatMessage as AcsChatMessage,
   ContentSystemMessage,
   ErrorBarProps,
-<<<<<<< HEAD
   Message,
   MessageThreadProps,
   SendBoxProps,
   SystemMessage
-=======
-  SystemMessage,
-  ContentSystemMessage,
-  Message
->>>>>>> 32dcbc06
 } from '@azure/communication-react';
 import { IDynamicPerson, getUserWithPhoto } from '@microsoft/mgt-components';
 import { ActiveAccountChanged, IGraph, LoginChangedEvent, ProviderState, Providers } from '@microsoft/mgt-element';
@@ -166,13 +160,8 @@
  * Some messages do not have a future value and will be added immediately.
  */
 type MessageConversion = {
-<<<<<<< HEAD
   currentValue?: GraphChatMessage;
   futureValue?: Promise<GraphChatMessage>;
-=======
-  currentValue?: Message;
-  futureValue?: Promise<Message>;
->>>>>>> 32dcbc06
 };
 
 /**
@@ -469,11 +458,7 @@
     this.notifyStateChange((draft: GraphChatClient) => {
       draft.participants = this._chat?.members || [];
       draft.participantCount = draft.participants.length;
-<<<<<<< HEAD
       const initialMessages: GraphChatMessage[] = [];
-=======
-      const initialMessages: Message[] = [];
->>>>>>> 32dcbc06
       draft.messages = draft.messages.concat(
         messageConversions
           .map(m => m.currentValue)
@@ -786,11 +771,7 @@
       .map(m => this.convertChatMessage(m));
 
     // update the state with the current values
-<<<<<<< HEAD
     const currentValueMessages: GraphChatMessage[] = [];
-=======
-    const currentValueMessages: Message[] = [];
->>>>>>> 32dcbc06
     messageConversions
       .map(m => m.currentValue)
       // need to use a reduce here to filter out undefined values in a way that TypeScript understands
@@ -848,19 +829,11 @@
    * Update the state with given message either replacing an existing message matching on the id or adding to the list
    *
    * @private
-<<<<<<< HEAD
    * @param {(GraphChatMessage)} [message]
    * @return {*}
    * @memberof StatefulGraphChatClient
    */
   private updateMessages(message?: GraphChatMessage) {
-=======
-   * @param {(Message)} [message]
-   * @return {*}
-   * @memberof StatefulGraphChatClient
-   */
-  private updateMessages(message?: Message) {
->>>>>>> 32dcbc06
     if (!message) return;
     this.notifyStateChange((draft: GraphChatClient) => {
       const index = draft.messages.findIndex(m => m.messageId === message.messageId);
@@ -943,12 +916,7 @@
       index++;
       match = this.graphImageMatch(messageResult);
     }
-    let placeholderMessage = this.buildAcsMessage(
-      graphMessage,
-      currentUser,
-      messageId,
-      messageResult
-    ) as AcsChatMessage;
+    let placeholderMessage = this.buildAcsMessage(graphMessage, currentUser, messageId, messageResult);
     conversion.currentValue = placeholderMessage;
     // local function to update the message with data from each of the resolved image requests
     const updateMessage = async () => {
@@ -959,7 +927,12 @@
           placeholderMessage = {
             ...placeholderMessage,
             ...{
-              content: updateMessageContentWithImage(placeholderMessage.content || '', imageIndex, messageId, image)
+              content: updateMessageContentWithImage(
+                placeholderMessage?.content as string,
+                imageIndex,
+                messageId,
+                image
+              )
             }
           };
         }
@@ -991,7 +964,6 @@
     return result;
   }
 
-<<<<<<< HEAD
   private hasUnsupportedContent(content: string, attachments: ChatMessageAttachment[]): boolean {
     const unsupportedContentTypes = [
       'application/vnd.microsoft.card.codesnippet',
@@ -1024,12 +996,7 @@
     const chatUrl = `https://teams.microsoft.com/_#/conversations/${chatId}?ctx=chat`;
     // check content is supported
     const attachments = graphMessage?.attachments ?? [];
-    return {
-=======
-  private buildAcsMessage(graphMessage: ChatMessage, currentUser: string, messageId: string, content: string): Message {
-    const senderId = graphMessage.from?.user?.id || undefined;
-    let messageData: Message = {
->>>>>>> 32dcbc06
+    let messageData: GraphChatMessage = {
       messageId,
       contentType: graphMessage.body?.contentType ?? 'text',
       messageType: 'chat',
