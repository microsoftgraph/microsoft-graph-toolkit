/**
 * -------------------------------------------------------------------------------------------
 * Copyright (c) Microsoft Corporation.  All Rights Reserved.  Licensed under the MIT License.
 * See License in the project root for license information.
 * -------------------------------------------------------------------------------------------
 */

import { BetaGraph, IGraph, Providers, createFromProvider, error, log } from '@microsoft/mgt-element';
import {
  HubConnection,
  HubConnectionBuilder,
  HubConnectionState,
  IHttpConnectionOptions,
  LogLevel
} from '@microsoft/signalr';
import { ThreadEventEmitter } from './ThreadEventEmitter';
import type {
  Entity,
  Subscription,
  ChatMessage,
  Chat,
  AadUserConversationMember
} from '@microsoft/microsoft-graph-types';
import { GraphConfig } from './GraphConfig';
import { SubscriptionsCache, ComponentType } from './Caching/SubscriptionCache';
import { Timer } from '../utils/Timer';
import { getOrGenerateGroupId } from './getOrGenerateGroupId';
import { v4 as uuid } from 'uuid';

export const appSettings = {
  defaultSubscriptionLifetimeInMinutes: 10,
  renewalThreshold: 75, // The number of seconds before subscription expires it will be renewed
  renewalTimerInterval: 3, // The number of seconds between executions of the renewal timer
  useCanary: GraphConfig.useCanary
};

type ChangeTypes = 'created' | 'updated' | 'deleted';

interface Notification<T extends Entity> {
  subscriptionId: string;
  changeType: ChangeTypes;
  resource: string;
  resourceData: T & {
    id: string;
    '@odata.type': string;
    '@odata.id': string;
  };
  EncryptedContent: string;
}

type ReceivedNotification = Notification<Chat> | Notification<ChatMessage> | Notification<AadUserConversationMember>;

const isMessageNotification = (o: Notification<Entity>): o is Notification<ChatMessage> =>
  o.resource.includes('/messages(');
const isMembershipNotification = (o: Notification<Entity>): o is Notification<AadUserConversationMember> =>
  o.resource.includes('/members');

export class GraphNotificationUserClient {
  private readonly instanceId = uuid();
  private connection?: HubConnection = undefined;
  private renewalTimeout?: string;
  private renewalCount = 0;
  private wasConnected?: boolean | undefined;
  private userId = '';
  private lastNotificationUrl = '';

  private readonly subscriptionCache: SubscriptionsCache = new SubscriptionsCache();
  private readonly timer = new Timer();
  private get graph() {
    return this._graph;
  }
  private get beta() {
    return BetaGraph.fromGraph(this._graph);
  }
  private get subscriptionGraph() {
    return GraphConfig.useCanary
      ? createFromProvider(Providers.globalProvider, GraphConfig.canarySubscriptionVersion, 'mgt-chat')
      : this.beta;
  }

  /**
   *
   */
  constructor(
    private readonly emitter: ThreadEventEmitter,
    private readonly _graph: IGraph
  ) {}

  /**
   * Removes any active timers that may exist to prevent memory leaks and perf issues.
   * Call this method when the component that depends an instance of this class is being removed from the DOM
   * i.e
   */
  public tearDown() {
    log('cleaning up graph user notification resources');
    if (this.renewalTimeout) this.timer.clearTimeout(this.renewalTimeout);
    this.timer.close();
  }

  private readonly getToken = async () => {
    const token = await Providers.globalProvider.getAccessToken();
    if (!token) throw new Error('Could not retrieve token for user');
    return token;
  };

  private readonly receiveNotificationMessage = (message: string) => {
    if (typeof message !== 'string') throw new Error('Expected string from receivenotificationmessageasync');

    const notification: ReceivedNotification = JSON.parse(message) as ReceivedNotification;
    log('received user notification message', notification);
    const emitter: ThreadEventEmitter | undefined = this.emitter;
    if (!notification.resourceData) throw new Error('Message did not contain resourceData');
    if (isMessageNotification(notification)) {
      this.processMessageNotification(notification, emitter);
    } else if (isMembershipNotification(notification)) {
      this.processMembershipNotification(notification, emitter);
    } else {
      this.processChatPropertiesNotification(notification, emitter);
    }
    // Need to return a status code string of 200 so that graph knows the message was received and doesn't re-send the notification
    const ackMessage: unknown = { StatusCode: '200' };
    return GraphConfig.ackAsString ? JSON.stringify(ackMessage) : ackMessage;
  };

  private processMessageNotification(notification: Notification<ChatMessage>, emitter: ThreadEventEmitter | undefined) {
    const message = notification.resourceData;

    switch (notification.changeType) {
      case 'created':
        emitter?.chatMessageReceived(message);
        return;
      case 'updated':
        emitter?.chatMessageEdited(message);
        return;
      case 'deleted':
        emitter?.chatMessageDeleted(message);
        return;
      default:
        throw new Error('Unknown change type');
    }
  }

  private processMembershipNotification(
    notification: Notification<AadUserConversationMember>,
    emitter: ThreadEventEmitter | undefined
  ) {
    const member = notification.resourceData;
    switch (notification.changeType) {
      case 'created':
        emitter?.participantAdded(member);
        return;
      case 'deleted':
        emitter?.participantRemoved(member);
        return;
      default:
        throw new Error('Unknown change type');
    }
  }

  private processChatPropertiesNotification(notification: Notification<Chat>, emitter: ThreadEventEmitter | undefined) {
    const chat = notification.resourceData;
    switch (notification.changeType) {
      case 'updated':
        emitter?.chatThreadPropertiesUpdated(chat);
        return;
      case 'deleted':
        emitter?.chatThreadDeleted(chat);
        return;
      default:
        throw new Error('Unknown change type');
    }
  }

  private readonly cacheSubscription = async (userId: string, subscriptionRecord: Subscription): Promise<void> => {
    log(subscriptionRecord);
    await this.subscriptionCache.cacheSubscription(userId, ComponentType.User, subscriptionRecord);
  };

  private async createSubscription(userId: string): Promise<Subscription> {
    const groupId = getOrGenerateGroupId(userId);
    log('Creating a new subscription with group Id:', groupId);
    const resourcePath = `/users/${userId}/chats/getAllmessages`;
    const changeTypes: ChangeTypes[] = ['created', 'updated', 'deleted'];

    // build subscription request
    const expirationDateTime = new Date(
      new Date().getTime() + appSettings.defaultSubscriptionLifetimeInMinutes * 60 * 1000
    ).toISOString();
    const subscriptionDefinition: Subscription = {
      changeType: changeTypes.join(','),
      notificationUrl: `${GraphConfig.webSocketsPrefix}?groupId=${groupId}`,
      resource: resourcePath,
      expirationDateTime,
      includeResourceData: true,
      clientState: 'wsssecret'
    };

    log('subscribing to changes for ' + resourcePath);
    const subscriptionEndpoint = GraphConfig.subscriptionEndpoint;
    // send subscription POST to Graph
    const subscription: Subscription = (await this.subscriptionGraph
      .api(subscriptionEndpoint)
      .post(subscriptionDefinition)) as Subscription;
    if (!subscription?.notificationUrl) throw new Error('Subscription not created');
    log(subscription);

    await this.cacheSubscription(userId, subscription);

    log('Subscription created.');

    return subscription;
  }

  private async deleteCachedSubscriptions(userId: string) {
    try {
      log('Removing all user subscriptions from cache...');
      await this.subscriptionCache.deleteCachedSubscriptions(userId);
      log('Successfully removed all user subscriptions from cache.');
    } catch (e) {
      error('Failed to remove all user subscriptions from cache.', e);
    }
  }

  private trySwitchToConnected() {
    if (!this.wasConnected) {
      log('The user can now receive notifications from the user subscription.');
      this.wasConnected = true;
      this.emitter?.connected();
    }
  }

<<<<<<< HEAD
    this.isRewnewalInProgress = true;

    // todo: make this var local
    this.currentUserId = this.userId;
=======
  private trySwitchToDisconnected() {
    if (this.wasConnected) {
      log('The user can no receive notifications from the user subscription.');
      this.wasConnected = false;
      this.emitter?.disconnected();
    }
  }
>>>>>>> c91b337a

  private readonly renewalSync = () => {
    void this.renewal();
  };

  private readonly renewal = async () => {
    let nextRenewalTimeInSec = appSettings.renewalTimerInterval;
    try {
      const currentUserId = this.userId;

      // if there is a current subscription...
      let subscription = await this.getSubscription(currentUserId);
      if (subscription) {
        // attempt a renewal if necessary
        try {
          const expirationTime = new Date(subscription.expirationDateTime!);
          const diff = Math.round((expirationTime.getTime() - new Date().getTime()) / 1000);
          if (diff <= 0) {
            log(`Renewing user subscription ${subscription.id!} that has already expired...`);
            this.trySwitchToDisconnected();
            await this.renewSubscription(currentUserId, subscription);
            log(`Successfully renewed user subscription ${subscription.id!}.`);
          } else if (diff <= appSettings.renewalThreshold) {
            log(`Renewing user subscription ${subscription.id!} that will expire in ${diff} seconds...`);
            await this.renewSubscription(currentUserId, subscription);
            log(`Successfully renewed user subscription ${subscription.id!}.`);
          }
        } catch (e) {
          error(`Failed to renew user subscription ${subscription.id!}.`, e);
          await this.deleteCachedSubscriptions(currentUserId);
          subscription = undefined;
        }
      }

      // if there is no subscription, try to create one
      if (!subscription) {
        try {
          this.trySwitchToDisconnected();
          subscription = await this.createSubscription(currentUserId);
        } catch (e) {
<<<<<<< HEAD
          // todo: if its a true 403, stop renewal
          // todo: if it's a 429, disgused as a 403, we can back off

          subscription = undefined;
          isRenewalInError = true;
          error(e);

          // rather than 3 seconds, back off to 10 seconds if we get a 403
          if ((e as { statusCode?: number }).statusCode === 403) {
            nextRenewalTimeInMs = 10 * 1000;
=======
          const err = e as { statusCode?: number; message: string };
          if (err.statusCode === 403 && err.message.indexOf('has reached its limit') > 0) {
            // if the limit is reached, back-off (NOTE: this should probably be a 429)
            nextRenewalTimeInSec = appSettings.renewalTimerInterval * 3;
            throw new Error(
              `Failed to create a new subscription due to a limitation; retrying in ${nextRenewalTimeInSec} seconds: ${err.message}.`
            );
          } else if (err.statusCode === 403 || err.statusCode === 402) {
            // permanent error, stop renewal
            error('Failed to create a new subscription due to a permanent condition; stopping renewals.', e);
            return; // exit without setting the next renewal timer
          } else {
            // transient error, retry
            throw new Error(
              `Failed to create a new subscription due to a transient condition; retrying in ${nextRenewalTimeInSec} seconds: ${err.message}.`
            );
>>>>>>> c91b337a
          }
        }
      }

      // create or reconnect the SignalR connection
      // notificationUrl comes in the form of websockets:https://graph.microsoft.com/beta/subscriptions/notificationChannel/websockets/<Id>?groupid=<UserId>&sessionid=default
      // if <Id> changes, we need to create a new connection
      if (this.connection?.state === HubConnectionState.Connected) {
        await this.connection?.send('ping'); // ensure the connection is still alive
      }
      if (!this.connection) {
        log(`Creating a new SignalR connection for subscription ${subscription.id!}...`);
        this.trySwitchToDisconnected();
        this.lastNotificationUrl = subscription.notificationUrl!;
        await this.createSignalRConnection(subscription.notificationUrl!);
        log(`Successfully created a new SignalR connection for subscription ${subscription.id!}.`);
      } else if (this.connection.state !== HubConnectionState.Connected) {
        log(`Reconnecting SignalR connection for subscription ${subscription.id!}...`);
        this.trySwitchToDisconnected();
        await this.connection.start();
        log(`Successfully reconnected SignalR connection for subscription ${subscription.id!}.`);
      } else if (this.lastNotificationUrl !== subscription.notificationUrl) {
        log(`Updating SignalR connection for subscription ${subscription.id!} due to new notification URL...`);
        this.trySwitchToDisconnected();
        await this.closeSignalRConnection();
        this.lastNotificationUrl = subscription.notificationUrl!;
        await this.createSignalRConnection(subscription.notificationUrl!);
        log(`Successfully updated SignalR connection for subscription ${subscription.id!}.`);
      }

      // emit the new connection event if necessary
      this.trySwitchToConnected();
    } catch (e) {
      error('Error in user subscription connection process.', e);
      this.trySwitchToDisconnected();
    }
    this.renewalTimeout = this.timer.setTimeout(
      'renewal:' + this.instanceId,
      this.renewalSync,
      nextRenewalTimeInSec * 1000
    );
  };

  private async getSubscription(userId: string): Promise<Subscription | undefined> {
    const subscriptions = (await this.subscriptionCache.loadSubscriptions(userId))?.subscriptions || [];
    return subscriptions.length > 0 ? subscriptions[0] : undefined;
  }

  // this is used to create a unique session id for the web socket connection
  private getSessionId(): string {
    return uuid();
  }

  private readonly renewSubscription = async (userId: string, subscription: Subscription): Promise<void> => {
    this.renewalCount++;
    log(`Renewing Graph subscription for ChatList. RenewalCount: ${this.renewalCount}.`);

    const newExpirationTime = new Date(
      new Date().getTime() + appSettings.defaultSubscriptionLifetimeInMinutes * 60 * 1000
    );
    // PATCH /subscriptions/{id}
    const subscriptionId = subscription.id;
    const expirationDateTime = newExpirationTime.toISOString();
    const renewedSubscription = (await this.graph.api(`${GraphConfig.subscriptionEndpoint}/${subscriptionId}`).patch({
      expirationDateTime
    })) as Subscription;
    return this.cacheSubscription(userId, renewedSubscription);
  };

  private async createSignalRConnection(notificationUrl: string) {
    const connectionOptions: IHttpConnectionOptions = {
      accessTokenFactory: this.getToken,
      withCredentials: false
    };

    const connection = new HubConnectionBuilder()
      .withUrl(GraphConfig.adjustNotificationUrl(notificationUrl, this.getSessionId()), connectionOptions)
      .configureLogging(LogLevel.Information)
      .build();

    connection.on('receivenotificationmessageasync', this.receiveNotificationMessage);
    connection.on('EchoMessage', log);

    this.connection = connection;
    await connection.start();
  }

  public async closeSignalRConnection() {
    // stop the connection and set it to undefined so it will reconnect when next subscription is created.
    this.trySwitchToDisconnected();
    try {
      await this.connection?.stop();
    } catch (e) {
      error('Error closing a prior SignalR connection.', e);
    }
    this.connection = undefined;
  }

  public subscribeToUserNotifications(userId: string) {
    log(`User subscription with id: ${userId}`);
    this.wasConnected = undefined;
    this.userId = userId;
    this.renewalTimeout = this.timer.setTimeout('renewal:' + this.instanceId, this.renewalSync, 0);
  }
}<|MERGE_RESOLUTION|>--- conflicted
+++ resolved
@@ -229,12 +229,6 @@
     }
   }
 
-<<<<<<< HEAD
-    this.isRewnewalInProgress = true;
-
-    // todo: make this var local
-    this.currentUserId = this.userId;
-=======
   private trySwitchToDisconnected() {
     if (this.wasConnected) {
       log('The user can no receive notifications from the user subscription.');
@@ -242,7 +236,6 @@
       this.emitter?.disconnected();
     }
   }
->>>>>>> c91b337a
 
   private readonly renewalSync = () => {
     void this.renewal();
@@ -283,18 +276,6 @@
           this.trySwitchToDisconnected();
           subscription = await this.createSubscription(currentUserId);
         } catch (e) {
-<<<<<<< HEAD
-          // todo: if its a true 403, stop renewal
-          // todo: if it's a 429, disgused as a 403, we can back off
-
-          subscription = undefined;
-          isRenewalInError = true;
-          error(e);
-
-          // rather than 3 seconds, back off to 10 seconds if we get a 403
-          if ((e as { statusCode?: number }).statusCode === 403) {
-            nextRenewalTimeInMs = 10 * 1000;
-=======
           const err = e as { statusCode?: number; message: string };
           if (err.statusCode === 403 && err.message.indexOf('has reached its limit') > 0) {
             // if the limit is reached, back-off (NOTE: this should probably be a 429)
@@ -311,7 +292,6 @@
             throw new Error(
               `Failed to create a new subscription due to a transient condition; retrying in ${nextRenewalTimeInSec} seconds: ${err.message}.`
             );
->>>>>>> c91b337a
           }
         }
       }
