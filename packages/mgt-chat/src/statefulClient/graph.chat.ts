--- conflicted
+++ resolved
@@ -152,7 +152,7 @@
     .api(`/me/chats/${chatId}/messages/${messageId}/softDelete`)
     .middlewareOptions(prepScopes(...chatOperationScopes.deleteChatMessage))
     .post({});
-<<<<<<< HEAD
+};
 
 export const removeChatMember = async (graph: IGraph, chatId: string, membershipId: string): Promise<void> =>
   graph
@@ -174,7 +174,7 @@
         roles: ['owner']
       };
       if (visibleHistoryStartDateTime) {
-        addRequestBody['visibleHistoryStartDateTime'] = visibleHistoryStartDateTime.toISOString();
+        addRequestBody.visibleHistoryStartDateTime = visibleHistoryStartDateTime.toISOString();
       }
       return {
         id: index,
@@ -192,6 +192,4 @@
     .api('$batch')
     .middlewareOptions(prepScopes(...chatOperationScopes.addChatMember))
     .post(body);
-=======
->>>>>>> f7f90d6f
 };