--- conflicted
+++ resolved
@@ -132,12 +132,7 @@
   return response;
 };
 
-<<<<<<< HEAD
-// todo: $filter=teamsAppDefinition/bot/id+ne+null
-export const loadAppsInChat = async (graph: IGraph, chatId: string): Promise<AppCollection> => {
-=======
 export const loadBotsInChat = async (graph: IGraph, chatId: string): Promise<AppCollection> => {
->>>>>>> c91b337a
   const response = (await graph
     .api(`/chats/${chatId}/installedApps`)
     .filter('teamsAppDefinition/bot/id ne null')
