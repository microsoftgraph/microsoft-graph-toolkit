<<<<<<< HEAD
import {
  schemas,
  CachePhoto,
  getPhotoInvalidationTime,
  storePhotoInCache,
  blobToBase64
} from '@microsoft/mgt-components';
import { CacheService, IGraph, prepScopes } from '@microsoft/mgt-element';
import { ResponseType } from '@microsoft/microsoft-graph-client';
=======
/**
 * -------------------------------------------------------------------------------------------
 * Copyright (c) Microsoft Corporation.  All Rights Reserved.  Licensed under the MIT License.
 * See License in the project root for license information.
 * -------------------------------------------------------------------------------------------
 */

import { IGraph, prepScopes } from '@microsoft/mgt-element';
>>>>>>> 15a0fdb1
import { AadUserConversationMember, Chat, ChatMessage } from '@microsoft/microsoft-graph-types';

/**
 * Generic collection response from graph
 */
type GraphCollection<T = any> = {
  '@odata.nextLink': string;
  nextLink: string;
  value: T[];
};

/**
 * Object representing a collection of chat messages
 */
export type MessageCollection = GraphCollection<ChatMessage>;

/**
 * Object mapping chat operations to the scopes required to perform them
 */
const chatOperationScopes: Record<string, string[]> = {
  loadChat: ['chat.readbasic'],
  loadChatMessages: ['chat.read'],
  loadChatImage: ['chat.read'],
  sendChatMessage: ['chatmessage.send'],
  updateChatMessage: ['chat.readwrite'],
  deleteChatMessage: ['chat.readwrite'],
  removeChatMemeber: ['chatmember.readwrite'],
  addChatMember: ['chatmember.readwrite']
};

/**
 * Provides an array of the distinct scopes required for all chat operations
 */
export const allChatScopes = Array.from(
  Object.values(chatOperationScopes).reduce((acc, scopes) => {
    scopes.forEach(s => acc.add(s));
    return acc;
  }, new Set<string>())
);

/**
 * Load the specified chat from graph with the members expanded
 *
 * @param graph authenticated graph client from mgt
 * @param chatId the id of the chat to load
 * @returns {Promise<Chat>}
 */
export const loadChat = async (graph: IGraph, chatId: string): Promise<Chat> =>
  (await graph
    .api(`/chats/${chatId}?$expand=members`)
    .middlewareOptions(prepScopes(...chatOperationScopes.loadChat))
    .get()) as Chat;

/**
 * Load the first page of messages from the specified chat
 * Will provide a nextLink to load more messages if there are more than the specified messageCount
 *
 * @param graph authenticated graph client from mgt
 * @param chatId the id of the chat to load messages from
 * @param messageCount how many messages to load per page
 * @returns {Promise<MessageCollection>} a collection of messages and a possible nextLink to load more messages
 */
export const loadChatThread = async (
  graph: IGraph,
  chatId: string,
  messageCount: number
): Promise<MessageCollection> => {
  const response = (await graph
    .api(`/chats/${chatId}/messages`)
    .orderby('createdDateTime DESC')
    .top(messageCount)
    .middlewareOptions(prepScopes(...chatOperationScopes.loadChatMessages))
    .get()) as MessageCollection;
  // split the nextLink on version to maintain a relative path
  response.nextLink = response['@odata.nextLink']?.split(graph.version)[1];
  return response;
};

/**
 * Loads another page of messages from the specified chat
 *
 * @param graph authenticated graph client from mgt
 * @param nextLink the nextLink to load more messages from
 * @returns {Promise<MessageCollection>} a collection of messages and a possilbe nextLink to load more messages
 */
export const loadMoreChatMessages = async (graph: IGraph, nextLink: string): Promise<MessageCollection> => {
  // not defining scopes here because this uses a nextLink and the initial request ensures the required scopes are present
  const response = (await graph.api(nextLink).get()) as MessageCollection;
  // split the nextLink on version to maintain a relative path
  response.nextLink = response['@odata.nextLink']?.split(graph.version)[1];
  return response;
};

/**
 * Creates a new chat message via HTTP POST
 *
 * @param graph authenticated graph client from mgt
 * @param chatId id of the chat to send the message to
 * @param content content of the message to send
 * @returns {Promise<ChatMessage>} the newly created message
 */
export const sendChatMessage = async (graph: IGraph, chatId: string, content: string): Promise<ChatMessage> => {
  // TODO: remove this code that lets me simulate a failure during debugging
  // let fail = false;

  // debugger;
  // if (fail) throw new Error('fail');

  return (await graph
    .api(`/chats/${chatId}/messages`)
    .middlewareOptions(prepScopes(...chatOperationScopes.sendChatMessage))
    .post({ body: { content } })) as ChatMessage;
};

/**
 * Updates a chat message via HTTP PATCH
 *
 * @param graph authenticated graph client from mgt
 * @param chatId the id of the chat containing the message to update
 * @param messageId the id of the message to update
 * @param content the new content of the message
 * @returns {Promise<void>}
 */
export const updateChatMessage = async (
  graph: IGraph,
  chatId: string,
  messageId: string,
  content: string
): Promise<void> => {
  // TODO: remove this code that lets me simulate a failure during debugging
  // let fail = false;

  // debugger;
  // if (fail) throw new Error('fail');

  await graph
    .api(`/chats/${chatId}/messages/${messageId}`)
    .middlewareOptions(prepScopes(...chatOperationScopes.updateChatMessage))
    .patch({ body: { content } });
};

/**
 * Deletes a chat message via HTTP POST to the softDelete action
 *
 * @param graph authenticated graph client from mgt
 * @param chatId the id of the chat containing the message to delete
 * @param messageId the id of the message to delete
 * @returns {Promise<void>}
 */
export const deleteChatMessage = async (graph: IGraph, chatId: string, messageId: string): Promise<void> => {
  await graph
    .api(`/me/chats/${chatId}/messages/${messageId}/softDelete`)
    .middlewareOptions(prepScopes(...chatOperationScopes.deleteChatMessage))
    .post({});
};

export const removeChatMember = async (graph: IGraph, chatId: string, membershipId: string): Promise<void> => {
  await graph
    .api(`/chats/${chatId}/members/${membershipId}`)
    .middlewareOptions(prepScopes(...chatOperationScopes.deleteChatMessage))
    .delete();
};

export const addChatMembers = async (
  graph: IGraph,
  chatId: string,
  userIds: string[],
  visibleHistoryStartDateTime?: Date
): Promise<void> => {
  const body = {
    requests: userIds.map((userId: string, index: number) => {
      const addRequestBody: AadUserConversationMember & { '@odata.type': string; 'user@odata.bind': string } = {
        '@odata.type': '#microsoft.graph.aadUserConversationMember',
        'user@odata.bind': `https://graph.microsoft.com/v1.0/users/${userId}`,
        roles: ['owner']
      };
      if (visibleHistoryStartDateTime) {
        addRequestBody.visibleHistoryStartDateTime = visibleHistoryStartDateTime.toISOString();
      }
      return {
        id: index,
        method: 'POST',
        url: `/chats/${chatId}/members`,
        headers: {
          'Content-Type': 'application/json'
        },
        body: addRequestBody
      };
    })
  };

  await graph
    .api('$batch')
    .middlewareOptions(prepScopes(...chatOperationScopes.addChatMember))
    .post(body);
};
/**
 * Whether or not the cache is enabled
 */
export const isPhotoCacheEnabled = (): boolean => CacheService.config.photos.isEnabled && CacheService.config.isEnabled;

export const loadChatImage = async (graph: IGraph, url: string): Promise<string | null> => {
  let cachedPhoto: CachePhoto;

  // attempt to get user and photo from cache if enabled
  if (isPhotoCacheEnabled()) {
    const cache = CacheService.getCache<CachePhoto>(schemas.photos, schemas.photos.stores.teams);
    cachedPhoto = await cache.getValue(url);
    if (
      cachedPhoto?.timeCached &&
      cachedPhoto.photo &&
      getPhotoInvalidationTime() > Date.now() - cachedPhoto.timeCached
    ) {
      return cachedPhoto.photo;
    }
  }
  const response = (await graph
    .api(url)
    .responseType(ResponseType.RAW)
    .middlewareOptions(prepScopes(...chatOperationScopes.loadChatImage))
    .get()) as Response & { '@odata.mediaEtag'?: string };

  if (response.status === 404) {
    // 404 means the resource does not have a photo
    // we still want to cache that state
    // so we return an object that can be cached
    cachedPhoto = { eTag: undefined, photo: undefined };
  } else if (!response.ok) {
    return null;
  }

  const eTag = response['@odata.mediaEtag'];
  const blob = await blobToBase64(await response.blob());

  cachedPhoto = { eTag, photo: blob };
  await storePhotoInCache(url, schemas.photos.stores.teams, cachedPhoto);
  return blob;
};<|MERGE_RESOLUTION|>--- conflicted
+++ resolved
@@ -1,4 +1,10 @@
-<<<<<<< HEAD
+/**
+ * -------------------------------------------------------------------------------------------
+ * Copyright (c) Microsoft Corporation.  All Rights Reserved.  Licensed under the MIT License.
+ * See License in the project root for license information.
+ * -------------------------------------------------------------------------------------------
+ */
+
 import {
   schemas,
   CachePhoto,
@@ -8,16 +14,6 @@
 } from '@microsoft/mgt-components';
 import { CacheService, IGraph, prepScopes } from '@microsoft/mgt-element';
 import { ResponseType } from '@microsoft/microsoft-graph-client';
-=======
-/**
- * -------------------------------------------------------------------------------------------
- * Copyright (c) Microsoft Corporation.  All Rights Reserved.  Licensed under the MIT License.
- * See License in the project root for license information.
- * -------------------------------------------------------------------------------------------
- */
-
-import { IGraph, prepScopes } from '@microsoft/mgt-element';
->>>>>>> 15a0fdb1
 import { AadUserConversationMember, Chat, ChatMessage } from '@microsoft/microsoft-graph-types';
 
 /**
