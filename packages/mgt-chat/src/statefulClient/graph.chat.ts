/**
 * -------------------------------------------------------------------------------------------
 * Copyright (c) Microsoft Corporation.  All Rights Reserved.  Licensed under the MIT License.
 * See License in the project root for license information.
 * -------------------------------------------------------------------------------------------
 */

import {
  schemas,
  CachePhoto,
  getPhotoInvalidationTime,
  storePhotoInCache,
  blobToBase64
} from '@microsoft/mgt-components';
import { CacheService, IGraph, prepScopes } from '@microsoft/mgt-element';
import { ResponseType } from '@microsoft/microsoft-graph-client';
import { AadUserConversationMember, Chat, ChatMessage, ChatType } from '@microsoft/microsoft-graph-types';

/**
 * Generic collection response from graph
 */
type GraphCollection<T = any> = {
  '@odata.nextLink': string;
  nextLink: string;
  value: T[];
};

/**
 * Object representing a collection of chat messages
 */
export type MessageCollection = GraphCollection<ChatMessage>;

/**
 * Object mapping chat operations to the scopes required to perform them
 */
const chatOperationScopes: Record<string, string[]> = {
  loadChat: ['chat.readbasic'],
  loadChatMessages: ['chat.read'],
  loadChatImage: ['chat.read'],
  sendChatMessage: ['chatmessage.send'],
  updateChatMessage: ['chat.readwrite'],
  deleteChatMessage: ['chat.readwrite'],
  removeChatMemeber: ['chatmember.readwrite'],
  addChatMember: ['chatmember.readwrite'],
  createChat: ['chat.create']
};

/**
 * Provides an array of the distinct scopes required for all chat operations
 */
export const allChatScopes = Array.from(
  Object.values(chatOperationScopes).reduce((acc, scopes) => {
    scopes.forEach(s => acc.add(s));
    return acc;
  }, new Set<string>())
);

/**
 * Load the specified chat from graph with the members expanded
 *
 * @param graph authenticated graph client from mgt
 * @param chatId the id of the chat to load
 * @returns {Promise<Chat>}
 */
export const loadChat = async (graph: IGraph, chatId: string): Promise<Chat> =>
  (await graph
    .api(`/chats/${chatId}?$expand=members`)
    .middlewareOptions(prepScopes(...chatOperationScopes.loadChat))
    .get()) as Chat;

/**
 * Load the first page of messages from the specified chat
 * Will provide a nextLink to load more messages if there are more than the specified messageCount
 *
 * @param graph authenticated graph client from mgt
 * @param chatId the id of the chat to load messages from
 * @param messageCount how many messages to load per page
 * @returns {Promise<MessageCollection>} a collection of messages and a possible nextLink to load more messages
 */
export const loadChatThread = async (
  graph: IGraph,
  chatId: string,
  messageCount: number
): Promise<MessageCollection> => {
  const response = (await graph
    .api(`/chats/${chatId}/messages`)
    .orderby('createdDateTime DESC')
    .top(messageCount)
    .middlewareOptions(prepScopes(...chatOperationScopes.loadChatMessages))
    .get()) as MessageCollection;
  // split the nextLink on version to maintain a relative path
  response.nextLink = response['@odata.nextLink']?.split(graph.version)[1];
  return response;
};

/**
 * Loads another page of messages from the specified chat
 *
 * @param graph authenticated graph client from mgt
 * @param nextLink the nextLink to load more messages from
 * @returns {Promise<MessageCollection>} a collection of messages and a possilbe nextLink to load more messages
 */
export const loadMoreChatMessages = async (graph: IGraph, nextLink: string): Promise<MessageCollection> => {
  // not defining scopes here because this uses a nextLink and the initial request ensures the required scopes are present
  const response = (await graph.api(nextLink).get()) as MessageCollection;
  // split the nextLink on version to maintain a relative path
  response.nextLink = response['@odata.nextLink']?.split(graph.version)[1];
  return response;
};

/**
 * Creates a new chat message via HTTP POST
 *
 * @param graph authenticated graph client from mgt
 * @param chatId id of the chat to send the message to
 * @param content content of the message to send
 * @returns {Promise<ChatMessage>} the newly created message
 */
export const sendChatMessage = async (graph: IGraph, chatId: string, content: string): Promise<ChatMessage> => {
  // TODO: remove this code that lets me simulate a failure during debugging
  // let fail = false;

  // debugger;
  // if (fail) throw new Error('fail');

  return (await graph
    .api(`/chats/${chatId}/messages`)
    .middlewareOptions(prepScopes(...chatOperationScopes.sendChatMessage))
    .post({ body: { content } })) as ChatMessage;
};

/**
 * Updates a chat message via HTTP PATCH
 *
 * @param graph authenticated graph client from mgt
 * @param chatId the id of the chat containing the message to update
 * @param messageId the id of the message to update
 * @param content the new content of the message
 * @returns {Promise<void>}
 */
export const updateChatMessage = async (
  graph: IGraph,
  chatId: string,
  messageId: string,
  content: string
): Promise<void> => {
  // TODO: remove this code that lets me simulate a failure during debugging
  // let fail = false;

  // debugger;
  // if (fail) throw new Error('fail');

  await graph
    .api(`/chats/${chatId}/messages/${messageId}`)
    .middlewareOptions(prepScopes(...chatOperationScopes.updateChatMessage))
    .patch({ body: { content } });
};

/**
 * Deletes a chat message via HTTP POST to the softDelete action
 *
 * @param graph authenticated graph client from mgt
 * @param chatId the id of the chat containing the message to delete
 * @param messageId the id of the message to delete
 * @returns {Promise<void>}
 */
export const deleteChatMessage = async (graph: IGraph, chatId: string, messageId: string): Promise<void> => {
  await graph
    .api(`/me/chats/${chatId}/messages/${messageId}/softDelete`)
    .middlewareOptions(prepScopes(...chatOperationScopes.deleteChatMessage))
    .post({});
};

export const removeChatMember = async (graph: IGraph, chatId: string, membershipId: string): Promise<void> => {
  await graph
    .api(`/chats/${chatId}/members/${membershipId}`)
    .middlewareOptions(prepScopes(...chatOperationScopes.deleteChatMessage))
    .delete();
};

export const addChatMembers = async (
  graph: IGraph,
  chatId: string,
  userIds: string[],
  visibleHistoryStartDateTime?: Date
): Promise<void> => {
  const body = {
    requests: userIds.map((userId: string, index: number) => {
      const addRequestBody: AadUserConversationMember & { '@odata.type': string; 'user@odata.bind': string } = {
        '@odata.type': '#microsoft.graph.aadUserConversationMember',
        'user@odata.bind': `https://graph.microsoft.com/v1.0/users/${userId}`,
        roles: ['owner']
      };
      if (visibleHistoryStartDateTime) {
        addRequestBody.visibleHistoryStartDateTime = visibleHistoryStartDateTime.toISOString();
      }
      return {
        id: index,
        method: 'POST',
        url: `/chats/${chatId}/members`,
        headers: {
          'Content-Type': 'application/json'
        },
        body: addRequestBody
      };
    })
  };

  await graph
    .api('$batch')
    .middlewareOptions(prepScopes(...chatOperationScopes.addChatMember))
    .post(body);
};
/**
 * Whether or not the cache is enabled
 */
export const isPhotoCacheEnabled = (): boolean => CacheService.config.photos.isEnabled && CacheService.config.isEnabled;

export const loadChatImage = async (graph: IGraph, url: string): Promise<string | null> => {
  let cachedPhoto: CachePhoto;

  // attempt to get user and photo from cache if enabled
  if (isPhotoCacheEnabled()) {
    const cache = CacheService.getCache<CachePhoto>(schemas.photos, schemas.photos.stores.teams);
    cachedPhoto = await cache.getValue(url);
    if (
      cachedPhoto?.timeCached &&
      cachedPhoto.photo &&
      getPhotoInvalidationTime() > Date.now() - cachedPhoto.timeCached
    ) {
      return cachedPhoto.photo;
    }
  }
  const response = (await graph
    .api(url)
    .responseType(ResponseType.RAW)
    .middlewareOptions(prepScopes(...chatOperationScopes.loadChatImage))
    .get()) as Response & { '@odata.mediaEtag'?: string };

  if (response.status === 404) {
    // 404 means the resource does not have a photo
    // we still want to cache that state
    // so we return an object that can be cached
    cachedPhoto = { eTag: undefined, photo: undefined };
  } else if (!response.ok) {
    return null;
  }

  const eTag = response['@odata.mediaEtag'];
  const blob = await blobToBase64(await response.blob());

  cachedPhoto = { eTag, photo: blob };
  await storePhotoInCache(url, schemas.photos.stores.teams, cachedPhoto);
  return blob;
};

/**
 * Creates a new chat thread via HTTP POST
 *
<<<<<<< HEAD
 * @returns {Promise<void>}
=======
>>>>>>> c915cc5b
 * @param graph authenticated graph client from mgt
 * @param memberIds array of the user ids of users to be members of the chat. Must be at least 2.
 * @param isGroupChat if true a group chat will be created, otherwise a 1:1 chat will be created. Must be true if there are more than 2 members.
 * @param chatMessage if provided a message with this content will be sent to the chat after creation
 * @param chatName if provided and there are more than 2 members the topic of the chat will be set to this value
 * @returns {Promise<Chat>} the newly created chat
 */
export const createChatThread = async (
  graph: IGraph,
  memberIds: string[],
  isGroupChat: boolean,
  chatMessage: string | undefined,
  chatName: string | undefined
): Promise<Chat> => {
  const body: Chat = {
    chatType: isGroupChat || memberIds.length > 2 ? 'group' : 'oneOnOne',
    members: memberIds.map(id => {
      return {
        '@odata.type': '#microsoft.graph.aadUserConversationMember',
        roles: ['owner'],
        'user@odata.bind': `https://graph.microsoft.com/v1.0/users('${id}')`
      };
    })
  };
  if (isGroupChat && chatName) body.topic = chatName;

  const chat = (await graph
    .api('/chats')
    .middlewareOptions(prepScopes(...chatOperationScopes.loadChatImage))
    .post(body)) as Chat;
  if (!chat?.id) throw new Error('Chat id not returned from create chat thread');
  if (chatMessage) {
    await sendChatMessage(graph, chat.id, chatMessage);
  }

  return chat;
<<<<<<< HEAD
=======
};

/**
 * Updates the topic of a chat via HTTP PATCH
 *
 * @param graph {IGraph} - authenticated graph client from mgt
 * @param chatId {string} - id of the chat to update
 * @param topic {string | null} - new value for the chat topic, null will remove the currently set topic
 */
export const updateChatTopic = async (graph: IGraph, chatId: string, topic: string | null): Promise<void> => {
  await graph
    .api(`/chats/${chatId}`)
    .middlewareOptions(prepScopes(...chatOperationScopes.updateChatMessage))
    .patch({ topic });
>>>>>>> c915cc5b
};<|MERGE_RESOLUTION|>--- conflicted
+++ resolved
@@ -257,10 +257,6 @@
 /**
  * Creates a new chat thread via HTTP POST
  *
-<<<<<<< HEAD
- * @returns {Promise<void>}
-=======
->>>>>>> c915cc5b
  * @param graph authenticated graph client from mgt
  * @param memberIds array of the user ids of users to be members of the chat. Must be at least 2.
  * @param isGroupChat if true a group chat will be created, otherwise a 1:1 chat will be created. Must be true if there are more than 2 members.
@@ -297,8 +293,6 @@
   }
 
   return chat;
-<<<<<<< HEAD
-=======
 };
 
 /**
@@ -313,5 +307,4 @@
     .api(`/chats/${chatId}`)
     .middlewareOptions(prepScopes(...chatOperationScopes.updateChatMessage))
     .patch({ topic });
->>>>>>> c915cc5b
 };