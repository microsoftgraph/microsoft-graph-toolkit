/**
 * -------------------------------------------------------------------------------------------
 * Copyright (c) Microsoft Corporation.  All Rights Reserved.  Licensed under the MIT License.
 * See License in the project root for license information.
 * -------------------------------------------------------------------------------------------
 */

import {
  schemas,
  CachePhoto,
  getPhotoInvalidationTime,
  storePhotoInCache,
  blobToBase64
} from '@microsoft/mgt-components';
import { BetaGraph, CacheService, IGraph, prepScopes } from '@microsoft/mgt-element';
import { ResponseType } from '@microsoft/microsoft-graph-client';
import {
  AadUserConversationMember,
  Chat,
  ChatMessage,
  Chat as GraphChat,
  TeamsAppInstallation
} from '@microsoft/microsoft-graph-types';
import { chatOperationScopes } from './chatOperationScopes';
<<<<<<< HEAD
=======
import { TeamsAppInstallation } from '@microsoft/microsoft-graph-types-beta';

>>>>>>> c42aa191
/**
 * Generic collection response from graph
 */
export interface GraphCollection<T = any> {
  '@odata.nextLink'?: string;
  nextLink?: string;
  value: T[];
}

/**
 * Object representing a collection of chat messages
 */
export type MessageCollection = GraphCollection<ChatMessage>;
export type ChatThreadCollection = GraphCollection<GraphChat>;
export type AppCollection = GraphCollection<TeamsAppInstallation>;

export type AppCollection = GraphCollection<TeamsAppInstallation>;

/**
 * Load the specified chat from graph with the members expanded
 *
 * @param graph authenticated graph client from mgt
 * @param chatId the id of the chat to load
 * @returns {Promise<Chat>}
 */
export const loadChat = async (graph: IGraph, chatId: string): Promise<Chat> =>
  (await graph
    .api(`/chats/${chatId}?$expand=members`)
    .middlewareOptions(prepScopes(chatOperationScopes.loadChat))
    .get()) as Chat;

/**
 * Load the specified chat from graph with the members and last message expanded
 *
 * @param graph authenticated graph client from mgt
 * @param chatId the id of the chat to load
 * @returns {Promise<Chat>}
 */
export const loadChatWithPreview = async (graph: IGraph, chatId: string): Promise<Chat> =>
  (await graph
    .api(`/chats/${chatId}?$expand=members,lastMessagePreview`)
    .middlewareOptions(prepScopes(chatOperationScopes.loadChat))
    .get()) as Chat;

/**
 * Load the first page of messages from the specified chat
 * Will provide a nextLink to load more messages if there are more than the specified messageCount
 *
 * @param graph authenticated graph client from mgt
 * @param chatId the id of the chat to load messages from
 * @param messageCount how many messages to load per page
 * @returns {Promise<MessageCollection>} a collection of messages and a possible nextLink to load more messages
 */
export const loadChatThread = async (
  graph: IGraph,
  chatId: string,
  messageCount: number
): Promise<MessageCollection> => {
  const response = (await graph
    .api(`/chats/${chatId}/messages`)
    .orderby('createdDateTime DESC')
    .top(messageCount)
    .middlewareOptions(prepScopes(chatOperationScopes.loadChatMessages))
    .get()) as MessageCollection;
  // split the nextLink on version to maintain a relative path
  response.nextLink = response['@odata.nextLink']?.split(graph.version)[1];
  return response;
};

/**
 * Load the app information for the specified botId in a given chat
 *
 * @param graph {BetaGraph} - authenticated graph client from mgt for the beta endpoints
 * @param chatId {string} - the id of the chat to load apps for
 * @param botId {string} - the id of the bot to load apps for
 * @returns {Promise<AppCollection>} - a collection of apps installed in the chat
 */
export const loadBotInChat = async (graph: BetaGraph, chatId: string, botId: string): Promise<AppCollection> => {
  const response = (await graph
    .api(`/chats/${chatId}/installedApps`)
    .expand('teamsApp,teamsAppDefinition($expand=bot,colorIcon)')
    .filter(`teamsAppDefinition/bot/id+eq+'${botId}'`)
    .middlewareOptions(prepScopes(chatOperationScopes.loadBotsInChat))
    .get()) as AppCollection;
  return response;
};

export const loadBotIcon = async (graph: BetaGraph, installedApp: TeamsAppInstallation): Promise<string> => {
  if (installedApp.teamsApp?.distributionMethod === 'store') {
    return loadStoreBotIcon(installedApp);
  }
  return loadLobBotIcon(graph, installedApp);
};

const loadLobBotIcon = async (graph: BetaGraph, installedApp: TeamsAppInstallation): Promise<string> => {
  // GET /appCatalogs/teamsApps/{teams-app-id}/appDefinitions/{app-definition-id}/colorIcon/hostedContent/$value
  if (installedApp.teamsApp?.id && installedApp.teamsAppDefinition?.id) {
    const teamsAppId = installedApp.teamsApp.id;
    const appDefinitionId = installedApp.teamsAppDefinition.id;
    const response = (await graph
      .api(`/appCatalogs/teamsApps/${teamsAppId}/appDefinitions/${appDefinitionId}/colorIcon/hostedContent/$value`)
      .responseType(ResponseType.RAW)
      .middlewareOptions(prepScopes(chatOperationScopes.loadBotIcon))
      .get()) as Response;

    return await blobToBase64(await response.blob());
  }
  return '';
};

const loadStoreBotIcon = async (installedApp: TeamsAppInstallation): Promise<string> => {
  if (!installedApp.teamsAppDefinition?.colorIcon?.webUrl) return '';

  const response = await fetch(installedApp.teamsAppDefinition.colorIcon.webUrl);

  return await blobToBase64(await response.blob());
};

/**
 * Load the first page of messages from the specified chat which were modified after the specified timestamp
 * Will provide a nextLink to load more messages if there are more than the specified messageCount
 *
 * @param graph authenticated graph client from mgt
 * @param chatId the id of the chat to load messages from
 * @param lastModified the ISO 8601 timestamp after which data should be loaded from.
 * @param messageCount how many messages to load per page
 * @returns {Promise<MessageCollection>} a collection of messages and a possible nextLink to load more messages
 */
export const loadChatThreadDelta = async (
  graph: IGraph,
  chatId: string,
  lastModified: string,
  messageCount: number
): Promise<MessageCollection> => {
  const response = (await graph
    .api(`/chats/${chatId}/messages`)
    .filter(`lastModifiedDateTime gt ${lastModified}`)
    .orderby('lastModifiedDateTime DESC')
    .top(messageCount)
    .middlewareOptions(prepScopes(chatOperationScopes.loadChatMessages))
    .get()) as MessageCollection;
  // split the nextLink on version to maintain a relative path
  response.nextLink = response['@odata.nextLink']?.split(graph.version)[1];
  return response;
};

/**
 * Loads another page of messages from the specified chat
 *
 * @param graph authenticated graph client from mgt
 * @param nextLink the nextLink to load more messages from
 * @returns {Promise<MessageCollection>} a collection of messages and a possible nextLink to load more messages
 */
export const loadMoreChatMessages = async (graph: IGraph, nextLink: string): Promise<MessageCollection> => {
  // not defining scopes here because this uses a nextLink and the initial request ensures the required scopes are present
  const response = (await graph.api(nextLink).get()) as MessageCollection;
  // split the nextLink on version to maintain a relative path
  response.nextLink = response['@odata.nextLink']?.split(graph.version)[1];
  return response;
};

export const loadBotsInChat = async (graph: IGraph, chatId: string): Promise<AppCollection> => {
  const response = (await graph
    .api(`/chats/${chatId}/installedApps`)
    .filter('teamsAppDefinition/bot/id ne null')
    .expand('teamsAppDefinition($expand=bot)')
    .middlewareOptions(prepScopes(chatOperationScopes.loadAppsInChat))
    .get()) as AppCollection;
  return response;
};

/**
 * Creates a new chat message via HTTP POST
 *
 * @param graph authenticated graph client from mgt
 * @param chatId id of the chat to send the message to
 * @param content content of the message to send
 * @returns {Promise<ChatMessage>} the newly created message
 */
export const sendChatMessage = async (graph: IGraph, chatId: string, content: string): Promise<ChatMessage> => {
  // TODO: remove this code that lets me simulate a failure during debugging
  // let fail = false;

  // debugger;
  // if (fail) throw new Error('fail');

  return (await graph
    .api(`/chats/${chatId}/messages`)
    .middlewareOptions(prepScopes(chatOperationScopes.sendChatMessage))
    .post({ body: { content } })) as ChatMessage;
};

/**
 * Updates a chat message via HTTP PATCH
 *
 * @param graph authenticated graph client from mgt
 * @param chatId the id of the chat containing the message to update
 * @param messageId the id of the message to update
 * @param content the new content of the message
 * @returns {Promise<void>}
 */
export const updateChatMessage = async (
  graph: IGraph,
  chatId: string,
  messageId: string,
  content: string
): Promise<void> => {
  // TODO: remove this code that lets me simulate a failure during debugging
  // let fail = false;

  // debugger;
  // if (fail) throw new Error('fail');

  await graph
    .api(`/chats/${chatId}/messages/${messageId}`)
    .middlewareOptions(prepScopes(chatOperationScopes.updateChatMessage))
    .patch({ body: { content } });
};

/**
 * Deletes a chat message via HTTP POST to the softDelete action
 *
 * @param graph authenticated graph client from mgt
 * @param chatId the id of the chat containing the message to delete
 * @param messageId the id of the message to delete
 * @returns {Promise<void>}
 */
export const deleteChatMessage = async (graph: IGraph, chatId: string, messageId: string): Promise<void> => {
  await graph
    .api(`/me/chats/${chatId}/messages/${messageId}/softDelete`)
    .middlewareOptions(prepScopes(chatOperationScopes.deleteChatMessage))
    .post({});
};

export const removeChatMember = async (graph: IGraph, chatId: string, membershipId: string): Promise<void> => {
  await graph
    .api(`/chats/${chatId}/members/${membershipId}`)
    .middlewareOptions(prepScopes(chatOperationScopes.removeChatMember))
    .delete();
};

export const addChatMembers = async (
  graph: IGraph,
  chatId: string,
  userIds: string[],
  visibleHistoryStartDateTime?: Date
): Promise<void> => {
  const body = {
    requests: userIds.map((userId: string, index: number) => {
      const addRequestBody: AadUserConversationMember & { '@odata.type': string; 'user@odata.bind': string } = {
        '@odata.type': '#microsoft.graph.aadUserConversationMember',
        'user@odata.bind': `https://graph.microsoft.com/v1.0/users/${userId}`,
        roles: ['owner']
      };
      if (visibleHistoryStartDateTime) {
        addRequestBody.visibleHistoryStartDateTime = visibleHistoryStartDateTime.toISOString();
      }
      return {
        id: index,
        method: 'POST',
        url: `/chats/${chatId}/members`,
        headers: {
          'Content-Type': 'application/json'
        },
        body: addRequestBody
      };
    })
  };

  await graph.api('$batch').middlewareOptions(prepScopes(chatOperationScopes.addChatMember)).post(body);
};
/**
 * Whether or not the cache is enabled
 */
export const isPhotoCacheEnabled = (): boolean => CacheService.config.photos.isEnabled && CacheService.config.isEnabled;

export const loadChatImage = async (graph: IGraph, url: string): Promise<string | null> => {
  let cachedPhoto: CachePhoto | null;

  // attempt to get user and photo from cache if enabled
  if (isPhotoCacheEnabled()) {
    const cache = CacheService.getCache<CachePhoto>(schemas.photos, schemas.photos.stores.teams);
    cachedPhoto = await cache.getValue(url);
    if (
      cachedPhoto?.timeCached &&
      cachedPhoto.photo &&
      getPhotoInvalidationTime() > Date.now() - cachedPhoto.timeCached
    ) {
      return cachedPhoto.photo;
    }
  }
  const response = (await graph
    .api(url)
    .responseType(ResponseType.RAW)
    .middlewareOptions(prepScopes(chatOperationScopes.loadChatImage))
    .get()) as Response & { '@odata.mediaEtag'?: string };

  if (response.status === 404) {
    // 404 means the resource does not have a photo
    // we still want to cache that state
    // so we return an object that can be cached
    cachedPhoto = { eTag: undefined, photo: undefined };
  } else if (!response.ok) {
    return null;
  }

  const eTag = response['@odata.mediaEtag'];
  const blob = await blobToBase64(await response.blob());

  cachedPhoto = { eTag, photo: blob };
  await storePhotoInCache(url, schemas.photos.stores.teams, cachedPhoto);
  return blob;
};

/**
 * Creates a new chat thread via HTTP POST
 *
 * @param graph authenticated graph client from mgt
 * @param memberIds array of the user ids of users to be members of the chat. Must be at least 2.
 * @param isGroupChat if true a group chat will be created, otherwise a 1:1 chat will be created. Must be true if there are more than 2 members.
 * @param chatMessage if provided a message with this content will be sent to the chat after creation
 * @param chatName if provided and there are more than 2 members the topic of the chat will be set to this value
 * @returns {Promise<Chat>} the newly created chat
 */
export const createChatThread = async (
  graph: IGraph,
  memberIds: string[],
  isGroupChat: boolean,
  chatMessage: string | undefined,
  chatName: string | undefined
): Promise<Chat> => {
  const body: Chat = {
    chatType: isGroupChat || memberIds.length > 2 ? 'group' : 'oneOnOne',
    members: memberIds.map(id => {
      return {
        '@odata.type': '#microsoft.graph.aadUserConversationMember',
        roles: ['owner'],
        'user@odata.bind': `https://graph.microsoft.com/v1.0/users('${id}')`
      };
    })
  };
  if (isGroupChat && chatName) body.topic = chatName;

  const chat = (await graph
    .api('/chats')
    .middlewareOptions(prepScopes(chatOperationScopes.createChat))
    .post(body)) as Chat;
  if (!chat?.id) throw new Error('Chat id not returned from create chat thread');
  if (chatMessage) {
    await sendChatMessage(graph, chat.id, chatMessage);
  }

  return chat;
};

/**
 * Updates the topic of a chat via HTTP PATCH
 *
 * @param graph {IGraph} - authenticated graph client from mgt
 * @param chatId {string} - id of the chat to update
 * @param topic {string | null} - new value for the chat topic, null will remove the currently set topic
 */
export const updateChatTopic = async (graph: IGraph, chatId: string, topic: string | null): Promise<void> => {
  await graph
    .api(`/chats/${chatId}`)
    .middlewareOptions(prepScopes(chatOperationScopes.updateChatMessage))
    .patch({ topic });
};

/**
 * Load the chat threads from graph with the members and last message expanded
 *
 * @param graph authenticated graph client from mgt
 * @returns {Promise<GraphChat>}
 */
export const loadChatThreads = async (graph: IGraph, maxPage: number): Promise<ChatThreadCollection> =>
  (await graph
    .api(`me/chats?$top=${maxPage}&$expand=members,lastMessagePreview&orderby=lastMessagePreview/createdDateTime desc`)
    .middlewareOptions(prepScopes(chatOperationScopes.loadChat))
    .get()) as ChatThreadCollection;

/**
 * Load the chat threads from graph with the members and last message expanded by next page link.
 *
 * @param graph authenticated graph client from mgt
 * @returns {Promise<GraphChat>}
 */
export const loadChatThreadsByPage = async (graph: IGraph, filter: string): Promise<ChatThreadCollection> =>
  (await graph
    .api(`me/chats?${filter}`)
    .middlewareOptions(prepScopes(chatOperationScopes.loadChat))
    .get()) as ChatThreadCollection;<|MERGE_RESOLUTION|>--- conflicted
+++ resolved
@@ -14,19 +14,10 @@
 } from '@microsoft/mgt-components';
 import { BetaGraph, CacheService, IGraph, prepScopes } from '@microsoft/mgt-element';
 import { ResponseType } from '@microsoft/microsoft-graph-client';
-import {
-  AadUserConversationMember,
-  Chat,
-  ChatMessage,
-  Chat as GraphChat,
-  TeamsAppInstallation
-} from '@microsoft/microsoft-graph-types';
+import { AadUserConversationMember, Chat, ChatMessage, Chat as GraphChat } from '@microsoft/microsoft-graph-types';
 import { chatOperationScopes } from './chatOperationScopes';
-<<<<<<< HEAD
-=======
 import { TeamsAppInstallation } from '@microsoft/microsoft-graph-types-beta';
 
->>>>>>> c42aa191
 /**
  * Generic collection response from graph
  */
@@ -41,8 +32,6 @@
  */
 export type MessageCollection = GraphCollection<ChatMessage>;
 export type ChatThreadCollection = GraphCollection<GraphChat>;
-export type AppCollection = GraphCollection<TeamsAppInstallation>;
-
 export type AppCollection = GraphCollection<TeamsAppInstallation>;
 
 /**
