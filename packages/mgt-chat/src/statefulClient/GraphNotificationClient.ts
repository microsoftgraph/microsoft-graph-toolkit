--- conflicted
+++ resolved
@@ -164,11 +164,7 @@
     ).toISOString();
     const subscriptionDefinition: Subscription = {
       changeType: changeTypes.join(','),
-<<<<<<< HEAD
-      notificationUrl: `wss:?groupId=${this.chatId}&sessionId=${this.sessionId}`,
-=======
-      notificationUrl: 'websockets:',
->>>>>>> f2a9197e
+      notificationUrl: `websockets:?groupId=${this.chatId}&sessionId=${this.sessionId}`,
       resource: resourcePath,
       expirationDateTime,
       includeResourceData: true,
