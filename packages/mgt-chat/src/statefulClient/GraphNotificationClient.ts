--- conflicted
+++ resolved
@@ -186,11 +186,7 @@
     ).toISOString();
     const subscriptionDefinition: Subscription = {
       changeType: changeTypes.join(','),
-<<<<<<< HEAD
-      notificationUrl: `websockets:?groupId=${this.chatId}&sessionId=${this.sessionId}`,
-=======
-      notificationUrl: GraphConfig.webSocketsPrefix,
->>>>>>> cb240cbe
+      notificationUrl: `${GraphConfig.webSocketsPrefix}?groupId=${this.chatId}&sessionId=${this.sessionId}`,
       resource: resourcePath,
       expirationDateTime,
       includeResourceData: true,
