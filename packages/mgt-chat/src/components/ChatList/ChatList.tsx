--- conflicted
+++ resolved
@@ -1,4 +1,4 @@
-import React, { useEffect, useState } from 'react';
+import React, { SetStateAction, useEffect, useState } from 'react';
 import { ChatListItem } from '../ChatListItem/ChatListItem';
 import { MgtTemplateProps, ProviderState, Providers, log } from '@microsoft/mgt-react';
 import { makeStyles, Button, Link, FluentProvider, shorthands, webLightTheme } from '@fluentui/react-components';
@@ -8,7 +8,8 @@
 import {
   StatefulGraphChatListClient,
   GraphChatListClient,
-  ChatListEvent
+  ChatListEvent,
+  GraphChatThread
 } from '../../statefulClient/StatefulGraphChatListClient';
 import { ChatListHeader } from '../ChatListHeader/ChatListHeader';
 import { IChatListMenuItemsProps } from '../ChatListHeader/EllipsisMenu';
@@ -66,8 +67,6 @@
   const [chatListState, setChatListState] = useState<GraphChatListClient | undefined>();
   const [menuItems, setMenuItems] = useState<ChatListMenuItem[]>(props.menuItems === undefined ? [] : props.menuItems);
   const [selectedItem, setSelectedItem] = useState<string>();
-  const [markAllItemsAsRead, setMarkAllItemsAsRead] = useState<boolean>(false);
-
   const cache = new LastReadCache();
 
   // wait for provider to be ready before setting client and state
@@ -80,14 +79,6 @@
         setChatListState(client.getState());
       }
     });
-    const markAllAsRead = {
-      displayText: 'Mark all as read',
-      onClick: () => setMarkAllItemsAsRead(true)
-    };
-    // clone the menuItems array
-    const updatedMenuItems = [...menuItems];
-    updatedMenuItems.unshift(markAllAsRead);
-    setMenuItems(updatedMenuItems);
   }, []);
 
   // Store last read time in cache so that when the user comes back to the chat list,
@@ -115,11 +106,19 @@
         }
       }
     };
+
     if (chatListClient) {
       chatListClient.onStateChange(setChatListState);
       chatListClient.onStateChange(state => {
         if (state.status === 'chat threads loaded' && props.onLoaded) {
-          setMarkAllItemsAsRead(false);
+          const markAllAsRead = {
+            displayText: 'Mark all as read',
+            onClick: () => markAllThreadsAsRead()
+          };
+          // clone the menuItems array
+          const updatedMenuItems = [...menuItems];
+          updatedMenuItems.unshift(markAllAsRead);
+          setMenuItems(updatedMenuItems);
           props.onLoaded();
         }
       });
@@ -132,16 +131,10 @@
     }
   }, [chatListClient]);
 
-  var isRead = function (id: string): boolean {
-    if (markAllItemsAsRead) {
-      log(`Marking all messages as read for chat ID '${id}'...`);
-      cache.cacheLastReadTime(id, new Date());
-      return true;
-    }
+  const markAllThreadsAsRead = () => {
+    chatListClient?.markAllChatThreadsAsRead();
+  };
 
-    // TODO: Replace with a call to cache to determine if the chat is read
-    return false;
-  };
   const chatListButtonItems = props.buttonItems === undefined ? [] : props.buttonItems;
 
   // We need to have a function for "this" to work within the loadMoreChatThreads function, otherwise we get a undefined error.
@@ -176,11 +169,7 @@
                   chat={c}
                   myId={chatListState.userId}
                   isSelected={c.id === selectedItem}
-<<<<<<< HEAD
-                  isRead={c.id === selectedItem ? true : isRead(c.id ?? '')}
-=======
-                  isRead={c.id === selectedItem}
->>>>>>> d9263b20
+                  isRead={c.isRead}
                 />
               </Button>
             ))}
