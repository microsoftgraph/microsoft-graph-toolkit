--- conflicted
+++ resolved
@@ -107,13 +107,6 @@
   }, [selectedItem]);
 
   useEffect(() => {
-<<<<<<< HEAD
-    chatListClient?.onStateChange(setChatListState);
-    return () => {
-      void chatListClient?.tearDown();
-      chatListClient?.offStateChange(setChatListState);
-    };
-=======
     if (chatListClient) {
       chatListClient.onStateChange(setChatListState);
       chatListClient.onStateChange(state => {
@@ -126,7 +119,6 @@
         chatListClient.offStateChange(setChatListState);
       };
     }
->>>>>>> 2773f715
   }, [chatListClient]);
 
   return (
