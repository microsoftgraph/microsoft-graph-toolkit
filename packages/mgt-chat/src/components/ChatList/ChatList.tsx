import React, { useEffect, useState } from 'react';
import { ChatListItem } from '../ChatListItem/ChatListItem';
import { MgtTemplateProps } from '@microsoft/mgt-react';
import { makeStyles, Button, Link, FluentProvider, shorthands, webLightTheme } from '@fluentui/react-components';
import { FluentThemeProvider } from '@azure/communication-react';
import { FluentTheme } from '@fluentui/react';
import { Chat as GraphChat } from '@microsoft/microsoft-graph-types';
import { ChatListEvent, StatefulGraphChatListClient } from '../../statefulClient/StatefulGraphChatListClient';
import { useGraphChatListClient } from '../../statefulClient/useGraphChatListClient';
import { ChatListHeader } from '../ChatListHeader/ChatListHeader';
import { IChatListMenuItemsProps } from '../ChatListHeader/EllipsisMenu';
import { ChatListButtonItem } from '../ChatListHeader/ChatListButtonItem';
import ChatListMenuItem from '../ChatListHeader/ChatListMenuItem';

export interface IChatListItemInteractionProps {
  onSelected: (e: GraphChat) => void;
}

const useStyles = makeStyles({
  headerContainer: {
    display: 'flex',
    justifyContent: 'center',
    width: '100%',
    ...shorthands.padding('10px')
  },
  linkContainer: {
    display: 'flex',
    justifyContent: 'center',
    width: '100%',
    ...shorthands.padding('10px')
  },
  loadMore: {
    textDecorationLine: 'none',
    fontSize: '1.2em',
    fontWeight: 'bold',
    '&:hover': {
      textDecorationLine: 'none' // This removes the underline when hovering
    }
  },
  button: {
    flexDirection: 'row',
    alignItems: 'center',
    width: '100%'
  }
});

// this is a stub to move the logic here that should end up here.
export const ChatList = (
  props: MgtTemplateProps &
    IChatListItemInteractionProps &
    IChatListMenuItemsProps & {
      buttonItems?: ChatListButtonItem[];
    }
) => {
  const { value } = props.dataContext as { value: GraphChat[] };
  const chats: GraphChat[] = value;

  const styles = useStyles();
  const chatClient: StatefulGraphChatListClient = useGraphChatListClient();
  const [chatState, setChatState] = useState(chatClient.getState());
  const [chatThreads, setChatThreads] = useState<GraphChat[]>(chats);
  const [menuItems, setMenuItems] = useState<ChatListMenuItem[]>(props.menuItems === undefined ? [] : props.menuItems);

  const onChatListEvent = (state: ChatListEvent) => {
    // TODO: implementation will happen later, right now, we just need to make sure messages are coming thru in console logs.

    console.log(state.type);
    console.log(state.message);
  };

  const [selectedItem, setSelectedItem] = useState<string>();

  useEffect(() => {
    chatClient.onChatListEvent(onChatListEvent);
    chatClient.onStateChange(setChatState);
    return () => {
      chatClient.offChatListEvent(onChatListEvent);
      chatClient.offStateChange(setChatState);
    };
  }, [chatClient]);

  const chatListButtonItems = props.buttonItems === undefined ? [] : props.buttonItems;

  useEffect(() => {
    const markAllAsRead = {
      displayText: 'Mark all as read',
      onClick: () => {}
    };

    menuItems.unshift(markAllAsRead);
    setMenuItems(menuItems);
  }, []);

  return (
    // This is a temporary approach to render the chatlist items. This should be replaced.
    <FluentThemeProvider fluentTheme={FluentTheme}>
      <FluentProvider theme={webLightTheme}>
<<<<<<< HEAD
        {chats.map(c => (
          <ChatListItem key={c.id} chat={{ id: c.id }} myId={chatState.userId} onSelected={props.onSelected} />
        ))}
=======
        <div>
          <div className={styles.headerContainer}>
            <ChatListHeader buttonItems={chatListButtonItems} menuItems={menuItems} />
          </div>
          <div>
            {chatThreads.map(c => (
              <Button
                className={styles.button}
                key={c.id}
                onClick={() => {
                  // set selected state only once per click event
                  if (c.id !== selectedItem) {
                    setSelectedItem(c.id);
                    props.onSelected(c);
                  }
                }}
              >
                <ChatListItem
                  key={c.id}
                  chat={c}
                  myId={chatState.userId}
                  isSelected={c.id === selectedItem}
                  isRead={false}
                />
              </Button>
            ))}
            <div className={styles.linkContainer}>
              <Link href="#" className={styles.loadMore}>
                load more
              </Link>
            </div>
          </div>
        </div>
>>>>>>> c49a3a4b
      </FluentProvider>
    </FluentThemeProvider>
  );
};

export default ChatList;<|MERGE_RESOLUTION|>--- conflicted
+++ resolved
@@ -95,11 +95,6 @@
     // This is a temporary approach to render the chatlist items. This should be replaced.
     <FluentThemeProvider fluentTheme={FluentTheme}>
       <FluentProvider theme={webLightTheme}>
-<<<<<<< HEAD
-        {chats.map(c => (
-          <ChatListItem key={c.id} chat={{ id: c.id }} myId={chatState.userId} onSelected={props.onSelected} />
-        ))}
-=======
         <div>
           <div className={styles.headerContainer}>
             <ChatListHeader buttonItems={chatListButtonItems} menuItems={menuItems} />
@@ -119,7 +114,7 @@
               >
                 <ChatListItem
                   key={c.id}
-                  chat={c}
+                  chat={{ id: c.id }} // NOTE: this is just for this PR, it can be reverted to c
                   myId={chatState.userId}
                   isSelected={c.id === selectedItem}
                   isRead={false}
@@ -133,7 +128,6 @@
             </div>
           </div>
         </div>
->>>>>>> c49a3a4b
       </FluentProvider>
     </FluentThemeProvider>
   );
