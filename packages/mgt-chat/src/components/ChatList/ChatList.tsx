import React, { useEffect, useState } from 'react';
import { ChatListItem, IChatListItemInteractionProps } from '../ChatListItem/ChatListItem';
import { MgtTemplateProps } from '@microsoft/mgt-react';
import { makeStyles, Link, FluentProvider, shorthands, webLightTheme } from '@fluentui/react-components';
import { FluentThemeProvider } from '@azure/communication-react';
import { FluentTheme } from '@fluentui/react';
import { Chat as GraphChat } from '@microsoft/microsoft-graph-types';
import { StatefulGraphChatClient } from '../../statefulClient/StatefulGraphChatClient';
import { useGraphChatClient } from '../../statefulClient/useGraphChatClient';
<<<<<<< HEAD
import { ChatListHeader } from '../ChatListHeader/ChatListHeader';

const useStyles = makeStyles({
  headerContainer: {
    display: 'flex',
    justifyContent: 'center',
    width: '300px',
    ...shorthands.padding('10px')
  },
  linkContainer: {
    display: 'flex',
    justifyContent: 'center',
    alignItems: 'center',
    width: '300px',
    ...shorthands.padding('10px')
  },
  a: {
    textDecorationLine: 'none',
    fontSize: '1.2em',
    fontWeight: 'bold',
    '&:hover': {
      textDecorationLine: 'none' // This removes the underline when hovering
    }
=======
import { makeStyles, shorthands } from '@fluentui/react-components';

const useStyles = makeStyles({
  chatList: {
    display: 'flex',
    flexDirection: 'column',
    maxWidth: '300px',
    width: '100%',
    height: '100%',
    ...shorthands.overflow('hidden')
>>>>>>> b2f350e5
  }
});

// this is a stub to move the logic here that should end up here.
export const ChatList = (props: MgtTemplateProps & IChatListItemInteractionProps) => {
  const styles = useStyles();

  // TODO: change this to use StatefulGraphChatListClient
  const chatClient: StatefulGraphChatClient = useGraphChatClient('');
  const [chatState, setChatState] = useState(chatClient.getState());
  useEffect(() => {
    chatClient.onStateChange(setChatState);
    return () => {
      chatClient.offStateChange(setChatState);
    };
  }, [chatClient]);

  const { value } = props.dataContext as { value: GraphChat[] };
  const chats: GraphChat[] = value;

  return (
    // This is a temporary approach to render the chatlist items. This should be replaced.
    <FluentThemeProvider fluentTheme={FluentTheme}>
      <FluentProvider theme={webLightTheme}>
        <div>
          <div className={styles.headerContainer}>
            <ChatListHeader />
          </div>
          {chats.map(c => (
            <ChatListItem key={c.id} chat={c} myId={chatState.userId} onSelected={props.onSelected} />
          ))}
          <div className={styles.linkContainer}>
            <Link href="#" className={styles.a}>
              load more
            </Link>
          </div>
        </div>
      </FluentProvider>
    </FluentThemeProvider>
  );
};

export default ChatList;<|MERGE_RESOLUTION|>--- conflicted
+++ resolved
@@ -7,31 +7,6 @@
 import { Chat as GraphChat } from '@microsoft/microsoft-graph-types';
 import { StatefulGraphChatClient } from '../../statefulClient/StatefulGraphChatClient';
 import { useGraphChatClient } from '../../statefulClient/useGraphChatClient';
-<<<<<<< HEAD
-import { ChatListHeader } from '../ChatListHeader/ChatListHeader';
-
-const useStyles = makeStyles({
-  headerContainer: {
-    display: 'flex',
-    justifyContent: 'center',
-    width: '300px',
-    ...shorthands.padding('10px')
-  },
-  linkContainer: {
-    display: 'flex',
-    justifyContent: 'center',
-    alignItems: 'center',
-    width: '300px',
-    ...shorthands.padding('10px')
-  },
-  a: {
-    textDecorationLine: 'none',
-    fontSize: '1.2em',
-    fontWeight: 'bold',
-    '&:hover': {
-      textDecorationLine: 'none' // This removes the underline when hovering
-    }
-=======
 import { makeStyles, shorthands } from '@fluentui/react-components';
 
 const useStyles = makeStyles({
@@ -42,7 +17,6 @@
     width: '100%',
     height: '100%',
     ...shorthands.overflow('hidden')
->>>>>>> b2f350e5
   }
 });
 
