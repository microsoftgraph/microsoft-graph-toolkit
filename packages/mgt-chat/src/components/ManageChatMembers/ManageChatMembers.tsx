--- conflicted
+++ resolved
@@ -25,10 +25,6 @@
   DoorArrowLeft24Regular
 } from '@fluentui/react-icons';
 import { AadUserConversationMember } from '@microsoft/microsoft-graph-types';
-<<<<<<< HEAD
-=======
-import { buttonIconStyles } from '../styles/common.styles';
->>>>>>> 406ca1ec
 import { AddChatMembers } from './AddChatMembers';
 import { ListChatMembers } from './ListChatMembers';
 
@@ -57,16 +53,6 @@
   divider: {
     ...shorthands.marginBlock('4px')
   },
-  popover: {
-    ...shorthands.padding('0 !important')
-  },
-  triggerButton: {
-    minWidth: 'max-content',
-    width: 'max-content'
-  }
-});
-
-const useStyles = makeStyles({
   popover: {
     ...shorthands.padding('0 !important')
   },
@@ -120,18 +106,13 @@
         {showAddMembers ? (
           <AddChatMembers closeDialog={closeCallout} addChatMembers={addChatMembers} />
         ) : (
-<<<<<<< HEAD
           <div className={styles.container}>
-=======
-          <>
->>>>>>> 406ca1ec
             <ListChatMembers
               members={members}
               removeChatMember={removeChatMember}
               currentUserId={currentUserId}
               closeParentPopover={closeCallout}
             />
-<<<<<<< HEAD
             <Divider className={styles.divider} />
             <div className={styles.buttonRow}>
               <Button appearance="subtle" icon={<AddPeople />} onClick={openAddMembers} className={styles.button}>
@@ -164,43 +145,6 @@
               </Dialog>
             </div>
           </div>
-=======
-            <Divider />
-            <Button
-              appearance="transparent"
-              icon={<AddPeople />}
-              onClick={openAddMembers}
-              className={buttonIconStyles.button}
-            >
-              Add people
-            </Button>
-            <Dialog>
-              <DialogTrigger>
-                <Button appearance="transparent" icon={<Leave />} className={buttonIconStyles.button}>
-                  Leave
-                </Button>
-              </DialogTrigger>
-              <DialogSurface>
-                <DialogBody>
-                  <DialogTitle>Leave the conversation?</DialogTitle>
-                  <DialogContent>You&apos;ll still have access to the chat history.</DialogContent>
-                  <DialogActions>
-                    <DialogTrigger disableButtonEnhancement>
-                      <Button appearance="secondary" onClick={closeCallout}>
-                        Cancel
-                      </Button>
-                    </DialogTrigger>
-                    {members.length > 2 && (
-                      <Button appearance="primary" onClick={leaveChat}>
-                        Leave
-                      </Button>
-                    )}
-                  </DialogActions>
-                </DialogBody>
-              </DialogSurface>
-            </Dialog>
-          </>
->>>>>>> 406ca1ec
         )}
       </PopoverSurface>
     </Popover>
