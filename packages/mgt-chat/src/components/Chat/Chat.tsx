import { FluentThemeProvider, MessageThread, SendBox, MessageThreadStyles } from '@azure/communication-react';
import { FluentTheme } from '@fluentui/react';
import { FluentProvider, makeStyles, shorthands, webLightTheme } from '@fluentui/react-components';
import { Person, Spinner } from '@microsoft/mgt-react';
import React, { useEffect, useState } from 'react';
import { StatefulGraphChatClient } from '../../statefulClient/StatefulGraphChatClient';
import { useGraphChatClient } from '../../statefulClient/useGraphChatClient';
import { onRenderMessage } from '../../utils/chat';
import { renderMGTMention } from '../../utils/mentions';
import { registerAppIcons } from '../styles/registerIcons';
import { ChatHeader } from '../ChatHeader/ChatHeader';
<<<<<<< HEAD
import { GraphConfig } from '../../statefulClient/GraphConfig';
=======
import { Error } from '../Error/Error';
import { LoadingMessagesErrorIcon } from '../Error/LoadingMessageErrorIcon';
import { OpenTeamsLinkError } from '../Error/OpenTeams';
import { RequireValidChatId } from '../Error/RequireAValidChatId';
import { TypeANewMessage } from '../Error/TypeANewMessage';
>>>>>>> 188b1cbe

registerAppIcons();

interface IMgtChatProps {
  chatId: string;
  usePremiumApis?: boolean;
}

const useStyles = makeStyles({
  chat: {
    display: 'flex',
    flexDirection: 'column',
    height: '100%',
    ...shorthands.overflow('auto'),
    paddingBlockEnd: '12px',
    backgroundColor: 'var(--Neutral-Background-2-Rest, #FAFAFA)'
  },
  chatMessages: {
    height: 'auto',
    ...shorthands.paddingInline('20px'),
    ...shorthands.overflow('auto'),
    '& img': {
      maxWidth: '100%',
      height: 'auto'
    },

    '& ul': {
      ...shorthands.padding('unset')
    },
    '& .ui-chat__item__message': {
      marginLeft: 'unset',
      '& ul': {
        ...shorthands.paddingInline('40px', '0px')
      }
    },
    '& .fui-Chat': {
      maxWidth: 'unset'
    }
  },
  chatInput: {
    ...shorthands.paddingInline('16px'),
    ...shorthands.overflow('unset')
  },
  fullHeight: {
    height: '100%'
  },
  spinner: {
    justifyContent: 'center',
    display: 'flex',
    alignItems: 'center',
    height: '100%'
  },
  unsupportedContent: {
    color: 'red'
  }
});

/**
 * Styling for the MessageThread and its components.
 */
const messageThreadStyles: MessageThreadStyles = {
  chatContainer: {
    '& .ui-box': {
      zIndex: 'unset',
      '& div[data-ui-status]': {
        display: 'inline-flex',
        justifyContent: 'center'
      }
    }
  },
  chatMessageContainer: {
    '& p>.mgt-person-mention,msft-mention': {
      display: 'inline-block',
      ...shorthands.marginInline('0px')
    },
    '& .otherMention': {
      color: 'var(--accent-base-color)',
      ...shorthands.margin('0px')
    }
  },
  myChatMessageContainer: {
    '& p>.mgt-person-mention,msft-mention': {
      display: 'inline-block',
      ...shorthands.marginInline('0px')
    },
    '& .otherMention': {
      color: 'var(--accent-base-color)',
      ...shorthands.margin('0px')
    }
  }
};

export const Chat = ({ chatId, usePremiumApis }: IMgtChatProps) => {
  const styles = useStyles();
  const chatClient: StatefulGraphChatClient = useGraphChatClient(chatId);
  const [chatState, setChatState] = useState(chatClient.getState());
  useEffect(() => {
    chatClient.onStateChange(setChatState);
    return () => {
      chatClient.offStateChange(setChatState);
    };
  }, [chatClient]);

  useEffect(() => {
    GraphConfig.usePremiumApis = usePremiumApis ?? false;
  }, [usePremiumApis]);

  const isLoading = ['creating server connections', 'subscribing to notifications', 'loading messages'].includes(
    chatState.status
  );

  const disabled = !chatId || !!chatState.activeErrorMessages.length;
  const placeholderText = disabled ? 'You cannot send a message' : 'Type a message...';

  return (
    <FluentThemeProvider fluentTheme={FluentTheme}>
      <FluentProvider id="fluentui" theme={webLightTheme} className={styles.fullHeight}>
        <div className={styles.chat}>
          <ChatHeader chatState={chatState} />
          {chatState.userId && chatId && chatState.messages.length > 0 ? (
            <>
              <div className={styles.chatMessages}>
                <MessageThread
                  userId={chatState.userId}
                  messages={chatState.messages}
                  showMessageDate={true}
                  disableEditing={chatState.disableEditing}
                  numberOfChatMessagesToReload={chatState.numberOfChatMessagesToReload}
                  onLoadPreviousChatMessages={chatState.onLoadPreviousChatMessages}
                  // TODO: Messages date rendering is behind beta flag, find out how to enable it
                  // onDisplayDateTimeString={(date: Date) => date.toISOString()}

                  // current behavior for re-send is a delete call with the clientMessageId and the a new send call
                  onDeleteMessage={chatState.onDeleteMessage}
                  onSendMessage={chatState.onSendMessage}
                  onUpdateMessage={chatState.onUpdateMessage}
                  // render props
                  onRenderAvatar={(userId?: string) => {
                    return (
                      <Person userId={userId} avatarSize="small" personCardInteraction="hover" showPresence={true} />
                    );
                  }}
                  styles={messageThreadStyles}
                  mentionOptions={{
                    displayOptions: {
                      onRenderMention: renderMGTMention(chatState)
                    }
                  }}
                  onRenderMessage={onRenderMessage}
                />
              </div>
              <div className={styles.chatInput}>
                <SendBox onSendMessage={chatState.onSendMessage} strings={{ placeholderText }} />
              </div>
            </>
          ) : (
            <>
              {isLoading && (
                <div className={styles.spinner}>
                  <Spinner /> <br />
                  {chatState.status}
                </div>
              )}
              {chatState.status === 'no messages' && (
                <Error
                  icon={LoadingMessagesErrorIcon}
                  message="No messages were found for this chat."
                  subheading={TypeANewMessage}
                ></Error>
              )}
              {chatState.status === 'no chat id' && (
                <Error message="No chat id has been provided." subheading={RequireValidChatId}></Error>
              )}
              {chatState.status === 'error' && (
                <Error message="We're sorry—we've run into an issue.." subheading={OpenTeamsLinkError}></Error>
              )}
              <div className={styles.chatInput}>
                <SendBox disabled={disabled} onSendMessage={chatState.onSendMessage} strings={{ placeholderText }} />
              </div>
            </>
          )}
        </div>
      </FluentProvider>
    </FluentThemeProvider>
  );
};<|MERGE_RESOLUTION|>--- conflicted
+++ resolved
@@ -9,15 +9,12 @@
 import { renderMGTMention } from '../../utils/mentions';
 import { registerAppIcons } from '../styles/registerIcons';
 import { ChatHeader } from '../ChatHeader/ChatHeader';
-<<<<<<< HEAD
 import { GraphConfig } from '../../statefulClient/GraphConfig';
-=======
 import { Error } from '../Error/Error';
 import { LoadingMessagesErrorIcon } from '../Error/LoadingMessageErrorIcon';
 import { OpenTeamsLinkError } from '../Error/OpenTeams';
 import { RequireValidChatId } from '../Error/RequireAValidChatId';
 import { TypeANewMessage } from '../Error/TypeANewMessage';
->>>>>>> 188b1cbe
 
 registerAppIcons();
 
