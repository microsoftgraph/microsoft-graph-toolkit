--- conflicted
+++ resolved
@@ -1,4 +1,3 @@
-<<<<<<< HEAD
 import {
   ErrorBar,
   FluentThemeProvider,
@@ -7,13 +6,7 @@
   MessageThread,
   SendBox
 } from '@azure/communication-react';
-import { FluentTheme } from '@fluentui/react';
-=======
-import React, { useEffect, useState } from 'react';
-import { ErrorBar, FluentThemeProvider, MessageThread, SendBox } from '@azure/communication-react';
-import { Person, PersonCardInteraction, Spinner } from '@microsoft/mgt-react';
 import { FluentTheme, MessageBarType } from '@fluentui/react';
->>>>>>> d73db519
 import { FluentProvider, makeStyles, shorthands, teamsLightTheme } from '@fluentui/react-components';
 import { Person, PersonCardInteraction, Spinner } from '@microsoft/mgt-react';
 import React, { useEffect, useState } from 'react';
@@ -21,16 +14,11 @@
 import { useGraphChatClient } from '../../statefulClient/useGraphChatClient';
 import { isChatMessage, isGraphChatMessage } from '../../utils/types';
 import ChatHeader from '../ChatHeader/ChatHeader';
-<<<<<<< HEAD
 import { ManageChatMembers } from '../ManageChatMembers/ManageChatMembers';
 import UnsupportedContent from '../UnsupportedContent/UnsupportedContent';
 import { registerAppIcons } from '../styles/registerIcons';
-=======
+import { StatefulGraphChatClient } from 'src/statefulClient/StatefulGraphChatClient';
 import ChatMessageBar from '../ChatMessageBar/ChatMessageBar';
-import { registerAppIcons } from '../styles/registerIcons';
-import { ManageChatMembers } from '../ManageChatMembers/ManageChatMembers';
-import { StatefulGraphChatClient } from 'src/statefulClient/StatefulGraphChatClient';
->>>>>>> d73db519
 
 registerAppIcons();
 
@@ -78,7 +66,6 @@
     };
   }, [chatClient]);
 
-<<<<<<< HEAD
   const onRenderMessage = (messageProps: MessageProps, defaultOnRender?: MessageRenderer) => {
     const updatedProps = Object.assign({}, { ...messageProps });
     const message = updatedProps?.message;
@@ -93,11 +80,9 @@
 
     return defaultOnRender ? defaultOnRender(updatedProps) : <></>;
   };
-=======
   const isLoading = ['creating server connections', 'subscribing to notifications', 'loading messages'].includes(
     chatState.status
   );
->>>>>>> d73db519
 
   return (
     <FluentThemeProvider fluentTheme={FluentTheme}>
