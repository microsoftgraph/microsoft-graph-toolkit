--- conflicted
+++ resolved
@@ -15,12 +15,9 @@
 import ChatMessageBar from '../ChatMessageBar/ChatMessageBar';
 import { registerAppIcons } from '../styles/registerIcons';
 import { ManageChatMembers } from '../ManageChatMembers/ManageChatMembers';
-<<<<<<< HEAD
 import { ChatMessageMention, User } from '@microsoft/microsoft-graph-types';
 import { MgtTemplateProps } from '@microsoft/mgt-react';
-=======
 import { StatefulGraphChatClient } from 'src/statefulClient/StatefulGraphChatClient';
->>>>>>> 32dcbc06
 
 registerAppIcons();
 
@@ -90,7 +87,6 @@
     };
   }, [chatClient]);
 
-<<<<<<< HEAD
   const renderMGTMention = (mention: Mention, defaultRenderer: (mention: Mention) => JSX.Element): JSX.Element => {
     let render: JSX.Element = defaultRenderer(mention);
 
@@ -114,11 +110,9 @@
     }
     return render;
   };
-=======
   const isLoading = ['creating server connections', 'subscribing to notifications', 'loading messages'].includes(
     chatState.status
   );
->>>>>>> 32dcbc06
 
   return (
     <FluentThemeProvider fluentTheme={FluentTheme}>
