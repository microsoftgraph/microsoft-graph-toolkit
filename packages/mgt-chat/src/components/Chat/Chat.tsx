--- conflicted
+++ resolved
@@ -1,26 +1,16 @@
-<<<<<<< HEAD
-import React, { useEffect, useState } from 'react';
 import { ErrorBar, FluentThemeProvider, MessageThread, SendBox, MessageThreadStyles } from '@azure/communication-react';
-import { Person, PersonCardInteraction, Spinner } from '@microsoft/mgt-react';
-=======
-import { ErrorBar, FluentThemeProvider, MessageThread, SendBox } from '@azure/communication-react';
->>>>>>> 3c007104
 import { FluentTheme, MessageBarType } from '@fluentui/react';
 import { FluentProvider, makeStyles, shorthands, teamsLightTheme } from '@fluentui/react-components';
 import { Person, PersonCardInteraction, Spinner } from '@microsoft/mgt-react';
 import React, { useEffect, useState } from 'react';
-import { StatefulGraphChatClient } from 'src/statefulClient/StatefulGraphChatClient';
+import { StatefulGraphChatClient } from '../../statefulClient/StatefulGraphChatClient';
 import { useGraphChatClient } from '../../statefulClient/useGraphChatClient';
 import { onRenderMessage } from '../../utils/chat';
 import ChatHeader from '../ChatHeader/ChatHeader';
 import ChatMessageBar from '../ChatMessageBar/ChatMessageBar';
 import { ManageChatMembers } from '../ManageChatMembers/ManageChatMembers';
-<<<<<<< HEAD
-import { StatefulGraphChatClient } from 'src/statefulClient/StatefulGraphChatClient';
 import { renderMGTMention } from '../../utils/mentions';
-=======
 import { registerAppIcons } from '../styles/registerIcons';
->>>>>>> 3c007104
 
 registerAppIcons();
 
@@ -138,16 +128,13 @@
                       <Person userId={userId} avatarSize="small" personCardInteraction={PersonCardInteraction.hover} />
                     );
                   }}
-<<<<<<< HEAD
                   styles={messageThreadStyles}
                   mentionOptions={{
                     displayOptions: {
                       onRenderMention: renderMGTMention(chatState)
                     }
                   }}
-=======
                   onRenderMessage={onRenderMessage}
->>>>>>> 3c007104
                 />
               </div>
               <div className={styles.chatInput}>
