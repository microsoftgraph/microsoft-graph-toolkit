--- conflicted
+++ resolved
@@ -4,33 +4,20 @@
 import { Spinner } from '@microsoft/mgt-react';
 import { enableMapSet } from 'immer';
 import React, { useEffect, useState } from 'react';
-<<<<<<< HEAD
-import { StatefulGraphChatClient } from '../../statefulClient/StatefulGraphChatClient';
-import { useGraphChatClient } from '../../statefulClient/useGraphChatClient';
-import { onRenderMessage } from '../../utils/chat';
-import { renderMGTMention, mentionLookupOptionsWrapper } from '../../utils/mentions';
-import { ChatHeader } from '../ChatHeader/ChatHeader';
-import { registerAppIcons } from '../styles/registerIcons';
-=======
 import { ChatAvatar } from '../ChatAvatar/ChatAvatar';
 import { ChatHeader } from '../ChatHeader/ChatHeader';
 import { BotInfoContext } from '../Context/BotInfoContext';
 import { Error } from '../Error/Error';
->>>>>>> c42aa191
 import { LoadingMessagesErrorIcon } from '../Error/LoadingMessageErrorIcon';
 import { OpenTeamsLinkError } from '../Error/OpenTeams';
 import { RequireValidChatId } from '../Error/RequireAValidChatId';
 import { TypeANewMessage } from '../Error/TypeANewMessage';
-<<<<<<< HEAD
-import { Error } from '../Error/Error';
-=======
 import { registerAppIcons } from '../styles/registerIcons';
 import { BotInfoClient } from '../../statefulClient/BotInfoClient';
 import { StatefulGraphChatClient } from '../../statefulClient/StatefulGraphChatClient';
 import { useGraphChatClient } from '../../statefulClient/useGraphChatClient';
 import { onRenderMessage } from '../../utils/chat';
-import { renderMGTMention } from '../../utils/mentions';
->>>>>>> c42aa191
+import { mentionLookupOptionsWrapper, renderMGTMention } from '../../utils/mentions';
 
 registerAppIcons();
 
@@ -117,11 +104,7 @@
       '& div[data-ui-status],& div[data-ui-status]>p': {
         display: 'inline-flex',
         justifyContent: 'center',
-<<<<<<< HEAD
-        gap: '0.2rem'
-=======
         flexDirection: 'column'
->>>>>>> c42aa191
       }
     }
   },
@@ -188,64 +171,6 @@
                     // TODO: Messages date rendering is behind beta flag, find out how to enable it
                     // onDisplayDateTimeString={(date: Date) => date.toISOString()}
 
-<<<<<<< HEAD
-                  // current behavior for re-send is a delete call with the clientMessageId and the a new send call
-                  onDeleteMessage={chatState.onDeleteMessage}
-                  onSendMessage={chatState.onSendMessage}
-                  onUpdateMessage={chatState.onUpdateMessage}
-                  // render props
-                  onRenderAvatar={(userId?: string) => {
-                    return (
-                      <Person userId={userId} avatarSize="small" personCardInteraction="hover" showPresence={true} />
-                    );
-                  }}
-                  styles={messageThreadStyles}
-                  mentionOptions={{
-                    displayOptions: {
-                      onRenderMention: renderMGTMention(chatState)
-                    }
-                  }}
-                  onRenderMessage={onRenderMessage}
-                />
-              </div>
-              <div className={styles.chatInput}>
-                <SendBox
-                  mentionLookupOptions={mentionLookupOptionsWrapper(chatState)}
-                  onSendMessage={chatState.onSendMessage}
-                  strings={{ placeholderText }}
-                />
-              </div>
-            </>
-          ) : (
-            <>
-              {isLoading && (
-                <div className={styles.spinner}>
-                  <Spinner /> <br />
-                  {chatState.status}
-                </div>
-              )}
-              {chatState.status === 'no messages' && (
-                <Error
-                  icon={LoadingMessagesErrorIcon}
-                  message="No messages were found for this chat."
-                  subheading={TypeANewMessage}
-                ></Error>
-              )}
-              {chatState.status === 'no chat id' && (
-                <Error message="No chat id has been provided." subheading={RequireValidChatId}></Error>
-              )}
-              {chatState.status === 'error' && (
-                <Error message="We're sorry—we've run into an issue.." subheading={OpenTeamsLinkError}></Error>
-              )}
-              <div className={styles.chatInput}>
-                <SendBox disabled={disabled} strings={{ placeholderText }} />
-              </div>
-            </>
-          )}
-        </div>
-      </FluentProvider>
-    </FluentThemeProvider>
-=======
                     // current behavior for re-send is a delete call with the clientMessageId and the a new send call
                     onDeleteMessage={chatState.onDeleteMessage}
                     onSendMessage={chatState.onSendMessage}
@@ -264,7 +189,11 @@
                   />
                 </div>
                 <div className={styles.chatInput}>
-                  <SendBox onSendMessage={chatState.onSendMessage} strings={{ placeholderText }} />
+                  <SendBox
+                    mentionLookupOptions={mentionLookupOptionsWrapper(chatState)}
+                    onSendMessage={chatState.onSendMessage}
+                    strings={{ placeholderText }}
+                  />
                 </div>
               </>
             ) : (
@@ -289,7 +218,7 @@
                   <Error message="We're sorry—we've run into an issue.." subheading={OpenTeamsLinkError}></Error>
                 )}
                 <div className={styles.chatInput}>
-                  <SendBox disabled={disabled} onSendMessage={chatState.onSendMessage} strings={{ placeholderText }} />
+                  <SendBox disabled={disabled} strings={{ placeholderText }} />
                 </div>
               </>
             )}
@@ -297,6 +226,5 @@
         </FluentProvider>
       </FluentThemeProvider>
     </BotInfoContext.Provider>
->>>>>>> c42aa191
   );
 };