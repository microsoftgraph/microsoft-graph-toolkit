--- conflicted
+++ resolved
@@ -1,21 +1,16 @@
 import { FluentThemeProvider, MessageThread, SendBox, MessageThreadStyles } from '@azure/communication-react';
 import { FluentTheme } from '@fluentui/react';
 import { FluentProvider, makeStyles, shorthands, webLightTheme } from '@fluentui/react-components';
-<<<<<<< HEAD
-import { Person, Spinner } from '@microsoft/mgt-react';
 import { v4 as uuid } from 'uuid';
-import React, { useState, useEffect } from 'react';
 import { StatefulGraphChatClient } from '../../statefulClient/StatefulGraphChatClient';
 import { useGraphChatClient } from '../../statefulClient/useGraphChatClient';
 import { onRenderMessage } from '../../utils/chat';
 import { renderMGTMention } from '../../utils/mentions';
 import { registerAppIcons } from '../styles/registerIcons';
-=======
 import { Spinner } from '@microsoft/mgt-react';
 import { enableMapSet } from 'immer';
 import React, { useEffect, useState } from 'react';
 import { ChatAvatar } from '../ChatAvatar/ChatAvatar';
->>>>>>> c42aa191
 import { ChatHeader } from '../ChatHeader/ChatHeader';
 import { BotInfoContext } from '../Context/BotInfoContext';
 import { Error } from '../Error/Error';
@@ -23,12 +18,7 @@
 import { OpenTeamsLinkError } from '../Error/OpenTeams';
 import { RequireValidChatId } from '../Error/RequireAValidChatId';
 import { TypeANewMessage } from '../Error/TypeANewMessage';
-import { registerAppIcons } from '../styles/registerIcons';
 import { BotInfoClient } from '../../statefulClient/BotInfoClient';
-import { StatefulGraphChatClient } from '../../statefulClient/StatefulGraphChatClient';
-import { useGraphChatClient } from '../../statefulClient/useGraphChatClient';
-import { onRenderMessage } from '../../utils/chat';
-import { renderMGTMention } from '../../utils/mentions';
 
 registerAppIcons();
 
@@ -135,16 +125,11 @@
     enableMapSet();
   }, []);
   const styles = useStyles();
-<<<<<<< HEAD
   const chatClient: StatefulGraphChatClient = useGraphChatClient();
+  const [botInfoClient] = useState(() => new BotInfoClient());
   const [chatState, setChatState] = useState(chatClient.getState());
   const sessionId = useSessionId();
 
-=======
-  const chatClient: StatefulGraphChatClient = useGraphChatClient(chatId);
-  const [botInfoClient] = useState(() => new BotInfoClient());
-  const [chatState, setChatState] = useState(() => chatClient.getState());
->>>>>>> c42aa191
   useEffect(() => {
     chatClient.onStateChange(setChatState);
     return () => {
@@ -234,36 +219,11 @@
                 <div className={styles.chatInput}>
                   <SendBox disabled={disabled} onSendMessage={chatState.onSendMessage} strings={{ placeholderText }} />
                 </div>
-<<<<<<< HEAD
-              )}
-              {chatState.status === 'no messages' && (
-                <Error
-                  icon={LoadingMessagesErrorIcon}
-                  message="No messages were found for this chat."
-                  subheading={TypeANewMessage}
-                ></Error>
-              )}
-              {chatState.status === 'no chat id' && (
-                <Error message="No chat id has been provided." subheading={RequireValidChatId}></Error>
-              )}
-              {chatState.status === 'error' && (
-                <Error message="We're sorry—we've run into an issue." subheading={OpenTeamsLinkError}></Error>
-              )}
-              <div className={styles.chatInput}>
-                <SendBox disabled={disabled} onSendMessage={chatState.onSendMessage} strings={{ placeholderText }} />
-              </div>
-            </>
-          )}
-        </div>
-      </FluentProvider>
-    </FluentThemeProvider>
-=======
               </>
             )}
           </div>
         </FluentProvider>
       </FluentThemeProvider>
     </BotInfoContext.Provider>
->>>>>>> c42aa191
   );
 };