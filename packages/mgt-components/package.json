{
  "name": "@microsoft/mgt-components",
  "version": "2.0.0",
  "description": "The Microsoft Graph Toolkit Components",
  "keywords": [
    "microsoft graph",
    "web components"
  ],
  "homepage": "https://github.com/microsoftgraph/microsoft-graph-toolkit",
  "bugs": {
    "url": "https://github.com/microsoftgraph/microsoft-graph-toolkit/issues"
  },
  "repository": {
    "type": "git",
    "url": "https://github.com/microsoftgraph/microsoft-graph-toolkit"
  },
  "author": "Microsoft",
  "license": "MIT",
  "main": "./dist/es6/index.js",
  "types": "./dist/es6/index.d.ts",
  "module": "./dist/es6/index.js",
  "files": [
    "dist",
    "src"
  ],
  "scripts": {
    "build": "npm-run-all clean build:compile",
    "build:compile": "npm-run-all sass compile",
    "build:watch": "npm-run-all -p sass:watch compile:watch",
    "clean": "shx rm -rf ./dist && shx rm -rf ./tsconfig.tsbuildinfo",
    "compile": "tsc -b",
    "compile:watch": "tsc -w",
    "lint": "tslint -c ../../tslint.json 'src/**/*.ts'",
    "postpack": "cpx *.tgz ../../artifacts",
    "sass": "gulp sass --cwd .",
    "sass:watch": "gulp watchSass --cwd ."
  },
  "dependencies": {
    "@microsoft/mgt-element": "*",
    "@microsoft/microsoft-graph-client": "^2.2.1",
    "@microsoft/microsoft-graph-types": "^1.31.0",
<<<<<<< HEAD
    "@microsoft/microsoft-graph-types-beta": "github:microsoftgraph/msgraph-typescript-typings#beta",
=======
    "@microsoft/microsoft-graph-types-beta": "^0.1.0-preview",
>>>>>>> d7506122
    "office-ui-fabric-core": "11.0.0"
  },
  "publishConfig": {
    "directory": "dist"
  }
}<|MERGE_RESOLUTION|>--- conflicted
+++ resolved
@@ -39,11 +39,7 @@
     "@microsoft/mgt-element": "*",
     "@microsoft/microsoft-graph-client": "^2.2.1",
     "@microsoft/microsoft-graph-types": "^1.31.0",
-<<<<<<< HEAD
-    "@microsoft/microsoft-graph-types-beta": "github:microsoftgraph/msgraph-typescript-typings#beta",
-=======
     "@microsoft/microsoft-graph-types-beta": "^0.1.0-preview",
->>>>>>> d7506122
     "office-ui-fabric-core": "11.0.0"
   },
   "publishConfig": {
