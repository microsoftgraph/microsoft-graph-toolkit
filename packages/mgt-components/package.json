--- conflicted
+++ resolved
@@ -39,12 +39,8 @@
     "@microsoft/mgt-element": "*",
     "@microsoft/microsoft-graph-client": "^2.2.1",
     "@microsoft/microsoft-graph-types": "^1.36.0",
-<<<<<<< HEAD
-    "@microsoft/microsoft-graph-types-beta": "^0.11.0-preview",
+    "@microsoft/microsoft-graph-types-beta": "^0.12.0-preview",
     "@fluentui/web-components": "^0.22.1",
-=======
-    "@microsoft/microsoft-graph-types-beta": "^0.12.0-preview",
->>>>>>> 6a59054f
     "office-ui-fabric-core": "11.0.0"
   },
   "publishConfig": {
