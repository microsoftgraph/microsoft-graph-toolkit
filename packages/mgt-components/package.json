{
  "name": "@microsoft/mgt-components",
  "version": "2.0.0",
  "description": "The Microsoft Graph Toolkit Components",
  "keywords": [
    "microsoft graph",
    "web components"
  ],
  "homepage": "https://github.com/microsoftgraph/microsoft-graph-toolkit",
  "bugs": {
    "url": "https://github.com/microsoftgraph/microsoft-graph-toolkit/issues"
  },
  "repository": {
    "type": "git",
    "url": "https://github.com/microsoftgraph/microsoft-graph-toolkit"
  },
  "author": "Microsoft",
  "license": "MIT",
  "main": "./dist/es6/index.js",
  "types": "./dist/es6/index.d.ts",
  "module": "./dist/es6/index.js",
  "files": [
    "dist",
    "src"
  ],
  "scripts": {
    "build": "npm-run-all clean build:compile",
    "build:compile": "npm-run-all sass compile",
    "build:watch": "npm-run-all -p sass:watch compile:watch",
    "clean": "shx rm -rf ./dist && shx rm -rf ./tsconfig.tsbuildinfo",
    "compile": "tsc -b",
    "compile:watch": "tsc -w",
    "lint": "tslint -c ../../tslint.json 'src/**/*.ts'",
    "postpack": "cpx *.tgz ../../artifacts",
    "sass": "gulp sass --cwd .",
    "sass:watch": "gulp watchSass --cwd ."
  },
  "dependencies": {
    "@microsoft/mgt-element": "*",
    "@microsoft/microsoft-graph-client": "^2.2.1",
    "@microsoft/microsoft-graph-types": "^2.0.0",
<<<<<<< HEAD
    "@microsoft/microsoft-graph-types-beta": "^0.15.0-preview",
    "@fluentui/web-components": "^1.3.8",
=======
    "@microsoft/microsoft-graph-types-beta": "^0.16.0-preview",
    "@fluentui/web-components": "0.22.1",
>>>>>>> 4e37983f
    "office-ui-fabric-core": "11.0.0"
  },
  "publishConfig": {
    "directory": "dist"
  }
}<|MERGE_RESOLUTION|>--- conflicted
+++ resolved
@@ -39,13 +39,8 @@
     "@microsoft/mgt-element": "*",
     "@microsoft/microsoft-graph-client": "^2.2.1",
     "@microsoft/microsoft-graph-types": "^2.0.0",
-<<<<<<< HEAD
-    "@microsoft/microsoft-graph-types-beta": "^0.15.0-preview",
+    "@microsoft/microsoft-graph-types-beta": "^0.16.0-preview",
     "@fluentui/web-components": "^1.3.8",
-=======
-    "@microsoft/microsoft-graph-types-beta": "^0.16.0-preview",
-    "@fluentui/web-components": "0.22.1",
->>>>>>> 4e37983f
     "office-ui-fabric-core": "11.0.0"
   },
   "publishConfig": {
