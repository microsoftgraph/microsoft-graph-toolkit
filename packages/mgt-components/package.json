--- conflicted
+++ resolved
@@ -38,13 +38,8 @@
   "dependencies": {
     "@microsoft/mgt-element": "*",
     "@microsoft/microsoft-graph-client": "^2.2.1",
-<<<<<<< HEAD
-    "@microsoft/microsoft-graph-types": "^1.36.0",
-    "@microsoft/microsoft-graph-types-beta": "^0.10.0-preview",
-=======
     "@microsoft/microsoft-graph-types": "^2.0.0",
     "@microsoft/microsoft-graph-types-beta": "^0.12.0-preview",
->>>>>>> 187ccb8f
     "@fluentui/web-components": "^0.22.1",
     "office-ui-fabric-core": "11.0.0"
   },
