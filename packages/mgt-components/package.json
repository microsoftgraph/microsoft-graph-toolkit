{
  "name": "@microsoft/mgt-components",
  "version": "4.2.5",
  "description": "The Microsoft Graph Toolkit Components",
  "keywords": [
    "microsoft graph",
    "web components"
  ],
  "homepage": "https://github.com/microsoftgraph/microsoft-graph-toolkit",
  "bugs": {
    "url": "https://github.com/microsoftgraph/microsoft-graph-toolkit/issues"
  },
  "repository": {
    "type": "git",
    "url": "git+https://github.com/microsoftgraph/microsoft-graph-toolkit.git"
  },
  "author": "Microsoft",
  "license": "MIT",
  "main": "./dist/es6/index.js",
  "types": "./dist/es6/index.d.ts",
  "module": "./dist/es6/index.js",
  "files": [
    "dist",
    "src"
  ],
  "scripts": {
    "build": "npm-run-all clean build:compile",
    "build:compile": "npm-run-all sass compile",
    "build:watch": "npm-run-all -p sass:watch compile:watch",
    "clean": "shx rm -rf ./dist && shx rm -rf ./tsconfig.tsbuildinfo && shx rm \"src/**/*-css.ts\" || shx true",
    "compile": "tsc -b",
    "compile:watch": "tsc -w",
    "lint": "eslint -c ../../.eslintrc.js \"src/**/*.ts\"",
    "postpack": "cpx *.tgz ../../artifacts",
    "sass": "node ./scripts/compileSass.js",
    "sass:watch": "nodemon -e scss -x npm run sass"
  },
  "sideEffects": false,
  "dependencies": {
    "@fluentui/web-components": "^2.6.1",
    "@lit/task": "^1.0.0",
    "@microsoft/mgt-element": "*",
    "@microsoft/microsoft-graph-client": "3.0.2",
    "@microsoft/microsoft-graph-types": "^2.40.0",
<<<<<<< HEAD
    "@microsoft/microsoft-graph-types-beta": "^0.30.0-preview",
=======
    "@microsoft/microsoft-graph-types-beta": "^0.42.0-preview",
>>>>>>> 76a013d7
    "lit": "^3.1.2",
    "office-ui-fabric-core": "^11.1.0"
  },
  "publishConfig": {
    "directory": "dist"
  }
}<|MERGE_RESOLUTION|>--- conflicted
+++ resolved
@@ -42,11 +42,7 @@
     "@microsoft/mgt-element": "*",
     "@microsoft/microsoft-graph-client": "3.0.2",
     "@microsoft/microsoft-graph-types": "^2.40.0",
-<<<<<<< HEAD
-    "@microsoft/microsoft-graph-types-beta": "^0.30.0-preview",
-=======
     "@microsoft/microsoft-graph-types-beta": "^0.42.0-preview",
->>>>>>> 76a013d7
     "lit": "^3.1.2",
     "office-ui-fabric-core": "^11.1.0"
   },
