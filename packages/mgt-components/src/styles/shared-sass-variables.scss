--- conflicted
+++ resolved
@@ -8,12 +8,8 @@
 /* ---------------Common color variables--------------- */
 $white: #ffffff; /* Neutrals / White #FFFFFF */
 $black: #000000; /* Neutrals / Web / Black #000000 */
-<<<<<<< HEAD
 $black10: #1a1a1a;
-$commblue_primary: #0078d4; /* Comm Blue / Primary #0078D4 */
-=======
 $commblue_primary: #023b8f; /* Comm Blue / Primary #0078D4 */
->>>>>>> 069309d4
 $commblue_shade10: #106ebe; /* Comm Blue / Shade 10 #106EBE */
 $commblue_shade20: #005a9e; /* Comm Blue / Shade 20 #005A9E */
 
