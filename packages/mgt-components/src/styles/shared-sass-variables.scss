/**
 * -------------------------------------------------------------------------------------------
 * Copyright (c) Microsoft Corporation.  All Rights Reserved.  Licensed under the MIT License.
 * See License in the project root for license information.
 * -------------------------------------------------------------------------------------------
 */

 @use "sass:map";

/* ---------------Common color variables--------------- */
$white: #fff; /* Neutrals / White #FFFFFF */
$black: #000; /* Neutrals / Web / Black #000000 */
$black10: #1a1a1a;
$comm-blue-primary: #023b8f; /* Comm Blue / Primary #0078D4 */
$comm-blue-shade10: #106ebe; /* Comm Blue / Shade 10 #106EBE */
$comm-blue-shade20: #005a9e; /* Comm Blue / Shade 20 #005A9E */

/* colors added in fluent-ui upgrade */
$neutral-foreground-hint: #717171;
$neutral-foreground-rest: #1a1a1a;
$neutral-fill-hover: #f7f7f7;
$neutral-fill-stealth-hover: #efefef;
$neutral-base: #fbfbfb;
$gray10: #faf9f8; /* Neutrals / Web / Gray 10 #FAF9F8 */
$gray20: #f3f2f1; /* Neutrals / Web / Gray 20 #F3F2F1 */
$gray30: #ebebeb; /* Neutrals / Web / Gray 30 #EBEBEB */
$gray40: #e1dfdd; /* Neutrals / Web / Gray 40 #E1DFDD */
$gray50: #d2d0ce; /* Neutrals / Web / Gray 50 #D2D0CE */
$gray60: #c8c6c4; /* Neutrals / Web / Gray 60 #C8C6C4 */
$gray70: #bebbb8; /* Neutrals / Web / Gray 70 #BEBBB8 */
$gray80: #b3b0ad; /* Neutrals / Web / Gray 80 #B3B0AD */
$gray90: #a19f9d; /* Neutrals / Web / Gray 90 #A19F9D */
$gray100: #727170; /* Neutrals / Web / Gray 100 #979593 */
$gray110: #8a8886; /* Neutrals / Web / Gray 110 #8A8886 */
$gray120: #717171; /* Neutrals / Web / Gray 120 #717171 */
$gray130: #605e5c; /* Neutrals / Web / Gray 130 #605E5C */
$gray140: #4f4f4f; /* Neutrals / Web / Gray 140 #484644 */
$gray150: #3b3a39; /* Neutrals / Web / Gray 150 #3B3A39 */
$gray160: #323130; /* Neutrals / Web / Gray 160 #323130 */
$gray170: #292827; /* Neutrals / Web / Gray 170 #292827 */
$gray180: #252423; /* Neutrals / Web / Gray 180 #252423 */
$gray190: #201f1e; /* Neutrals / Web / Gray 190 #201F1E */
$gray200: #1b1a19; /* Neutrals / Web / Gray 200 #1B1A19 */
$gray210: #161514; /* Neutrals / Web / Gray 210 #161514 */
$gray220: #11100f; /* Neutrals / Web / Gray 220 #11100F */
$magenta: #f04; /* Person / Available */
$orange: #fa4; /* Person / Away */
$violet: #b4009e; /* Person / OOF */
$red: #c50f1f; /* Person / DND */
$green: #6bb700; /* Person / Available */
$grey-pill: #f0f0f0; /* Person Pill */

// Change once standard all through
$grey-hover: #f7f7f7; /* Person Card Hover */
$grey-background: #fbfbfb; /* Person Card Background */
$comm-blue-org: #0360b9; /* Person Card Org border */
$grey-separator-org: #d6d6d6; /* Person Card Org target borders */
<<<<<<< HEAD
$show_more_button_hover: #efefef; /* File List Hover */
=======
$show-more-btn-hover: #efefef; /* File List Hover */
>>>>>>> c915cc5b

/* ---------------Common style variables---------------
* -----Background----- */

// light
$background-color-main--light: $white;
$background-color-sub1--light: $gray10;
$background-color-sub2--light: $gray20;
$background-color-sub3--light: $gray40;
$background-color-main--light-hover: var(--neutral-fill-hover, $neutral-fill-hover);
$background-color-main--light-active: $gray40;

// dark
$background-color-main--dark: $black;
$background-color-sub1--dark: $gray210;
$background-color-sub2--dark: $gray140;
$background-color-sub3--dark: $gray120;
$background-color-main--dark-hover: $gray160;
$background-color-main--dark-active: $gray140;

/* -----Text----- */

// light
$text-color-main--light: $black;

// use --neutral-foreground-rest from host if provided
$text-color-sub1--light: var(--neutral-foreground-rest, $neutral-foreground-rest);

// use --neutral-foreground-rest from host if provided
$text-color-sub2--light: var(--neutral-foreground-hint, $neutral-foreground-hint);
$text-color-sub3--light: $gray100;

// dark
$text-color-main--dark: $white;
$text-color-sub1--dark: $gray20;
$text-color-sub2--dark: $gray60;
$text-color-sub3--dark: $gray100;

/* -----Title----- */
// light
$title-color-main--light: $text-color-main--light;
$title-color-subtitle--light: $text-color-sub1--light;
$title-color-sub2--light: $text-color-sub2--light;

// dark
$title-color-main--dark: $text-color-main--dark;
$title-color-subtitle--dark: $text-color-sub1--dark;
$title-color-sub2--dark: $text-color-sub2--dark;

/* -----Icon----- */
// light
$icon-main-light: $black;
$icon-sub1-light: $gray130;
$icon-sub2-light: $gray100;
$icon-sub3-light: $comm-blue-primary;

// dark
$icon-main-dark: $gray130;
$icon-sub1-dark: $gray120;
$icon-sub2-dark: $gray100;
$icon-sub3-dark: $white;
$icon-active: $comm-blue-primary;

/* -----Other Elements----- */
$line-separator--light: $grey-separator-org;
$line-separator--dark: $gray150;
$line-separator-sub1--dark: $gray10;
$line-separator-sub1--light: $gray30;

/* -----Tab----- (mgt-person-card) */

// light
$tab-line-color-light: $line-separator--light; /* gray30 #EBEBEB */
$tab-line-color-light-active: $comm-blue-primary;
$tab-line-color-light-hover: $gray100;
$tab-background-color-light-hover: $background-color-main--light-hover;
$tab-icon-light: $icon-sub1-light;
$tab-icon-light-active: $comm-blue-primary;

// dark
$tab-line-color-dark: $line-separator--dark; /* gray150  #3B3A39 */
$tab-line-color-dark-active: $comm-blue-primary;
$tab-line-color-dark-hover: $gray100;
$tab-background-color-dark-hover: $background-color-main--dark-hover;
$tab-icon-dark: $icon-sub1-dark;
$tab-icon-dark-active: $comm-blue-primary;

/* -----Input----- */
// light
$input-outlined-placeholder-color--light: $gray130;
$input-outlined-placeholder-color-light-hover: $gray150;
$input-outlined-placeholder-color-light-focus: $text-color-sub1--light;
$input-outlined-color--light: $text-color-sub1--light;
$input-outlined-border-color--light: $gray130;
$input-outlined-border-color-light-hover: $gray160;
$input-outlined-border-color-light-focus: $comm-blue-primary;
$input-outlined-background-color--light: $background-color-main--light;
$input-outlined-background-color-light-hover: $background-color-main--light-hover;
$input-outlined-background-color-light-focus: $background-color-main--light;

// dark
$input-outlined-placeholder-color--dark: $gray120;
$input-outlined-placeholder-color-dark-hover: $gray90;
$input-outlined-placeholder-color-dark-focus: $text-color-sub1--dark;
$input-outlined-color--dark: $text-color-sub1--dark;
$input-outlined-border-color--dark: $gray110;
$input-outlined-border-color-dark-hover: $gray90;
$input-outlined-border-color-dark-focus: $comm-blue-primary;
$input-outlined-background-color--dark: $background-color-main--dark;
$input-outlined-background-color-dark-hover: $background-color-main--dark-hover;
$input-outlined-background-color-dark-focus: $background-color-main--dark-active;

/* -----List----- */

// light
$list-color-main--light: $text-color-sub1--light;
$list-color-sub--light: $text-color-sub2--light;
$list-background-color--light: $background-color-main--light;
$list-item-background-color-light-hover: $background-color-main--light-hover;
$list-icon-color--light: $icon-sub2-light;

// dark
$list-color-main--dark: $text-color-sub1--dark;
$list-color-sub--dark: $text-color-sub2--dark;
$list-background-color--dark: $background-color-sub1--dark;
$list-item-background-color-dark-hover: $background-color-main--dark-hover;
$list-icon-color--dark: $icon-sub2-dark;

/* -----Tag----- */
$tag-background-color--light: $gray20;
$tag-color--light: $text-color-sub1--light;

/* -----Pill----- */

// light
$pill-background-color--light: $grey-pill;
$pill-color--light: $text-color-sub1--light;

// dark
$pill-background-color--dark: $background-color-sub2--dark;
$pill-color--dark: $text-color-sub1--dark;

/* -----Link----- */
$link-color--light: $comm-blue-primary;
$link-color--hover--light: $comm-blue-shade10;
$link-color--dark: $text-color-main--dark;
$link-color--hover--dark: $text-color-sub1--dark;
$link-color--pressed--light: $black;
$link-color--disabled--light: $gray90;

/* -----Depth----- */
$depth-shadow--light: 0 3.2px 7.2px 0 rgb(0 0 0 / 13.2%);
$depth-shadow--dark: 0 5px 14px 0 rgb(0 0 0 / 80%);

/* -----People picker dropdown text----- */
$dropdown-item-text-color--light: $text-color-main--light;
$dropdown-item-text-color--dark: $text-color-main--dark;
$dropdown-item-text-hover-color--light: $text-color-main--light;
$dropdown-item-text-hover-color--dark: $text-color-main--dark;
$font-family: var(--default-font-family);
$font-size: var(--default-font-size);
$font-weight: var(--default-font-weight, 400);
$font-icon: 'FabricMDL2Icons';

/* ---------------Common theming vars / functions / mixins--------------- */
$themes: ('light', 'dark');
$theme-default: 'light';
$common: (
  fluent-color: (
    _var: --neutral-foreground-rest,
    dark: $text-color-main--dark,
    light: $text-color-main--light
  ),
  color: (
    _var: --color,
    dark: $text-color-main--dark,
    light: $text-color-main--light
  ),
  color__sub1: (
    _var: --color-sub1,
    dark: $text-color-sub1--dark,
    light: $text-color-sub1--light
  ),
  color__sub2: (
    _var: --color-sub2,
    dark: $text-color-sub2--dark,
    light: $text-color-sub2--light
  ),
  color__sub3: (
    _var: --color-sub3,
    dark: $text-color-sub3--dark,
    light: $text-color-sub3--light
  ),
  background-color: (
    _var: --background-color,
    dark: $background-color-main--dark,
    light: $background-color-main--light
  ),
  background-color--hover: (
    _var: --background-color--hover,
    dark: $background-color-main--dark-hover,
    light: $background-color-main--light-hover
  ),
  background-color--active: (
    _var: --background-color--active,
    dark: $background-color-main--dark-active,
    light: $background-color-main--light-active
  ),
  background-color-sub1: (
    _var: --background-color-sub1,
    dark: $background-color-sub1--dark,
    light: $background-color-sub1--light
  ),
  background-color-sub2: (
    _var: --background-color-sub2,
    dark: $background-color-sub2--dark,
    light: $background-color-sub2--light
  ),
  box-shadow: (
    _var: --box-shadow,
    dark: $depth-shadow--dark,
    light: $depth-shadow--light
  ),
  box-shadow__color: (
    _var: --box-shadow-color,
    dark: rgb(0 0 0 / 100%),
    light: rgb(0 0 0 / 9.2%)
  ),
  icon__color: (
    _var: --icon-color,
    dark: $icon-sub1-dark,
    light: $icon-sub1-light
  ),
  icon__color__sub3: (
    _var: --icon-color-sub3,
    dark: $icon-sub3-dark,
    light: $icon-sub3-light
  ),
  icon__color--hover: (
    _var: --icon-color--hover,
    dark: $icon-sub1-dark,
    light: $icon-sub1-light
  ),
  icon__color__sub3--hover: (
    _var: --icon-color__sub3--hover,
    dark: $icon-sub3-dark,
    light: $icon-sub3-light
  ),
  tab-line__color: (
    _var: --tab-line-color,
    dark: $tab-line-color-dark,
    light: $tab-line-color-light
  ),
  tab-line__color--hover: (
    _var: --tab-line-color--hover,
    dark: tab-line-color-dark-hover,
    light: $tab-line-color-light-hover
  ),
  tab-background-color--hover: (
    _var: --tab-background-color--hover,
    dark: $tab-background-color-dark-hover,
    light: $tab-background-color-light-hover
  ),
  title__color__main: (
    _var: --title-color-main,
    dark: $title-color-main--dark,
    light: $title-color-main--light
  ),
  title__color__subtitle: (
    _var: --title-color-subtitle,
    dark: $title-color-subtitle--dark,
    light: $title-color-subtitle--light
  ),
  title__color__sub2: (
    _var: --title-color-sub2,
    dark: $title-color-sub2--dark,
    light: $title-color-sub2--light
  ),
  line-seperator__color: (
    _var: --line-seperator-color,
    dark: $line-separator--dark,
    light: $line-separator--light
  ),
  line-seperator__color__sub1: (
    _var: --line-seperator-color-sub1,
    dark: $line-separator-sub1--dark,
    light: $line-separator-sub1--light
  ),
  input-outlined__placeholder__color: (
    _var: --placeholder-color,
    dark: $input-outlined-placeholder-color--dark,
    light: $input-outlined-placeholder-color--light
  ),
  input-outlined__placeholder__color--focus: (
    _var: --placeholder-color--focus,
    dark: $input-outlined-placeholder-color-dark-focus,
    light: $input-outlined-placeholder-color-light-focus
  ),
  input-outlined__background-color: (
    _var: --input-background-color,
    dark: $input-outlined-background-color--dark,
    light: $input-outlined-background-color--light
  ),
  input-outlined__background-color--hover: (
    _var: --input-background-color--hover,
    dark: $input-outlined-background-color-dark-hover,
    light: $input-outlined-background-color-light-hover
  ),
  input-outlined__background-color--focus: (
    _var: --input-background-color--focus,
    dark: $input-outlined-background-color-dark-focus,
    light: $input-outlined-background-color-light-focus
  ),
  input-outlined__border: (
    _var: --input-border,
    dark: 2px solid $input-outlined-border-color--dark,
    light: 2px solid $input-outlined-border-color--light
  ),
  input-outlined__border-top: (
    _var: --input-border-top,
    dark: var(--input-border, 2px solid $input-outlined-border-color--dark),
    light: var(--input-border, 2px solid $input-outlined-border-color--light)
  ),
  input-outlined__border-right: (
    _var: --input-border-right,
    dark: var(--input-border, 2px solid $input-outlined-border-color--dark),
    light: var(--input-border, 2px solid $input-outlined-border-color--light)
  ),
  input-outlined__border-bottom: (
    _var: --input-border-bottom,
    dark: var(--input-border, 2px solid $input-outlined-border-color--dark),
    light: var(--input-border, 2px solid $input-outlined-border-color--light)
  ),
  input-outlined__border-left: (
    _var: --input-border-left,
    dark: var(--input-border, 2px solid $input-outlined-border-color--dark),
    light: var(--input-border, 2px solid $input-outlined-border-color--light)
  ),
  input-outlined__border-color--hover: (
    _var: --input-border-color--hover,
    light: $input-outlined-border-color-light-hover,
    dark: $input-outlined-border-color-dark-hover
  ),
  input-outlined__border-color--focus: (
    _var: --input-border-color--focus,
    light: $input-outlined-border-color-light-focus,
    dark: $input-outlined-border-color-dark-focus
  ),
  list__background-color: (
    _var: --list-background-color,
    dark: $list-background-color--dark,
    light: $list-background-color--light
  ),
  list__item__background-color--hover: (
    _var: --list-item-background-color--hover,
    dark: $list-item-background-color-dark-hover,
    light: $list-item-background-color-light-hover
  ),
  dropdown__item__text__color: (
    _var: --dropdown-item-text-color,
    dark: $dropdown-item-text-color--dark,
    light: $dropdown-item-text-color--light
  ),
  dropdown__item__text__color--hover: (
    _var: --dropdown-item-text-hover-color,
    dark: dropdown-item-text-hover-color--dark,
    light: dropdown-item-text-hover-color--light
  )
);

@function set-var($var, $theme, $component) {
  $theme-value: map.get($component, $var);

  @return var(#{map.get($theme-value, '_var')}, #{map.get($theme-value, $theme)});
}

@mixin create-themes($component) {
  @each $theme in $themes {
    .mgt-#{$theme} {
      @each $name, $var in $component {
        #{map.get($var, _var)}: #{map.get($var, $theme)};
      }
    }
  }
}

$color: set-var(color__sub1, $theme-default, $common);
$placeholder-color: set-var(input-outlined__placeholder__color, $theme-default, $common);
$placeholder-color--focus: set-var(input-outlined__placeholder__color--focus, $theme-default, $common);
$input-background-color: set-var(input-outlined__background-color, $theme-default, $common);
$input-border: set-var(input-outlined__border, $theme-default, $common);
$input-border-top: set-var(input-outlined__border-top, $theme-default, $common);
$input-border-right: set-var(input-outlined__border-right, $theme-default, $common);
$input-border-bottom: set-var(input-outlined__border-bottom, $theme-default, $common);
$input-border-left: set-var(input-outlined__border-left, $theme-default, $common);
$input-border-color--hover: set-var(input-outlined__border-color--hover, $theme-default, $common);
$input-border-color--focus: set-var(input-outlined__border-color--focus, $theme-default, $common);
$dropdown-background-color: var(--dropdown-background-color, set-var(list__background-color, $theme-default, $common));
$dropdown-item-background-color--hover: var(
  --dropdown-item-hover-background,
  set-var(input-outlined__background-color--hover, $theme-default, $common)
);
$dropdown-item-text-color: set-var(dropdown__item__text__color, $theme-default, $common);
$dropdown-item-text-color--hover: set-var(dropdown__item__text__color--hover, $theme-default, $common);

@mixin input-border($theme) {
  border-top: $input-border-top;
  border-right: $input-border-right;
  border-bottom: $input-border-bottom;
  border-left: $input-border-left;
}

@include create-themes($common);<|MERGE_RESOLUTION|>--- conflicted
+++ resolved
@@ -55,11 +55,7 @@
 $grey-background: #fbfbfb; /* Person Card Background */
 $comm-blue-org: #0360b9; /* Person Card Org border */
 $grey-separator-org: #d6d6d6; /* Person Card Org target borders */
-<<<<<<< HEAD
-$show_more_button_hover: #efefef; /* File List Hover */
-=======
 $show-more-btn-hover: #efefef; /* File List Hover */
->>>>>>> c915cc5b
 
 /* ---------------Common style variables---------------
 * -----Background----- */
