/**
 * -------------------------------------------------------------------------------------------
 * Copyright (c) Microsoft Corporation.  All Rights Reserved.  Licensed under the MIT License.
 * See License in the project root for license information.
 * -------------------------------------------------------------------------------------------
 */

 @use "sass:map";

/* ---------------Common color variables--------------- */
$white: #fff; /* Neutrals / White #FFFFFF */
$black: #000; /* Neutrals / Web / Black #000000 */
$black10: #1a1a1a;
$comm-blue-primary: #023b8f; /* Comm Blue / Primary #0078D4 */
$comm-blue-shade10: #106ebe; /* Comm Blue / Shade 10 #106EBE */
$comm-blue-shade20: #005a9e; /* Comm Blue / Shade 20 #005A9E */

/* colors added in fluent-ui upgrade */
$neutral-foreground-hint: #717171;
$neutral-foreground-rest: #1a1a1a;
$neutral-fill-hover: #f7f7f7;
$neutral-fill-stealth-hover: #efefef;
$neutral-base: #fbfbfb;
$gray10: #faf9f8; /* Neutrals / Web / Gray 10 #FAF9F8 */
$gray20: #f3f2f1; /* Neutrals / Web / Gray 20 #F3F2F1 */
$gray30: #ebebeb; /* Neutrals / Web / Gray 30 #EBEBEB */
$gray40: #e1dfdd; /* Neutrals / Web / Gray 40 #E1DFDD */
$gray50: #d2d0ce; /* Neutrals / Web / Gray 50 #D2D0CE */
$gray60: #c8c6c4; /* Neutrals / Web / Gray 60 #C8C6C4 */
$gray70: #bebbb8; /* Neutrals / Web / Gray 70 #BEBBB8 */
$gray80: #b3b0ad; /* Neutrals / Web / Gray 80 #B3B0AD */
$gray90: #a19f9d; /* Neutrals / Web / Gray 90 #A19F9D */
$gray100: #727170; /* Neutrals / Web / Gray 100 #979593 */
$gray110: #8a8886; /* Neutrals / Web / Gray 110 #8A8886 */
$gray120: #717171; /* Neutrals / Web / Gray 120 #717171 */
$gray130: #605e5c; /* Neutrals / Web / Gray 130 #605E5C */
$gray140: #4f4f4f; /* Neutrals / Web / Gray 140 #484644 */
$gray150: #3b3a39; /* Neutrals / Web / Gray 150 #3B3A39 */
$gray160: #323130; /* Neutrals / Web / Gray 160 #323130 */
$gray170: #292827; /* Neutrals / Web / Gray 170 #292827 */
$gray180: #252423; /* Neutrals / Web / Gray 180 #252423 */
$gray190: #201f1e; /* Neutrals / Web / Gray 190 #201F1E */
$gray200: #1b1a19; /* Neutrals / Web / Gray 200 #1B1A19 */
$gray210: #161514; /* Neutrals / Web / Gray 210 #161514 */
$gray220: #11100f; /* Neutrals / Web / Gray 220 #11100F */
$magenta: #f04; /* Person / Available */
$orange: #fa4; /* Person / Away */
$violet: #b4009e; /* Person / OOF */
$red: #c50f1f; /* Person / DND */
$green: #6bb700; /* Person / Available */
$grey-pill: #f0f0f0; /* Person Pill */

// Change once standard all through
$grey-hover: #f7f7f7; /* Person Card Hover */
$grey-background: #fbfbfb; /* Person Card Background */
$comm-blue-org: #0360b9; /* Person Card Org border */
$grey-separator-org: #d6d6d6; /* Person Card Org target borders */
$show-more-button-hover: #efefef; /* File List Hover */

/* ---------------Common style variables---------------
* -----Background----- */

// light
$background-color-main--light: $white;
$background-color-sub1--light: $gray10;
$background-color-sub2--light: $gray20;
$background-color-sub3--light: $gray40;
$background-color-main--light-hover: var(--neutral-fill-hover, $neutral-fill-hover);
$background-color-main--light-active: $gray40;

// dark
$background-color-main--dark: $black;
$background-color-sub1--dark: $gray210;
$background-color-sub2--dark: $gray140;
$background-color-sub3--dark: $gray120;
$background-color-main--dark-hover: $gray160;
$background-color-main--dark-active: $gray140;

/* -----Text----- */

// light
$text-color-main--light: $black;

// use --neutral-foreground-rest from host if provided
$text-color-sub1--light: var(--neutral-foreground-rest, $neutral-foreground-rest);

// use --neutral-foreground-rest from host if provided
$text-color-sub2--light: var(--neutral-foreground-hint, $neutral-foreground-hint);
$text-color-sub3--light: $gray100;

// dark
$text-color-main--dark: $white;
$text-color-sub1--dark: $gray20;
$text-color-sub2--dark: $gray60;
$text-color-sub3--dark: $gray100;

/* -----Title----- */
// light
$title-color-main--light: $text-color-main--light;
$title-color-subtitle--light: $text-color-sub1--light;
$title-color-sub2--light: $text-color-sub2--light;

// dark
$title-color-main--dark: $text-color-main--dark;
$title-color-subtitle--dark: $text-color-sub1--dark;
$title-color-sub2--dark: $text-color-sub2--dark;

/* -----Icon----- */
// light
$icon-main-light: $black;
$icon-sub1-light: $gray130;
$icon-sub2-light: $gray100;
$icon-sub3-light: $comm-blue-primary;

// dark
$icon-main-dark: $gray130;
$icon-sub1-dark: $gray120;
$icon-sub2-dark: $gray100;
$icon-sub3-dark: $white;
$icon-active: $comm-blue-primary;

/* -----Other Elements----- */
$line-separator--light: $grey-separator-org;
$line-separator--dark: $gray150;
$line-separator-sub1--dark: $gray10;
$line-separator-sub1--light: $gray30;

/* -----Tab----- (mgt-person-card) */

// light
$tab-line-color-light: $line-separator--light; /* gray30 #EBEBEB */
$tab-line-color-light-active: $comm-blue-primary;
$tab-line-color-light-hover: $gray100;
$tab-background-color-light-hover: $background-color-main--light-hover;
$tab-icon-light: $icon-sub1-light;
$tab-icon-light-active: $comm-blue-primary;

// dark
$tab-line-color-dark: $line-separator--dark; /* gray150  #3B3A39 */
$tab-line-color-dark-active: $comm-blue-primary;
$tab-line-color-dark-hover: $gray100;
$tab-background-color-dark-hover: $background-color-main--dark-hover;
$tab-icon-dark: $icon-sub1-dark;
$tab-icon-dark-active: $comm-blue-primary;

/* -----Input----- */
// light
$input-outlined-placeholder-color--light: $gray130;
$input-outlined-placeholder-color-light-hover: $gray150;
$input-outlined-placeholder-color-light-focus: $text-color-sub1--light;
$input-outlined-color--light: $text-color-sub1--light;
$input-outlined-border-color--light: $gray130;
$input-outlined-border-color-light-hover: $gray160;
$input-outlined-border-color-light-focus: $comm-blue-primary;
$input-outlined-background-color--light: $background-color-main--light;
$input-outlined-background-color-light-hover: $background-color-main--light-hover;
$input-outlined-background-color-light-focus: $background-color-main--light;

// dark
$input-outlined-placeholder-color--dark: $gray120;
$input-outlined-placeholder-color-dark-hover: $gray90;
$input-outlined-placeholder-color-dark-focus: $text-color-sub1--dark;
$input-outlined-color--dark: $text-color-sub1--dark;
$input-outlined-border-color--dark: $gray110;
$input-outlined-border-color-dark-hover: $gray90;
$input-outlined-border-color-dark-focus: $comm-blue-primary;
$input-outlined-background-color--dark: $background-color-main--dark;
$input-outlined-background-color-dark-hover: $background-color-main--dark-hover;
$input-outlined-background-color-dark-focus: $background-color-main--dark-active;

/* -----List----- */

// light
$list-color-main--light: $text-color-sub1--light;
$list-color-sub--light: $text-color-sub2--light;
$list-background-color--light: $background-color-main--light;
$list-item-background-color-light-hover: $background-color-main--light-hover;
$list-icon-color--light: $icon-sub2-light;

// dark
$list-color-main--dark: $text-color-sub1--dark;
$list-color-sub--dark: $text-color-sub2--dark;
$list-background-color--dark: $background-color-sub1--dark;
$list-item-background-color-dark-hover: $background-color-main--dark-hover;
$list-icon-color--dark: $icon-sub2-dark;

/* -----Tag----- */
$tag-background-color--light: $gray20;
$tag-color--light: $text-color-sub1--light;

/* -----Pill----- */

// light
$pill-background-color--light: $grey-pill;
$pill-color--light: $text-color-sub1--light;

// dark
$pill-background-color--dark: $background-color-sub2--dark;
$pill-color--dark: $text-color-sub1--dark;

/* -----Link----- */
$link-color--light: $comm-blue-primary;
$link-color--hover--light: $comm-blue-shade10;
$link-color--dark: $text-color-main--dark;
$link-color--hover--dark: $text-color-sub1--dark;
$link-color--pressed--light: $black;
$link-color--disabled--light: $gray90;

/* -----Depth----- */
$depth-shadow--light: 0 3.2px 7.2px 0 rgb(0 0 0 / 13.2%);
$depth-shadow--dark: 0 5px 14px 0 rgb(0 0 0 / 80%);

/* -----People picker dropdown text----- */
$dropdown-item-text-color--light: $text-color-main--light;
$dropdown-item-text-color--dark: $text-color-main--dark;
$dropdown-item-text-hover-color--light: $text-color-main--light;
$dropdown-item-text-hover-color--dark: $text-color-main--dark;
$font-family: var(--default-font-family);
$font-size: var(--default-font-size);
$font-weight: var(--default-font-weight, 400);
$font-icon: 'FabricMDL2Icons';
<<<<<<< HEAD

/* ---------------Common theming vars / functions / mixins--------------- */
$themes: ('light', 'dark');
$theme-default: 'light';
$common: (
  fluent-color: (
    _var: --neutral-foreground-rest,
    dark: $text-color-main--dark,
    light: $text-color-main--light
  ),
  color: (
    _var: --color,
    dark: $text-color-main--dark,
    light: $text-color-main--light
  ),
  color__sub1: (
    _var: --color-sub1,
    dark: $text-color-sub1--dark,
    light: $text-color-sub1--light
  ),
  color__sub2: (
    _var: --color-sub2,
    dark: $text-color-sub2--dark,
    light: $text-color-sub2--light
  ),
  color__sub3: (
    _var: --color-sub3,
    dark: $text-color-sub3--dark,
    light: $text-color-sub3--light
  ),
  background-color: (
    _var: --background-color,
    dark: $background-color-main--dark,
    light: $background-color-main--light
  ),
  background-color--hover: (
    _var: --background-color--hover,
    dark: $background-color-main--dark-hover,
    light: $background-color-main--light-hover
  ),
  background-color--active: (
    _var: --background-color--active,
    dark: $background-color-main--dark-active,
    light: $background-color-main--light-active
  ),
  background-color-sub1: (
    _var: --background-color-sub1,
    dark: $background-color-sub1--dark,
    light: $background-color-sub1--light
  ),
  background-color-sub2: (
    _var: --background-color-sub2,
    dark: $background-color-sub2--dark,
    light: $background-color-sub2--light
  ),
  box-shadow: (
    _var: --box-shadow,
    dark: $depth-shadow--dark,
    light: $depth-shadow--light
  ),
  box-shadow__color: (
    _var: --box-shadow-color,
    dark: rgb(0 0 0 / 100%),
    light: rgb(0 0 0 / 9.2%)
  ),
  icon__color: (
    _var: --icon-color,
    dark: $icon-sub1-dark,
    light: $icon-sub1-light
  ),
  icon__color__sub3: (
    _var: --icon-color-sub3,
    dark: $icon-sub3-dark,
    light: $icon-sub3-light
  ),
  icon__color--hover: (
    _var: --icon-color--hover,
    dark: $icon-sub1-dark,
    light: $icon-sub1-light
  ),
  icon__color__sub3--hover: (
    _var: --icon-color__sub3--hover,
    dark: $icon-sub3-dark,
    light: $icon-sub3-light
  ),
  tab-line__color: (
    _var: --tab-line-color,
    dark: $tab-line-color-dark,
    light: $tab-line-color-light
  ),
  tab-line__color--hover: (
    _var: --tab-line-color--hover,
    dark: tab-line-color-dark-hover,
    light: $tab-line-color-light-hover
  ),
  tab-background-color--hover: (
    _var: --tab-background-color--hover,
    dark: $tab-background-color-dark-hover,
    light: $tab-background-color-light-hover
  ),
  title__color__main: (
    _var: --title-color-main,
    dark: $title-color-main--dark,
    light: $title-color-main--light
  ),
  title__color__subtitle: (
    _var: --title-color-subtitle,
    dark: $title-color-subtitle--dark,
    light: $title-color-subtitle--light
  ),
  title__color__sub2: (
    _var: --title-color-sub2,
    dark: $title-color-sub2--dark,
    light: $title-color-sub2--light
  ),
  line-seperator__color: (
    _var: --line-seperator-color,
    dark: $line-separator--dark,
    light: $line-separator--light
  ),
  line-seperator__color__sub1: (
    _var: --line-seperator-color-sub1,
    dark: $line-separator-sub1--dark,
    light: $line-separator-sub1--light
  ),
  input-outlined__placeholder__color: (
    _var: --placeholder-color,
    dark: $input-outlined-placeholder-color--dark,
    light: $input-outlined-placeholder-color--light
  ),
  input-outlined__placeholder__color--focus: (
    _var: --placeholder-color--focus,
    dark: $input-outlined-placeholder-color-dark-focus,
    light: $input-outlined-placeholder-color-light-focus
  ),
  input-outlined__background-color: (
    _var: --input-background-color,
    dark: $input-outlined-background-color--dark,
    light: $input-outlined-background-color--light
  ),
  input-outlined__background-color--hover: (
    _var: --input-background-color--hover,
    dark: $input-outlined-background-color-dark-hover,
    light: $input-outlined-background-color-light-hover
  ),
  input-outlined__background-color--focus: (
    _var: --input-background-color--focus,
    dark: $input-outlined-background-color-dark-focus,
    light: $input-outlined-background-color-light-focus
  ),
  input-outlined__border: (
    _var: --input-border,
    dark: 2px solid $input-outlined-border-color--dark,
    light: 2px solid $input-outlined-border-color--light
  ),
  input-outlined__border-top: (
    _var: --input-border-top,
    dark: var(--input-border, 2px solid $input-outlined-border-color--dark),
    light: var(--input-border, 2px solid $input-outlined-border-color--light)
  ),
  input-outlined__border-right: (
    _var: --input-border-right,
    dark: var(--input-border, 2px solid $input-outlined-border-color--dark),
    light: var(--input-border, 2px solid $input-outlined-border-color--light)
  ),
  input-outlined__border-bottom: (
    _var: --input-border-bottom,
    dark: var(--input-border, 2px solid $input-outlined-border-color--dark),
    light: var(--input-border, 2px solid $input-outlined-border-color--light)
  ),
  input-outlined__border-left: (
    _var: --input-border-left,
    dark: var(--input-border, 2px solid $input-outlined-border-color--dark),
    light: var(--input-border, 2px solid $input-outlined-border-color--light)
  ),
  input-outlined__border-color--hover: (
    _var: --input-border-color--hover,
    light: $input-outlined-border-color-light-hover,
    dark: $input-outlined-border-color-dark-hover
  ),
  input-outlined__border-color--focus: (
    _var: --input-border-color--focus,
    light: $input-outlined-border-color-light-focus,
    dark: $input-outlined-border-color-dark-focus
  ),
  list__background-color: (
    _var: --list-background-color,
    dark: $list-background-color--dark,
    light: $list-background-color--light
  ),
  list__item__background-color--hover: (
    _var: --list-item-background-color--hover,
    dark: $list-item-background-color-dark-hover,
    light: $list-item-background-color-light-hover
  ),
  dropdown__item__text__color: (
    _var: --dropdown-item-text-color,
    dark: $dropdown-item-text-color--dark,
    light: $dropdown-item-text-color--light
  ),
  dropdown__item__text__color--hover: (
    _var: --dropdown-item-text-hover-color,
    dark: dropdown-item-text-hover-color--dark,
    light: dropdown-item-text-hover-color--light
  )
);

@function set-var($var, $theme, $component) {
  $theme-value: map.get($component, $var);

  @return var(#{map.get($theme-value, '_var')}, #{map.get($theme-value, $theme)});
}

@mixin create-themes($component) {
  @each $theme in $themes {
    .mgt-#{$theme} {
      @each $name, $var in $component {
        #{map.get($var, _var)}: #{map.get($var, $theme)};
      }
    }
  }
}

$color: set-var(color__sub1, $theme-default, $common);
$placeholder-color: set-var(input-outlined__placeholder__color, $theme-default, $common);
$placeholder-color--focus: set-var(input-outlined__placeholder__color--focus, $theme-default, $common);
$input-background-color: set-var(input-outlined__background-color, $theme-default, $common);
$input-border: set-var(input-outlined__border, $theme-default, $common);
$input-border-top: set-var(input-outlined__border-top, $theme-default, $common);
$input-border-right: set-var(input-outlined__border-right, $theme-default, $common);
$input-border-bottom: set-var(input-outlined__border-bottom, $theme-default, $common);
$input-border-left: set-var(input-outlined__border-left, $theme-default, $common);
$input-border-color--hover: set-var(input-outlined__border-color--hover, $theme-default, $common);
$input-border-color--focus: set-var(input-outlined__border-color--focus, $theme-default, $common);
$dropdown-background-color: var(--dropdown-background-color, set-var(list__background-color, $theme-default, $common));
$dropdown-item-background-color--hover: var(
  --dropdown-item-hover-background,
  set-var(input-outlined__background-color--hover, $theme-default, $common)
);
$dropdown-item-text-color: set-var(dropdown__item__text__color, $theme-default, $common);
$dropdown-item-text-color--hover: set-var(dropdown__item__text__color--hover, $theme-default, $common);

@mixin input-border($theme) {
  border-top: $input-border-top;
  border-right: $input-border-right;
  border-bottom: $input-border-bottom;
  border-left: $input-border-left;
}

@include create-themes($common);
=======
$color: var(--color, var(--neutral-foreground-rest));
>>>>>>> 511e05b9
<|MERGE_RESOLUTION|>--- conflicted
+++ resolved
@@ -5,7 +5,7 @@
  * -------------------------------------------------------------------------------------------
  */
 
- @use "sass:map";
+@use 'sass:map';
 
 /* ---------------Common color variables--------------- */
 $white: #fff; /* Neutrals / White #FFFFFF */
@@ -219,257 +219,4 @@
 $font-size: var(--default-font-size);
 $font-weight: var(--default-font-weight, 400);
 $font-icon: 'FabricMDL2Icons';
-<<<<<<< HEAD
-
-/* ---------------Common theming vars / functions / mixins--------------- */
-$themes: ('light', 'dark');
-$theme-default: 'light';
-$common: (
-  fluent-color: (
-    _var: --neutral-foreground-rest,
-    dark: $text-color-main--dark,
-    light: $text-color-main--light
-  ),
-  color: (
-    _var: --color,
-    dark: $text-color-main--dark,
-    light: $text-color-main--light
-  ),
-  color__sub1: (
-    _var: --color-sub1,
-    dark: $text-color-sub1--dark,
-    light: $text-color-sub1--light
-  ),
-  color__sub2: (
-    _var: --color-sub2,
-    dark: $text-color-sub2--dark,
-    light: $text-color-sub2--light
-  ),
-  color__sub3: (
-    _var: --color-sub3,
-    dark: $text-color-sub3--dark,
-    light: $text-color-sub3--light
-  ),
-  background-color: (
-    _var: --background-color,
-    dark: $background-color-main--dark,
-    light: $background-color-main--light
-  ),
-  background-color--hover: (
-    _var: --background-color--hover,
-    dark: $background-color-main--dark-hover,
-    light: $background-color-main--light-hover
-  ),
-  background-color--active: (
-    _var: --background-color--active,
-    dark: $background-color-main--dark-active,
-    light: $background-color-main--light-active
-  ),
-  background-color-sub1: (
-    _var: --background-color-sub1,
-    dark: $background-color-sub1--dark,
-    light: $background-color-sub1--light
-  ),
-  background-color-sub2: (
-    _var: --background-color-sub2,
-    dark: $background-color-sub2--dark,
-    light: $background-color-sub2--light
-  ),
-  box-shadow: (
-    _var: --box-shadow,
-    dark: $depth-shadow--dark,
-    light: $depth-shadow--light
-  ),
-  box-shadow__color: (
-    _var: --box-shadow-color,
-    dark: rgb(0 0 0 / 100%),
-    light: rgb(0 0 0 / 9.2%)
-  ),
-  icon__color: (
-    _var: --icon-color,
-    dark: $icon-sub1-dark,
-    light: $icon-sub1-light
-  ),
-  icon__color__sub3: (
-    _var: --icon-color-sub3,
-    dark: $icon-sub3-dark,
-    light: $icon-sub3-light
-  ),
-  icon__color--hover: (
-    _var: --icon-color--hover,
-    dark: $icon-sub1-dark,
-    light: $icon-sub1-light
-  ),
-  icon__color__sub3--hover: (
-    _var: --icon-color__sub3--hover,
-    dark: $icon-sub3-dark,
-    light: $icon-sub3-light
-  ),
-  tab-line__color: (
-    _var: --tab-line-color,
-    dark: $tab-line-color-dark,
-    light: $tab-line-color-light
-  ),
-  tab-line__color--hover: (
-    _var: --tab-line-color--hover,
-    dark: tab-line-color-dark-hover,
-    light: $tab-line-color-light-hover
-  ),
-  tab-background-color--hover: (
-    _var: --tab-background-color--hover,
-    dark: $tab-background-color-dark-hover,
-    light: $tab-background-color-light-hover
-  ),
-  title__color__main: (
-    _var: --title-color-main,
-    dark: $title-color-main--dark,
-    light: $title-color-main--light
-  ),
-  title__color__subtitle: (
-    _var: --title-color-subtitle,
-    dark: $title-color-subtitle--dark,
-    light: $title-color-subtitle--light
-  ),
-  title__color__sub2: (
-    _var: --title-color-sub2,
-    dark: $title-color-sub2--dark,
-    light: $title-color-sub2--light
-  ),
-  line-seperator__color: (
-    _var: --line-seperator-color,
-    dark: $line-separator--dark,
-    light: $line-separator--light
-  ),
-  line-seperator__color__sub1: (
-    _var: --line-seperator-color-sub1,
-    dark: $line-separator-sub1--dark,
-    light: $line-separator-sub1--light
-  ),
-  input-outlined__placeholder__color: (
-    _var: --placeholder-color,
-    dark: $input-outlined-placeholder-color--dark,
-    light: $input-outlined-placeholder-color--light
-  ),
-  input-outlined__placeholder__color--focus: (
-    _var: --placeholder-color--focus,
-    dark: $input-outlined-placeholder-color-dark-focus,
-    light: $input-outlined-placeholder-color-light-focus
-  ),
-  input-outlined__background-color: (
-    _var: --input-background-color,
-    dark: $input-outlined-background-color--dark,
-    light: $input-outlined-background-color--light
-  ),
-  input-outlined__background-color--hover: (
-    _var: --input-background-color--hover,
-    dark: $input-outlined-background-color-dark-hover,
-    light: $input-outlined-background-color-light-hover
-  ),
-  input-outlined__background-color--focus: (
-    _var: --input-background-color--focus,
-    dark: $input-outlined-background-color-dark-focus,
-    light: $input-outlined-background-color-light-focus
-  ),
-  input-outlined__border: (
-    _var: --input-border,
-    dark: 2px solid $input-outlined-border-color--dark,
-    light: 2px solid $input-outlined-border-color--light
-  ),
-  input-outlined__border-top: (
-    _var: --input-border-top,
-    dark: var(--input-border, 2px solid $input-outlined-border-color--dark),
-    light: var(--input-border, 2px solid $input-outlined-border-color--light)
-  ),
-  input-outlined__border-right: (
-    _var: --input-border-right,
-    dark: var(--input-border, 2px solid $input-outlined-border-color--dark),
-    light: var(--input-border, 2px solid $input-outlined-border-color--light)
-  ),
-  input-outlined__border-bottom: (
-    _var: --input-border-bottom,
-    dark: var(--input-border, 2px solid $input-outlined-border-color--dark),
-    light: var(--input-border, 2px solid $input-outlined-border-color--light)
-  ),
-  input-outlined__border-left: (
-    _var: --input-border-left,
-    dark: var(--input-border, 2px solid $input-outlined-border-color--dark),
-    light: var(--input-border, 2px solid $input-outlined-border-color--light)
-  ),
-  input-outlined__border-color--hover: (
-    _var: --input-border-color--hover,
-    light: $input-outlined-border-color-light-hover,
-    dark: $input-outlined-border-color-dark-hover
-  ),
-  input-outlined__border-color--focus: (
-    _var: --input-border-color--focus,
-    light: $input-outlined-border-color-light-focus,
-    dark: $input-outlined-border-color-dark-focus
-  ),
-  list__background-color: (
-    _var: --list-background-color,
-    dark: $list-background-color--dark,
-    light: $list-background-color--light
-  ),
-  list__item__background-color--hover: (
-    _var: --list-item-background-color--hover,
-    dark: $list-item-background-color-dark-hover,
-    light: $list-item-background-color-light-hover
-  ),
-  dropdown__item__text__color: (
-    _var: --dropdown-item-text-color,
-    dark: $dropdown-item-text-color--dark,
-    light: $dropdown-item-text-color--light
-  ),
-  dropdown__item__text__color--hover: (
-    _var: --dropdown-item-text-hover-color,
-    dark: dropdown-item-text-hover-color--dark,
-    light: dropdown-item-text-hover-color--light
-  )
-);
-
-@function set-var($var, $theme, $component) {
-  $theme-value: map.get($component, $var);
-
-  @return var(#{map.get($theme-value, '_var')}, #{map.get($theme-value, $theme)});
-}
-
-@mixin create-themes($component) {
-  @each $theme in $themes {
-    .mgt-#{$theme} {
-      @each $name, $var in $component {
-        #{map.get($var, _var)}: #{map.get($var, $theme)};
-      }
-    }
-  }
-}
-
-$color: set-var(color__sub1, $theme-default, $common);
-$placeholder-color: set-var(input-outlined__placeholder__color, $theme-default, $common);
-$placeholder-color--focus: set-var(input-outlined__placeholder__color--focus, $theme-default, $common);
-$input-background-color: set-var(input-outlined__background-color, $theme-default, $common);
-$input-border: set-var(input-outlined__border, $theme-default, $common);
-$input-border-top: set-var(input-outlined__border-top, $theme-default, $common);
-$input-border-right: set-var(input-outlined__border-right, $theme-default, $common);
-$input-border-bottom: set-var(input-outlined__border-bottom, $theme-default, $common);
-$input-border-left: set-var(input-outlined__border-left, $theme-default, $common);
-$input-border-color--hover: set-var(input-outlined__border-color--hover, $theme-default, $common);
-$input-border-color--focus: set-var(input-outlined__border-color--focus, $theme-default, $common);
-$dropdown-background-color: var(--dropdown-background-color, set-var(list__background-color, $theme-default, $common));
-$dropdown-item-background-color--hover: var(
-  --dropdown-item-hover-background,
-  set-var(input-outlined__background-color--hover, $theme-default, $common)
-);
-$dropdown-item-text-color: set-var(dropdown__item__text__color, $theme-default, $common);
-$dropdown-item-text-color--hover: set-var(dropdown__item__text__color--hover, $theme-default, $common);
-
-@mixin input-border($theme) {
-  border-top: $input-border-top;
-  border-right: $input-border-right;
-  border-bottom: $input-border-bottom;
-  border-left: $input-border-left;
-}
-
-@include create-themes($common);
-=======
-$color: var(--color, var(--neutral-foreground-rest));
->>>>>>> 511e05b9
+$color: var(--color, var(--neutral-foreground-rest));