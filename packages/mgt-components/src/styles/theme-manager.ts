--- conflicted
+++ resolved
@@ -74,14 +74,10 @@
    */
   baseLayerLuminance: number;
 
-<<<<<<< HEAD
-  designTokenOverrides?: Record<string, string>;
-=======
   /**
    * Optional function to override design tokens
    */
   designTokenOverrides?: (element: HTMLElement) => void;
->>>>>>> d0846659
 };
 
 /**
@@ -94,18 +90,7 @@
   accentBaseColor.setValueFor(element, SwatchRGB.from(parseColorHexRGB(settings.accentBaseColor)));
   neutralBaseColor.setValueFor(element, SwatchRGB.from(parseColorHexRGB(settings.neutralBaseColor)));
   baseLayerLuminance.setValueFor(element, settings.baseLayerLuminance);
-<<<<<<< HEAD
-  // put this work on the macro queue so that it happens after promise based/reactive work of setting the base colors above
-  if (settings.designTokenOverrides) {
-    setTimeout(() => {
-      Object.entries(settings.designTokenOverrides).forEach(([key, value]) => {
-        element.style.setProperty(key, value);
-      });
-    });
-  }
-=======
   settings.designTokenOverrides?.(element);
->>>>>>> d0846659
 };
 
 /**
@@ -133,35 +118,6 @@
         accentBaseColor: '#479ef5',
         neutralBaseColor: '#adadad',
         baseLayerLuminance: StandardLuminance.DarkMode,
-<<<<<<< HEAD
-        designTokenOverrides: {
-          '--neutral-layer-card-container': '#292929',
-          '--neutral-layer-floating': '#292929',
-          '--accent-fill-rest': '#479EF5',
-          '--accent-fill-hover': '#62ABF5',
-          '--accent-fill-active': '#479EF5',
-          '--accent-fill-focus': '#479EF5',
-          '--accent-foreground-rest': '#479EF5',
-          '--accent-foreground-hover': '#62ABF5',
-          '--accent-foreground-active': '#479EF5',
-          '--accent-foreground-focus': '#EBF3FC',
-          '--accent-stroke-control-rest': 'linear-gradient(#479EF5 90%, #479ef5 100%)',
-          '--accent-stroke-control-hover': 'linear-gradient(#62ABF5 90%, #115EA3 100%)',
-          '--accent-stroke-control-active': '#479EF5',
-          '--accent-stroke-control-focus': 'linear-gradient(#EBF3FC 90%, #479ef5 100%)',
-          '--neutral-foreground-hint': '#666666',
-          '--neutral-stroke-rest': '#666666',
-          '--neutral-stroke-hover': '#636363',
-          '--neutral-stroke-active': '#6b6b6b',
-          '--neutral-stroke-focus': '#707070',
-          '--neutral-stroke-layer-rest': '#666666',
-          '--neutral-stroke-layer-hover': '#383838',
-          '--neutral-stroke-layer-active': '#383838',
-          '--neutral-stroke-strong-rest': '#666666',
-          '--neutral-stroke-strong-hover': '#636363',
-          '--neutral-stroke-strong-active': '#6b6b6b',
-          '--neutral-stroke-strong-focus': '#707070'
-=======
         designTokenOverrides: element => {
           accentFillRest.setValueFor(element, SwatchRGB.from(parseColorHexRGB('#115ea3')));
           accentFillHover.setValueFor(element, SwatchRGB.from(parseColorHexRGB('#0f6cbd')));
@@ -180,7 +136,6 @@
           foregroundOnAccentRestLarge.setValueFor(element, SwatchRGB.from(parseColorHexRGB('#ffffff')));
           foregroundOnAccentHover.setValueFor(element, SwatchRGB.from(parseColorHexRGB('#ffffff')));
           foregroundOnAccentFocus.setValueFor(element, SwatchRGB.from(parseColorHexRGB('#ffffff')));
->>>>>>> d0846659
         }
       };
     case 'light':
