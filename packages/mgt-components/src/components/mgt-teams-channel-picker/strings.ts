/**
 * -------------------------------------------------------------------------------------------
 * Copyright (c) Microsoft Corporation.  All Rights Reserved.  Licensed under the MIT License.
 * See License in the project root for license information.
 * -------------------------------------------------------------------------------------------
 */

/**
 * -------------------------------------------------------------------------------------------
 * Copyright (c) Microsoft Corporation.  All Rights Reserved.  Licensed under the MIT License.
 * See License in the project root for license information.
 * -------------------------------------------------------------------------------------------
 */

export const strings = {
  inputPlaceholderText: 'Select a channel',
  noResultsFound: "We didn't find any matches.",
  loadingMessage: 'Loading...',
<<<<<<< HEAD
  photoFor: 'Teams photo for',
  teamsChannels: 'Teams and channels results'
=======
  closeButtonAriaLabel: 'remove the selected channel'
>>>>>>> b89f0451
};<|MERGE_RESOLUTION|>--- conflicted
+++ resolved
@@ -16,10 +16,7 @@
   inputPlaceholderText: 'Select a channel',
   noResultsFound: "We didn't find any matches.",
   loadingMessage: 'Loading...',
-<<<<<<< HEAD
   photoFor: 'Teams photo for',
-  teamsChannels: 'Teams and channels results'
-=======
+  teamsChannels: 'Teams and channels results',
   closeButtonAriaLabel: 'remove the selected channel'
->>>>>>> b89f0451
 };