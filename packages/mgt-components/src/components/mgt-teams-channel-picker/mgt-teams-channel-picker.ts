/**
 * -------------------------------------------------------------------------------------------
 * Copyright (c) Microsoft Corporation.  All Rights Reserved.  Licensed under the MIT License.
 * See License in the project root for license information.
 * -------------------------------------------------------------------------------------------
 */

import * as MicrosoftGraph from '@microsoft/microsoft-graph-types';
import { html, TemplateResult } from 'lit';
import { state } from 'lit/decorators.js';
import { classMap } from 'lit/directives/class-map.js';
import {
  Providers,
  ProviderState,
  MgtTemplatedComponent,
  BetaGraph,
  customElement,
  mgtHtml
} from '@microsoft/mgt-element';
import '../../styles/style-helper';
import '../sub-components/mgt-spinner/mgt-spinner';
import { getSvg, SvgIcon } from '../../utils/SvgHelper';
import { debounce } from '../../utils/Utils';
import { styles } from './mgt-teams-channel-picker-css';
import { getAllMyTeams, getTeamsPhotosforPhotoIds } from './mgt-teams-channel-picker.graph';
import { strings } from './strings';
import { repeat } from 'lit/directives/repeat.js';
import { registerFluentComponents } from '../../utils/FluentComponents';
import {
  fluentBreadcrumb,
  fluentBreadcrumbItem,
  fluentTreeView,
  fluentTreeItem,
  fluentCard,
  fluentTextField
} from '@fluentui/web-components';

registerFluentComponents(
  fluentBreadcrumb,
  fluentBreadcrumbItem,
  fluentCard,
  fluentTreeView,
  fluentTreeItem,
  fluentTextField
);

/**
 * Team with displayName
 *
 * @export
 * @interface SelectedChannel
 */
export type Team = MicrosoftGraph.Team & {
  /**
   * Display name Of Team
   *
   * @type {string}
   */
  displayName?: string;
};

/**
 * Selected Channel item
 *
 * @export
 * @interface SelectedChannel
 */
export interface SelectedChannel {
  /**
   * Channel
   *
   * @type {MicrosoftGraph.Channel}
   * @memberof SelectedChannel
   */
  channel: MicrosoftGraph.Channel;

  /**
   * Team
   *
   * @type {MicrosoftGraph.Team}
   * @memberof SelectedChannel
   */
  team: Team;
}

/**
 * Drop down menu item
 *
 * @export
 * @interface DropdownItem
 */
interface DropdownItem {
  /**
   * Teams channel
   *
   * @type {DropdownItem[]}
   * @memberof DropdownItem
   */
  channels?: DropdownItem[];
  /**
   * Microsoft Graph Channel or Team
   *
   * @type {(MicrosoftGraph.Channel | MicrosoftGraph.Team)}
   * @memberof DropdownItem
   */
  item: MicrosoftGraph.Channel | Team;
}

/**
 * Drop down menu item state
 *
 * @interface DropdownItemState
 */
interface ChannelPickerItemState {
  /**
   * Microsoft Graph Channel or Team
   *
   * @type {(MicrosoftGraph.Channel | MicrosoftGraph.Team)}
   * @memberof ChannelPickerItemState
   */
  item: MicrosoftGraph.Channel | Team;
  /**
   * if dropdown item shows expanded state
   *
   * @type {boolean}
   * @memberof DropdownItemState
   */
  isExpanded?: boolean;
  /**
   * If item contains channels
   *
   * @type {ChannelPickerItemState[]}
   * @memberof DropdownItemState
   */
  channels?: ChannelPickerItemState[];
  /**
   * if Item has parent item (team)
   *
   * @type {ChannelPickerItemState}
   * @memberof DropdownItemState
   */
  parent: ChannelPickerItemState;
}

/**
 * Configuration object for the TeamsChannelPicker component
 *
 * @export
 * @interface MgtTeamsChannelPickerConfig
 */
export interface MgtTeamsChannelPickerConfig {
  /**
   * Sets or gets whether the teams channel picker component should use
   * the Teams based scopes instead of the User and Group based scopes
   *
   * @type {boolean}
   */
  useTeamsBasedScopes: boolean;
}

/**
 * Web component used to select channels from a User's Microsoft Teams profile
 *
 *
 * @class MgtTeamsChannelPicker
 * @extends {MgtTemplatedComponent}
 *
 * @fires {CustomEvent<SelectedChannel | null>} selectionChanged - Fired when the selection changes
 *
 * @cssprop --color - {font} Default font color
 *
 * @cssprop --input-border - {String} Input section entire border
 * @cssprop --input-border-top - {String} Input section border top only
 * @cssprop --input-border-right - {String} Input section border right only
 * @cssprop --input-border-bottom - {String} Input section border bottom only
 * @cssprop --input-border-left - {String} Input section border left only
 * @cssprop --input-background-color - {Color} Input section background color
 * @cssprop --input-border-color--hover - {Color} Input border hover color
 * @cssprop --input-border-color--focus - {Color} Input border focus color
 *
 * @cssprop --dropdown-background-color - {Color} Background color of dropdown area
 * @cssprop --dropdown-item-hover-background - {Color} Background color of channel or team during hover
 * @cssprop --dropdown-item-selected-background - {Color} Background color of selected channel
 *
 * @cssprop --arrow-fill - {Color} Color of arrow svg
 * @cssprop --placeholder-color--focus - {Color} Color of placeholder text during focus state
 * @cssprop --placeholder-color - {Color} Color of placeholder text
 *
 */
@customElement('teams-channel-picker')
export class MgtTeamsChannelPicker extends MgtTemplatedComponent {
  /**
   * Array of styles to apply to the element. The styles should be defined
   * user the `css` tag function.
   */
  static get styles() {
    return styles;
  }

  protected get strings() {
    return strings;
  }

  /**
   * Global Configuration object for all
   * teams channel picker components
   *
   * @static
   * @type {MgtTeamsChannelPickerConfig}
   * @memberof MgtTeamsChannelPicker
   */
  public static get config(): MgtTeamsChannelPickerConfig {
    return this._config;
  }

  private static _config = {
    useTeamsBasedScopes: false
  };
  private teamsPhotos = {};

  /**
   * Gets Selected item to be used
   *
   * @readonly
   * @type {SelectedChannel}
   * @memberof MgtTeamsChannelPicker
   */
  public get selectedItem(): SelectedChannel | null {
    if (this._selectedItemState) {
      return { channel: this._selectedItemState.item, team: this._selectedItemState.parent.item };
    } else {
      return null;
    }
  }

  /**
   * Get the scopes required for teams channel picker
   *
   * @static
   * @return {*}  {string[]}
   * @memberof MgtTeamsChannelPicker
   */
  public static get requiredScopes(): string[] {
    if (this.config.useTeamsBasedScopes) {
      return ['team.readbasic.all', 'channel.readbasic.all'];
    } else {
      return ['user.read.all', 'group.read.all'];
    }
  }

  private set items(value) {
    if (this._items === value) {
      return;
    }
    this._items = value;
    this._treeViewState = value ? this.generateTreeViewState(value) : [];
    this.resetFocusState();
  }
  private get items(): DropdownItem[] {
    return this._items;
  }

  // User input in search
  private get _input(): HTMLInputElement {
    const wrapper = this.renderRoot.querySelector<HTMLElement>('fluent-text-field');
    const input = wrapper.shadowRoot.querySelector<HTMLInputElement>('input');
    return input;
  }
  private _inputValue: string = '';

  @state() private _selectedItemState: ChannelPickerItemState;
  private _items: DropdownItem[];
  private _treeViewState: ChannelPickerItemState[] = [];
  private _focusList: ChannelPickerItemState[] = [];

  // focus state
  private debouncedSearch;

  // determines loading state
  @state() private _isDropdownVisible: boolean;
  @state() private _isFocused: boolean;

  constructor() {
    super();
    this.handleWindowClick = this.handleWindowClick.bind(this);
    this.addEventListener('focus', _ => this.loadTeamsIfNotLoaded());
    this.addEventListener('mouseover', _ => this.loadTeamsIfNotLoaded());
    this.addEventListener('blur', _ => this.lostFocus());
    this.clearState();
  }

  /**
   * Invoked each time the custom element is appended into a document-connected element
   *
   * @memberof MgtTeamsChannelPicker
   */
  public connectedCallback() {
    super.connectedCallback();
    window.addEventListener('click', this.handleWindowClick);

    const ownerDocument = this.renderRoot.ownerDocument;
    if (ownerDocument) {
      ownerDocument.documentElement.setAttribute('dir', this.direction);
    }
  }

  /**
   * Invoked each time the custom element is disconnected from the document's DOM
   *
   * @memberof MgtTeamsChannelPicker
   */
  public disconnectedCallback() {
    window.removeEventListener('click', this.handleWindowClick);
    super.disconnectedCallback();
  }

  /**
   * selects a channel by looking up the id in the Graph
   *
   * @param {string} channelId MicrosoftGraph.Channel.id
   * @returns {Promise<return>} A promise that will resolve to true if channel was selected
   * @memberof MgtTeamsChannelPicker
   */
  public async selectChannelById(channelId: string): Promise<boolean> {
    const provider = Providers.globalProvider;
    if (provider && provider.state === ProviderState.SignedIn) {
      // since the component normally handles loading on hover, forces the load for items
      if (!this.items) {
        await this.requestStateUpdate();
      }

      for (const item of this._treeViewState) {
        for (const channel of item.channels) {
          if (channel.item.id === channelId) {
            item.isExpanded = true;
            this.selectChannel(channel);
            this.markSelectedChannelInDropdown(channelId);
            return true;
          }
        }
      }
    }
    return false;
  }

  /**
   * Marks a channel selected by ID as selected in the dropdown menu.
   * It ensures the parent team is set to as expanded to show the channel.
   * @param channelId ID string of the selected channel
   */
  private markSelectedChannelInDropdown(channelId: string) {
    const treeItem = this.renderRoot.querySelector(`[id='${channelId}']`) as HTMLElement;
    if (treeItem) {
      treeItem.setAttribute('selected', 'true');
      if (treeItem.parentElement) {
        treeItem.parentElement.setAttribute('expanded', 'true');
      }
    }
  }

  /**
   * Invoked on each update to perform rendering tasks. This method must return a lit-html TemplateResult.
   * Setting properties inside this method will not trigger the element to update.
   * @returns
   * @memberof MgtTeamsChannelPicker
   */
  public render() {
    const dropdownClasses = {
      dropdown: true,
      visible: this._isDropdownVisible
    };

    return (
      this.renderTemplate('default', { teams: this.items }) ||
      html`
        <div class="container" @blur=${this.lostFocus}>
          <fluent-text-field
            appearance="outline"
            id="teams-channel-picker-input"
            aria-label="Select a channel"
            placeholder="${!!this._selectedItemState ? '' : this.strings.inputPlaceholderText} "
            label="teams-channel-picker-input"
            @click=${this.gainedFocus}
            @keyup=${(e: KeyboardEvent) => this.handleInputChanged(e)}>
              <div slot="start" style="width: max-content;">${this.renderSelected()}</div>
              <div slot="end">${this.renderChevrons()}${this.renderCloseButton()}</div>
          </fluent-text-field>
          <fluent-card class=${classMap(dropdownClasses)}>
            ${this.renderDropdown()}
          </fluent-card>
        </div>`
    );
  }

  /**
   * Renders selected channel
   *
   * @protected
   * @returns
   * @memberof MgtTeamsChannelPicker
   */
  protected renderSelected() {
    if (!this._selectedItemState) {
      return this.renderSearchIcon();
    }
    let icon: TemplateResult;
    if (this._selectedItemState.parent.channels) {
      icon = html`<img
        class="team-photo"
        alt="${this._selectedItemState.parent.item.displayName}"
        src=${this.teamsPhotos[this._selectedItemState.parent.item.id]?.photo} />`;
    }

    const parentName = this._selectedItemState?.parent?.item?.displayName.trim();
    const channelName = this._selectedItemState?.item?.displayName.trim();

    return html`
      <fluent-breadcrumb title=${this._selectedItemState.item.displayName}>
        <fluent-breadcrumb-item>
          <span slot="start">${icon}</span>
<<<<<<< HEAD
          <span slot="end" class="team-parent-name">${parentName}</span>
=======
          <span class="team-parent-name">${parentName}</span>
>>>>>>> 11634ef5
          <span slot="separator" class="arrow">${getSvg(SvgIcon.TeamSeparator, '#000000')}</span>
        </fluent-breadcrumb-item>
        <fluent-breadcrumb-item>${channelName}</fluent-breadcrumb-item>
      </fluent-breadcrumb>`;
  }

  /**
   * Clears the state of the component
   *
   * @protected
   * @memberof MgtTeamsChannelPicker
   */
  protected clearState(): void {
    this._items = [];
    this._inputValue = '';
    this._treeViewState = [];
    this._focusList = [];
    this._isDropdownVisible = false;
  }

  /**
   * Renders search icon
   *
   * @protected
   * @returns
   * @memberof MgtTeamsChannelPicker
   */
  protected renderSearchIcon() {
    return html`
      <div class="search-icon">
        ${getSvg(SvgIcon.Search, '#252424')}
      </div>
    `;
  }

  /**
   * Renders close button
   *
   * @protected
   * @returns
   * @memberof MgtTeamsChannelPicker
   */
  protected renderCloseButton() {
    return html`
      <div
        class="close-icon"
        style="display:none"
        @click="${() => this.removeSelectedChannel(null)}">
        <svg width="8" height="8" viewBox="0 0 8 8" fill="none" xmlns="http://www.w3.org/2000/svg">
          <path d="M0.0885911 0.215694L0.146447 0.146447C0.320013 -0.0271197 0.589437 -0.046405 0.784306 0.0885911L0.853553 0.146447L4 3.293L7.14645 0.146447C7.34171 -0.0488154 7.65829 -0.0488154 7.85355 0.146447C8.04882 0.341709 8.04882 0.658291 7.85355 0.853553L4.707 4L7.85355 7.14645C8.02712 7.32001 8.0464 7.58944 7.91141 7.78431L7.85355 7.85355C7.67999 8.02712 7.41056 8.0464 7.21569 7.91141L7.14645 7.85355L4 4.707L0.853553 7.85355C0.658291 8.04882 0.341709 8.04882 0.146447 7.85355C-0.0488154 7.65829 -0.0488154 7.34171 0.146447 7.14645L3.293 4L0.146447 0.853553C-0.0271197 0.679987 -0.046405 0.410563 0.0885911 0.215694L0.146447 0.146447L0.0885911 0.215694Z" fill="#212121"/>
        </svg>
      </div>
    `;
  }

  /**
   * Displays the close button after selecting a channel.
   */
  protected showCloseIcon() {
    const downChevron = this.renderRoot.querySelector('.down-chevron') as HTMLElement;
    const upChevron = this.renderRoot.querySelector('.up-chevron') as HTMLElement;
    const closeIcon = this.renderRoot.querySelector('.close-icon') as HTMLElement;
    if (downChevron) {
      downChevron.style.display = 'none';
    }
    if (upChevron) {
      upChevron.style.display = 'none';
    }

    if (closeIcon) {
      closeIcon.style.display = null;
    }
  }

  /**
   * Renders down chevron icon
   *
   * @protected
   * @returns
   * @memberof MgtTeamsChannelPicker
   */
  protected renderDownChevron() {
    return html`
      <div class="down-chevron" @click=${this.gainedFocus}>
        <svg width="12" height="12" viewBox="0 0 12 12" fill="none" xmlns="http://www.w3.org/2000/svg">
          <path d="M2.21967 4.46967C2.51256 4.17678 2.98744 4.17678 3.28033 4.46967L6 7.18934L8.71967 4.46967C9.01256 4.17678 9.48744 4.17678 9.78033 4.46967C10.0732 4.76256 10.0732 5.23744 9.78033 5.53033L6.53033 8.78033C6.23744 9.07322 5.76256 9.07322 5.46967 8.78033L2.21967 5.53033C1.92678 5.23744 1.92678 4.76256 2.21967 4.46967Z" fill="#212121" />
        </svg>
      </div>`;
  }

  /**
   * Renders up chevron icon
   *
   * @protected
   * @returns
   * @memberof MgtTeamsChannelPicker
   */
  protected renderUpChevron() {
    return html`
      <div style="display:none" class="up-chevron" @click=${(e: Event) => this.handleUpChevronClick(e)}>
        <svg width="12" height="12" viewBox="0 0 12 12" fill="none" xmlns="http://www.w3.org/2000/svg">
          <path d="M2.21967 7.53033C2.51256 7.82322 2.98744 7.82322 3.28033 7.53033L6 4.81066L8.71967 7.53033C9.01256 7.82322 9.48744 7.82322 9.78033 7.53033C10.0732 7.23744 10.0732 6.76256 9.78033 6.46967L6.53033 3.21967C6.23744 2.92678 5.76256 2.92678 5.46967 3.21967L2.21967 6.46967C1.92678 6.76256 1.92678 7.23744 2.21967 7.53033Z" fill="#212121" />
        </svg>
      </div>`;
  }

  /**
   * Renders both chevrons
   */
  private renderChevrons() {
    return html`${this.renderUpChevron()}${this.renderDownChevron()}`;
  }

  /**
   * Renders dropdown content
   *
   * @returns
   * @memberof MgtTeamsChannelPicker
   */
  protected renderDropdown() {
    if (this.isLoadingState || !this._treeViewState) {
      return this.renderLoading();
    }

    if (this._treeViewState) {
      if (!this.isLoadingState && this._treeViewState.length === 0 && this._inputValue.length > 0) {
        return this.renderError();
      }

      return this.renderDropdownList(this._treeViewState);
    }

    return html``;
  }

  /**
   * Renders the dropdown list recursively
   *
   * @protected
   * @param {ChannelPickerItemState[]} items
   * @returns
   * @memberof MgtTeamsChannelPicker
   */
  protected renderDropdownList(items: ChannelPickerItemState[]) {
    if (items && items.length > 0) {
      let icon: TemplateResult = null;

      return html`
        <fluent-tree-view
          class="tree-view"
          dir=${this.direction}>
          ${repeat(
            items,
            (itemObj: ChannelPickerItemState) => itemObj?.item,
            (obj: ChannelPickerItemState) => {
              if (obj.channels) {
                icon = html`<img
                  class="team-photo"
                  alt="${obj.item.displayName}"
                  src=${this.teamsPhotos[obj.item.id].photo} />`;
              }
              return html`
                <fluent-tree-item
                  ?expanded=${obj?.isExpanded}
                  @click=${(e: Event) => this.handleTeamTreeItemClick(e)}>
                    ${icon}${obj.item.displayName}
                    ${repeat(
                      obj?.channels,
                      (channels: ChannelPickerItemState) => channels.item,
                      (channel: ChannelPickerItemState) => {
                        return this.renderItem(channel);
                      }
                    )}
                </fluent-tree-item>`;
            }
          )}
        </fluent-tree-view>`;
    }
    return null;
  }

  /**
   * Renders each Channel or Team
   *
   * @param {ChannelPickerItemState} itemState
   * @returns
   * @memberof MgtTeamsChannelPicker
   */
  protected renderItem(itemState: ChannelPickerItemState) {
    return html`
      <fluent-tree-item
        id=${itemState?.item?.id}
        @keydown=${(e: KeyboardEvent) => this.onUserKeyDown(e, itemState)}
        @click=${() => this.handleItemClick(itemState)}>
          ${itemState?.item.displayName}
      </fluent-tree-item>`;
  }

  /**
   * Renders an error message when no channel or teams match the query
   *
   * @protected
   * @returns
   * @memberof MgtTeamsChannelPicker
   */
  protected renderError(): TemplateResult {
    const template = this.renderTemplate('error', null, 'error');

    return (
      template ||
      html`
        <div class="message-parent">
          <div
            label="search-error-text"
            aria-label="We didn't find any matches."
            class="search-error-text">
            ${this.strings.noResultsFound}
          </div>
        </div>
      `
    );
  }

  /**
   * Renders loading spinner while channels are fetched from the Graph
   *
   * @protected
   * @returns
   * @memberof MgtTeamsChannelPicker
   */
  protected renderLoading(): TemplateResult {
    const template = this.renderTemplate('loading', null, 'loading');

    return (
      template ||
      mgtHtml`
        <div class="message-parent">
          <mgt-spinner></mgt-spinner>
          <div label="loading-text" aria-label="loading" class="loading-text">
            ${this.strings.loadingMessage}
          </div>
        </div>
      `
    );
  }

  /**
   * Queries Microsoft Graph for Teams & respective channels then sets to items list
   *
   * @protected
   * @memberof MgtTeamsChannelPicker
   */
  protected async loadState() {
    const provider = Providers.globalProvider;
    let teams: MicrosoftGraph.Team[];
    if (provider && provider.state === ProviderState.SignedIn) {
      const graph = provider.graph.forComponent(this);

      // make sure we have the needed scopes
      if (!(await provider.getAccessTokenForScopes(...MgtTeamsChannelPicker.requiredScopes))) {
        return;
      }

      teams = await getAllMyTeams(graph);
      teams = teams.filter(t => !t.isArchived);

      let teamsIds = teams.map(t => t.id);

      const beta = BetaGraph.fromGraph(graph);

      this.teamsPhotos = await getTeamsPhotosforPhotoIds(beta, teamsIds);

      const batch = graph.createBatch();
      const scopes = ['team.readbasic.all'];

      for (const team of teams) {
        batch.get(team.id, `teams/${team.id}/channels`, scopes);
      }

      const responses = await batch.executeAll();

      for (const team of teams) {
        const response = responses.get(team.id);

        if (response && response.content && response.content.value) {
          team.channels = response.content.value.map((c: MicrosoftGraph.Team) => {
            return {
              item: c
            };
          });
        }
      }

      this.items = teams.map(t => {
        return {
          channels: t.channels as DropdownItem[],
          item: t
        };
      });
    }
    this.filterList();
    this.resetFocusState();
  }

  /**
   * Handles operations that are performed on the DOM when you remove a
   * channel. For example on clicking the X button.
   * @param item a selected channel item
   */
  private removeSelectedChannel(item: ChannelPickerItemState) {
    this.selectChannel(item);
    const treeItems = this.renderRoot.querySelectorAll('fluent-tree-item') as NodeListOf<HTMLElement>;
    if (treeItems) {
      treeItems.forEach((treeItem: HTMLElement) => {
        treeItem.removeAttribute('expanded');
        treeItem.removeAttribute('selected');
      });
    }
  }

  private handleItemClick(item: ChannelPickerItemState) {
    if (item.channels) {
      item.isExpanded = !item.isExpanded;
    } else {
      this.selectChannel(item);
      this.lostFocus();
    }
  }

  private handleTeamTreeItemClick(event: Event) {
    event.preventDefault();
    event.stopImmediatePropagation();
    const element = event.target as HTMLElement;
    if (element) {
      const expanded = element.getAttribute('expanded');

      if (!!expanded) {
        element.removeAttribute('expanded');
      } else {
        element.setAttribute('expanded', 'true');
      }
      element.removeAttribute('selected');
      const hasId = element.getAttribute('id');
      if (hasId) {
        element.setAttribute('selected', 'true');
      }
    }
  }

  private handleInputChanged(e: KeyboardEvent) {
    const target = e.target as HTMLInputElement;
    if (this._inputValue !== target?.value) {
      this._inputValue = target?.value;
    } else {
      return;
    }

    // shows list
    this.gainedFocus();

    if (!this.debouncedSearch) {
      this.debouncedSearch = debounce(() => {
        this.filterList();
      }, 400);
    }

    this.debouncedSearch();
  }

  private onUserKeyDown(e: KeyboardEvent, item?: ChannelPickerItemState) {
    const key = e.code;
    switch (key) {
      case 'Enter':
        this.selectChannel(item);
        this.resetFocusState();
        this.lostFocus();
        e.preventDefault();
        break;
      case 'Backspace':
        if (this._inputValue.length === 0 && this._selectedItemState) {
          this.selectChannel(null);
          this.resetFocusState();
          e.preventDefault();
        }
        break;
    }
  }

  private filterList() {
    if (this.items) {
      this._treeViewState = this.generateTreeViewState(this.items, this._inputValue);
      this.resetFocusState();
    }
  }

  private generateTreeViewState(
    tree: DropdownItem[],
    filterString: string = '',
    parent: ChannelPickerItemState = null
  ): ChannelPickerItemState[] {
    const treeView: ChannelPickerItemState[] = [];
    filterString = filterString.toLowerCase();

    if (tree) {
      for (const state of tree) {
        let stateItem: ChannelPickerItemState;

        if (filterString.length === 0 || state.item.displayName.toLowerCase().includes(filterString)) {
          stateItem = { item: state.item, parent };
          if (state.channels) {
            stateItem.channels = this.generateTreeViewState(state.channels, '', stateItem);
            stateItem.isExpanded = filterString.length > 0;
          }
        } else if (state.channels) {
          const newStateItem = { item: state.item, parent };
          const channels = this.generateTreeViewState(state.channels, filterString, newStateItem);
          if (channels.length > 0) {
            stateItem = newStateItem;
            stateItem.channels = channels;
            stateItem.isExpanded = true;
          }
        }

        if (stateItem) {
          treeView.push(stateItem);
        }
      }
    }
    return treeView;
  }

  // generates a flat list from a tree to facilitate easier focus
  // navigation
  private generateFocusList(items): any[] {
    if (!items || items.length === 0) {
      return [];
    }

    let array = [];

    for (const item of items) {
      array.push(item);
      if (item.channels && item.isExpanded) {
        array = [...array, ...this.generateFocusList(item.channels)];
      }
    }

    return array;
  }

  private resetFocusState() {
    this._focusList = this.generateFocusList(this._treeViewState);
    this.requestUpdate();
  }

  private loadTeamsIfNotLoaded() {
    if (!this.items && !this.isLoadingState) {
      this.requestStateUpdate();
    }
  }

  private handleWindowClick(e: MouseEvent) {
    if (e.target !== this) {
      this.lostFocus();
    }
  }

  private gainedFocus() {
    this._isFocused = true;
    const input = this._input;
    if (input) {
      input.focus();
    }

    this._isDropdownVisible = true;
    this.toggleChevron();
    this.resetFocusState();
  }

  private lostFocus() {
    const input = this._input;
    if (input) {
      input.value = this._inputValue = '';
      input.textContent = '';
    }

    this._isFocused = false;
    this._isDropdownVisible = false;
    this.filterList();
    this.toggleChevron();
    this.requestUpdate();

    if (this._selectedItemState !== undefined) {
      this.showCloseIcon();
    }
  }

  private selectChannel(item: ChannelPickerItemState) {
    if (item && this._selectedItemState !== item) {
      this._input.setAttribute('disabled', 'true');
    } else {
      this._input.removeAttribute('disabled');
    }
    this._selectedItemState = item;
    this.lostFocus();
    this.fireCustomEvent('selectionChanged', this.selectedItem);
  }

  /**
   * Hides the close icon.
   */
  private hideCloseIcon() {
    const closeIcon = this.renderRoot.querySelector('.close-icon') as HTMLElement;
    if (closeIcon) {
      closeIcon.style.display = 'none';
    }
  }

  /**
   * Toggles the up and down chevron depending on the dropdown
   * visibility.
   */
  private toggleChevron() {
    const downChevron = this.renderRoot.querySelector('.down-chevron') as HTMLElement;
    const upChevron = this.renderRoot.querySelector('.up-chevron') as HTMLElement;
    if (this._isDropdownVisible) {
      if (downChevron) {
        downChevron.style.display = 'none';
      }
      if (upChevron) {
        upChevron.style.display = null;
      }
    } else {
      if (downChevron) {
        downChevron.style.display = null;
        this.hideCloseIcon();
      }
      if (upChevron) {
        upChevron.style.display = 'none';
      }
    }
    this.hideCloseIcon();
  }

  private handleUpChevronClick(e: Event) {
    e.stopPropagation();
    this.lostFocus();
  }
}<|MERGE_RESOLUTION|>--- conflicted
+++ resolved
@@ -418,11 +418,7 @@
       <fluent-breadcrumb title=${this._selectedItemState.item.displayName}>
         <fluent-breadcrumb-item>
           <span slot="start">${icon}</span>
-<<<<<<< HEAD
-          <span slot="end" class="team-parent-name">${parentName}</span>
-=======
           <span class="team-parent-name">${parentName}</span>
->>>>>>> 11634ef5
           <span slot="separator" class="arrow">${getSvg(SvgIcon.TeamSeparator, '#000000')}</span>
         </fluent-breadcrumb-item>
         <fluent-breadcrumb-item>${channelName}</fluent-breadcrumb-item>
