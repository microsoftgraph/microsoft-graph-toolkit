/**
 * -------------------------------------------------------------------------------------------
 * Copyright (c) Microsoft Corporation.  All Rights Reserved.  Licensed under the MIT License.
 * See License in the project root for license information.
 * -------------------------------------------------------------------------------------------
 */

import * as MicrosoftGraph from '@microsoft/microsoft-graph-types';
import { html, TemplateResult } from 'lit';
<<<<<<< HEAD
import { customElement, state } from 'lit/decorators.js';
import { classMap } from 'lit/directives/class-map.js';
import { Providers, ProviderState, MgtTemplatedComponent, BetaGraph } from '@microsoft/mgt-element';
=======
import { property } from 'lit/decorators.js';
import { classMap } from 'lit/directives/class-map.js';
import { Providers, ProviderState, MgtTemplatedComponent, customElement, mgtHtml } from '@microsoft/mgt-element';
>>>>>>> 9e00738e
import '../../styles/style-helper';
import '../sub-components/mgt-spinner/mgt-spinner';
import { getSvg, SvgIcon } from '../../utils/SvgHelper';
import { debounce } from '../../utils/Utils';
import { styles } from './mgt-teams-channel-picker-css';
import { getAllMyTeams, getTeamsPhotosforPhotoIds } from './mgt-teams-channel-picker.graph';
import { strings } from './strings';
import { repeat } from 'lit/directives/repeat.js';
import { registerFluentComponents } from '../../utils/FluentComponents';
import {
  fluentBreadcrumb,
  fluentBreadcrumbItem,
  fluentTreeView,
  fluentTreeItem,
  fluentCard,
  fluentTextField
} from '@fluentui/web-components';

registerFluentComponents(
  fluentBreadcrumb,
  fluentBreadcrumbItem,
  fluentCard,
  fluentTreeView,
  fluentTreeItem,
  fluentTextField
);

/**
 * Team with displayName
 *
 * @export
 * @interface SelectedChannel
 */
export type Team = MicrosoftGraph.Team & {
  /**
   * Display name Of Team
   *
   * @type {string}
   */
  displayName?: string;
};

/**
 * Selected Channel item
 *
 * @export
 * @interface SelectedChannel
 */
export interface SelectedChannel {
  /**
   * Channel
   *
   * @type {MicrosoftGraph.Channel}
   * @memberof SelectedChannel
   */
  channel: MicrosoftGraph.Channel;

  /**
   * Team
   *
   * @type {MicrosoftGraph.Team}
   * @memberof SelectedChannel
   */
  team: Team;
}

/**
 * Drop down menu item
 *
 * @export
 * @interface DropdownItem
 */
interface DropdownItem {
  /**
   * Teams channel
   *
   * @type {DropdownItem[]}
   * @memberof DropdownItem
   */
  channels?: DropdownItem[];
  /**
   * Microsoft Graph Channel or Team
   *
   * @type {(MicrosoftGraph.Channel | MicrosoftGraph.Team)}
   * @memberof DropdownItem
   */
  item: MicrosoftGraph.Channel | Team;
}

/**
 * Drop down menu item state
 *
 * @interface DropdownItemState
 */
interface ChannelPickerItemState {
  /**
   * Microsoft Graph Channel or Team
   *
   * @type {(MicrosoftGraph.Channel | MicrosoftGraph.Team)}
   * @memberof ChannelPickerItemState
   */
  item: MicrosoftGraph.Channel | Team;
  /**
   * if dropdown item shows expanded state
   *
   * @type {boolean}
   * @memberof DropdownItemState
   */
  isExpanded?: boolean;
  /**
   * If item contains channels
   *
   * @type {ChannelPickerItemState[]}
   * @memberof DropdownItemState
   */
  channels?: ChannelPickerItemState[];
  /**
   * if Item has parent item (team)
   *
   * @type {ChannelPickerItemState}
   * @memberof DropdownItemState
   */
  parent: ChannelPickerItemState;
}

/**
 * Configuration object for the TeamsChannelPicker component
 *
 * @export
 * @interface MgtTeamsChannelPickerConfig
 */
export interface MgtTeamsChannelPickerConfig {
  /**
   * Sets or gets whether the teams channel picker component should use
   * the Teams based scopes instead of the User and Group based scopes
   *
   * @type {boolean}
   */
  useTeamsBasedScopes: boolean;
}

/**
 * Web component used to select channels from a User's Microsoft Teams profile
 *
 *
 * @class MgtTeamsChannelPicker
 * @extends {MgtTemplatedComponent}
 *
 * @fires selectionChanged - Fired when the selection changes
 *
 * @cssprop --color - {font} Default font color
 *
 * @cssprop --input-border - {String} Input section entire border
 * @cssprop --input-border-top - {String} Input section border top only
 * @cssprop --input-border-right - {String} Input section border right only
 * @cssprop --input-border-bottom - {String} Input section border bottom only
 * @cssprop --input-border-left - {String} Input section border left only
 * @cssprop --input-background-color - {Color} Input section background color
 * @cssprop --input-border-color--hover - {Color} Input border hover color
 * @cssprop --input-border-color--focus - {Color} Input border focus color
 *
 * @cssprop --dropdown-background-color - {Color} Background color of dropdown area
 * @cssprop --dropdown-item-hover-background - {Color} Background color of channel or team during hover
 * @cssprop --dropdown-item-selected-background - {Color} Background color of selected channel
 *
 * @cssprop --arrow-fill - {Color} Color of arrow svg
 * @cssprop --placeholder-color--focus - {Color} Color of placeholder text during focus state
 * @cssprop --placeholder-color - {Color} Color of placeholder text
 *
 */
@customElement('teams-channel-picker')
// @customElement('mgt-teams-channel-picker')
export class MgtTeamsChannelPicker extends MgtTemplatedComponent {
  /**
   * Array of styles to apply to the element. The styles should be defined
   * user the `css` tag function.
   */
  static get styles() {
    return styles;
  }

  protected get strings() {
    return strings;
  }

  /**
   * Global Configuration object for all
   * teams channel picker components
   *
   * @static
   * @type {MgtTeamsChannelPickerConfig}
   * @memberof MgtTeamsChannelPicker
   */
  public static get config(): MgtTeamsChannelPickerConfig {
    return this._config;
  }

  private static _config = {
    useTeamsBasedScopes: false
  };
  private teamsPhotos = {};

  /**
   * Gets Selected item to be used
   *
   * @readonly
   * @type {SelectedChannel}
   * @memberof MgtTeamsChannelPicker
   */
  public get selectedItem(): SelectedChannel {
    if (this._selectedItemState) {
      return { channel: this._selectedItemState.item, team: this._selectedItemState.parent.item };
    } else {
      return null;
    }
  }

  /**
   * Get the scopes required for teams channel picker
   *
   * @static
   * @return {*}  {string[]}
   * @memberof MgtTeamsChannelPicker
   */
  public static get requiredScopes(): string[] {
    if (this.config.useTeamsBasedScopes) {
      return ['team.readbasic.all', 'channel.readbasic.all'];
    } else {
      return ['user.read.all', 'group.read.all'];
    }
  }

  private set items(value) {
    if (this._items === value) {
      return;
    }
    this._items = value;
    this._treeViewState = value ? this.generateTreeViewState(value) : [];
    this.resetFocusState();
  }
  private get items(): DropdownItem[] {
    return this._items;
  }

  // User input in search
  private get _input(): HTMLInputElement {
    const wrapper = this.renderRoot.querySelector<HTMLElement>('fluent-text-field');
    const input = wrapper.shadowRoot.querySelector<HTMLInputElement>('input');
    return input;
  }
  private _inputValue: string = '';

  private _selectedItemState: ChannelPickerItemState;
  private _items: DropdownItem[];
  private _treeViewState: ChannelPickerItemState[] = [];
  private _focusList: ChannelPickerItemState[] = [];

  // focus state
  private debouncedSearch;

  // determines loading state
  @state() private _isDropdownVisible: boolean;
  @state() private _isFocused: boolean;

  constructor() {
    super();
    this.handleWindowClick = this.handleWindowClick.bind(this);
    this.addEventListener('focus', _ => this.loadTeamsIfNotLoaded());
    this.addEventListener('mouseover', _ => this.loadTeamsIfNotLoaded());
    this.addEventListener('blur', _ => this.lostFocus());
    this.clearState();
  }

  /**
   * Invoked each time the custom element is appended into a document-connected element
   *
   * @memberof MgtTeamsChannelPicker
   */
  public connectedCallback() {
    super.connectedCallback();
    window.addEventListener('click', this.handleWindowClick);

    const ownerDocument = this.renderRoot.ownerDocument;
    if (ownerDocument) {
      ownerDocument.documentElement.setAttribute('dir', this.direction);
    }
  }

  /**
   * Invoked each time the custom element is disconnected from the document's DOM
   *
   * @memberof MgtTeamsChannelPicker
   */
  public disconnectedCallback() {
    window.removeEventListener('click', this.handleWindowClick);
    super.disconnectedCallback();
  }

  /**
   * selects a channel by looking up the id in the Graph
   *
   * @param {string} channelId MicrosoftGraph.Channel.id
   * @returns {Promise<return>} A promise that will resolve to true if channel was selected
   * @memberof MgtTeamsChannelPicker
   */
  public async selectChannelById(channelId: string): Promise<boolean> {
    const provider = Providers.globalProvider;
    if (provider && provider.state === ProviderState.SignedIn) {
      // since the component normally handles loading on hover, forces the load for items
      if (!this.items) {
        await this.requestStateUpdate();
      }

      for (const item of this._treeViewState) {
        for (const channel of item.channels) {
          if (channel.item.id === channelId) {
            this.selectChannel(channel);
            return true;
          }
        }
      }
    }
    return false;
  }

  /**
   * Invoked on each update to perform rendering tasks. This method must return a lit-html TemplateResult.
   * Setting properties inside this method will not trigger the element to update.
   * @returns
   * @memberof MgtTeamsChannelPicker
   */
  public render() {
    const dropdownClasses = {
      dropdown: true,
      visible: this._isDropdownVisible
    };

    return (
      this.renderTemplate('default', { teams: this.items }) ||
      html`
        <div class="container" @blur=${this.lostFocus}>
          <fluent-text-field
            appearance="outline"
            id="teams-channel-picker-input"
            aria-label="Select a channel"
            placeholder="${!!this._selectedItemState ? '' : this.strings.inputPlaceholderText} "
            label="teams-channel-picker-input"
            @click=${this.gainedFocus}
            @keyup=${(e: KeyboardEvent) => this.handleInputChanged(e)}>
              <div slot="start" style="width: max-content;">${this.renderSelected()}</div>
              <div slot="end">${this.renderChevrons()}${this.renderCloseButton()}</div>
          </fluent-text-field>
          <fluent-card class=${classMap(dropdownClasses)}>
            ${this.renderDropdown()}
          </fluent-card>
        </div>`
    );
  }

  /**
   * Renders selected channel
   *
   * @protected
   * @returns
   * @memberof MgtTeamsChannelPicker
   */
  protected renderSelected() {
    if (!this._selectedItemState) {
      return this.renderSearchIcon();
    }
    let icon: TemplateResult;
    if (this._selectedItemState.parent.channels) {
      icon = html`<img
        class="team-photo"
        alt="${this._selectedItemState.parent.item.displayName}"
        src=${this.teamsPhotos[this._selectedItemState.parent.item.id]?.photo} />`;
    }

    return html`
      <fluent-breadcrumb title=${this._selectedItemState.item.displayName}>
        <fluent-breadcrumb-item>
          <span slot="start">${icon}</span>
          <span slot="end" class="team-parent-name">${this._selectedItemState.parent.item.displayName}</span>
          <span slot="separator" class="arrow">${getSvg(SvgIcon.TeamSeparator, '#000000')}</span>
        </fluent-breadcrumb-item>
        <fluent-breadcrumb-item>${this._selectedItemState.item.displayName}</fluent-breadcrumb-item>
      </fluent-breadcrumb>`;
  }

  /**
   * Clears the state of the component
   *
   * @protected
   * @memberof MgtTeamsChannelPicker
   */
  protected clearState(): void {
    this._items = [];
    this._inputValue = '';
    this._treeViewState = [];
    this._focusList = [];
    this._isDropdownVisible = false;
  }

  /**
   * Renders search icon
   *
   * @protected
   * @returns
   * @memberof MgtTeamsChannelPicker
   */
  protected renderSearchIcon() {
    return html`
      <div class="search-icon">
        ${getSvg(SvgIcon.Search, '#252424')}
      </div>
    `;
  }

  /**
   * Renders close button
   *
   * @protected
   * @returns
   * @memberof MgtTeamsChannelPicker
   */
  protected renderCloseButton() {
    return html`
      <div
        class="close-icon"
        style="display:none"
        @click="${() => this.selectChannel(null)}">
        <svg width="8" height="8" viewBox="0 0 8 8" fill="none" xmlns="http://www.w3.org/2000/svg">
          <path d="M0.0885911 0.215694L0.146447 0.146447C0.320013 -0.0271197 0.589437 -0.046405 0.784306 0.0885911L0.853553 0.146447L4 3.293L7.14645 0.146447C7.34171 -0.0488154 7.65829 -0.0488154 7.85355 0.146447C8.04882 0.341709 8.04882 0.658291 7.85355 0.853553L4.707 4L7.85355 7.14645C8.02712 7.32001 8.0464 7.58944 7.91141 7.78431L7.85355 7.85355C7.67999 8.02712 7.41056 8.0464 7.21569 7.91141L7.14645 7.85355L4 4.707L0.853553 7.85355C0.658291 8.04882 0.341709 8.04882 0.146447 7.85355C-0.0488154 7.65829 -0.0488154 7.34171 0.146447 7.14645L3.293 4L0.146447 0.853553C-0.0271197 0.679987 -0.046405 0.410563 0.0885911 0.215694L0.146447 0.146447L0.0885911 0.215694Z" fill="#212121"/>
        </svg>
      </div>
    `;
  }

  /**
   * Displays the close button after selecting a channel.
   */
  protected showCloseIcon() {
    const downChevron = this.renderRoot.querySelector('.down-chevron') as HTMLElement;
    const upChevron = this.renderRoot.querySelector('.up-chevron') as HTMLElement;
    const closeIcon = this.renderRoot.querySelector('.close-icon') as HTMLElement;
    if (downChevron) {
      downChevron.style.display = 'none';
    }
    if (upChevron) {
      upChevron.style.display = 'none';
    }

    if (closeIcon) {
      closeIcon.style.display = null;
    }
  }

  /**
   * Renders down chevron icon
   *
   * @protected
   * @returns
   * @memberof MgtTeamsChannelPicker
   */
  protected renderDownChevron() {
    return html`
      <div class="down-chevron" @click=${this.gainedFocus}>
        <svg width="12" height="12" viewBox="0 0 12 12" fill="none" xmlns="http://www.w3.org/2000/svg">
          <path d="M2.21967 4.46967C2.51256 4.17678 2.98744 4.17678 3.28033 4.46967L6 7.18934L8.71967 4.46967C9.01256 4.17678 9.48744 4.17678 9.78033 4.46967C10.0732 4.76256 10.0732 5.23744 9.78033 5.53033L6.53033 8.78033C6.23744 9.07322 5.76256 9.07322 5.46967 8.78033L2.21967 5.53033C1.92678 5.23744 1.92678 4.76256 2.21967 4.46967Z" fill="#212121" />
        </svg>
      </div>`;
  }

  /**
   * Renders up chevron icon
   *
   * @protected
   * @returns
   * @memberof MgtTeamsChannelPicker
   */
  protected renderUpChevron() {
    return html`
      <div style="display:none" class="up-chevron" @click=${this.lostFocus}>
        <svg width="12" height="12" viewBox="0 0 12 12" fill="none" xmlns="http://www.w3.org/2000/svg">
          <path d="M2.21967 7.53033C2.51256 7.82322 2.98744 7.82322 3.28033 7.53033L6 4.81066L8.71967 7.53033C9.01256 7.82322 9.48744 7.82322 9.78033 7.53033C10.0732 7.23744 10.0732 6.76256 9.78033 6.46967L6.53033 3.21967C6.23744 2.92678 5.76256 2.92678 5.46967 3.21967L2.21967 6.46967C1.92678 6.76256 1.92678 7.23744 2.21967 7.53033Z" fill="#212121" />
        </svg>
      </div>`;
  }

  /**
   * Renders both chevrons
   */
  private renderChevrons() {
    return html`${this.renderUpChevron()}${this.renderDownChevron()}`;
  }

  /**
   * Renders dropdown content
   *
   * @returns
   * @memberof MgtTeamsChannelPicker
   */
  protected renderDropdown() {
    if (this.isLoadingState || !this._treeViewState) {
      return this.renderLoading();
    }

    if (this._treeViewState) {
      if (!this.isLoadingState && this._treeViewState.length === 0 && this._inputValue.length > 0) {
        return this.renderError();
      }

      return this.renderDropdownList(this._treeViewState);
    }

    return html``;
  }

  /**
   * Renders the dropdown list recursively
   *
   * @protected
   * @param {ChannelPickerItemState[]} items
   * @returns
   * @memberof MgtTeamsChannelPicker
   */
  protected renderDropdownList(items: ChannelPickerItemState[]) {
    if (items && items.length > 0) {
      let icon: TemplateResult = null;

      return html`
        <fluent-tree-view class="tree-view" dir=${this.direction}>
          ${repeat(
            items,
            itemObj => itemObj?.item,
            obj => {
              if (obj.channels) {
                icon = html`<img
                  class="team-photo"
                  alt="${obj.item.displayName}"
                  src=${this.teamsPhotos[obj.item.id].photo} />`;
              }
              return html`
                <fluent-tree-item ?expanded=${obj?.isExpanded}>
                    ${icon}${obj.item.displayName}
                    ${repeat(
                      obj?.channels,
                      channels => channels.item,
                      channel => {
                        return this.renderItem(channel);
                      }
                    )}
                </fluent-tree-item>`;
            }
          )}
        </fluent-tree-view>`;
    }
    return null;
  }

  /**
   * Renders each Channel or Team
   *
   * @param {ChannelPickerItemState} itemState
   * @returns
   * @memberof MgtTeamsChannelPicker
   */
  protected renderItem(itemState: ChannelPickerItemState) {
    return html`
      <fluent-tree-item
        @keydown=${(e: KeyboardEvent) => this.onUserKeyDown(e, itemState)}
        @click=${() => this.handleItemClick(itemState)}>
          ${itemState?.item.displayName}
      </fluent-tree-item>`;
  }

  /**
   * Renders an error message when no channel or teams match the query
   *
   * @protected
   * @returns
   * @memberof MgtTeamsChannelPicker
   */
  protected renderError(): TemplateResult {
    const template = this.renderTemplate('error', null, 'error');

    return (
      template ||
      html`
        <div class="message-parent">
          <div
            label="search-error-text"
            aria-label="We didn't find any matches."
            class="search-error-text">
            ${this.strings.noResultsFound}
          </div>
        </div>
      `
    );
  }

  /**
   * Renders loading spinner while channels are fetched from the Graph
   *
   * @protected
   * @returns
   * @memberof MgtTeamsChannelPicker
   */
  protected renderLoading(): TemplateResult {
    const template = this.renderTemplate('loading', null, 'loading');

    return (
      template ||
      mgtHtml`
        <div class="message-parent">
          <mgt-spinner></mgt-spinner>
          <div label="loading-text" aria-label="loading" class="loading-text">
            ${this.strings.loadingMessage}
          </div>
        </div>
      `
    );
  }

  /**
   * Queries Microsoft Graph for Teams & respective channels then sets to items list
   *
   * @protected
   * @memberof MgtTeamsChannelPicker
   */
  protected async loadState() {
    const provider = Providers.globalProvider;
    let teams: MicrosoftGraph.Team[];
    if (provider && provider.state === ProviderState.SignedIn) {
      const graph = provider.graph.forComponent(this);

      // make sure we have the needed scopes
      if (!(await provider.getAccessTokenForScopes(...MgtTeamsChannelPicker.requiredScopes))) {
        return;
      }

      teams = await getAllMyTeams(graph);
      teams = teams.filter(t => !t.isArchived);

      let teamsIds = teams.map(t => t.id);

      const beta = BetaGraph.fromGraph(graph);

      this.teamsPhotos = await getTeamsPhotosforPhotoIds(beta, teamsIds);

      const batch = graph.createBatch();
      const scopes = ['team.readbasic.all'];

      for (const team of teams) {
        batch.get(team.id, `teams/${team.id}/channels`, scopes);
      }

      const responses = await batch.executeAll();

      for (const team of teams) {
        const response = responses.get(team.id);

        if (response && response.content && response.content.value) {
          team.channels = response.content.value.map((c: MicrosoftGraph.Team) => {
            return {
              item: c
            };
          });
        }
      }

      this.items = teams.map(t => {
        return {
          channels: t.channels as DropdownItem[],
          item: t
        };
      });
    }
    this.filterList();
    this.resetFocusState();
  }

  private handleItemClick(item: ChannelPickerItemState) {
    if (item.channels) {
      item.isExpanded = !item.isExpanded;
    } else {
      this.selectChannel(item);
      this.lostFocus();
    }
  }

  private handleInputChanged(e: KeyboardEvent) {
    const target = e.target as HTMLInputElement;
    if (this._inputValue !== target?.value) {
      this._inputValue = target?.value;
    } else {
      return;
    }

    // shows list
    this.gainedFocus();

    if (!this.debouncedSearch) {
      this.debouncedSearch = debounce(() => {
        this.filterList();
      }, 400);
    }

    this.debouncedSearch();
  }

  private onUserKeyDown(e: KeyboardEvent, item?: ChannelPickerItemState) {
    const key = e.code;
    switch (key) {
      case 'Enter':
        this.selectChannel(item);
        this.resetFocusState();
        this.lostFocus();
        e.preventDefault();
        break;
      case 'Backspace':
        console.log('key ', key, this._inputValue.length, this._selectedItemState);
        if (this._inputValue.length === 0 && this._selectedItemState) {
          this.selectChannel(null);
          this.resetFocusState();
          e.preventDefault();
        }
        break;
    }
  }

  private filterList() {
    if (this.items) {
      this._treeViewState = this.generateTreeViewState(this.items, this._inputValue);
      this.resetFocusState();
    }
  }

  private generateTreeViewState(
    tree: DropdownItem[],
    filterString: string = '',
    parent: ChannelPickerItemState = null
  ): ChannelPickerItemState[] {
    const treeView: ChannelPickerItemState[] = [];
    filterString = filterString.toLowerCase();

    if (tree) {
      for (const state of tree) {
        let stateItem: ChannelPickerItemState;

        if (filterString.length === 0 || state.item.displayName.toLowerCase().includes(filterString)) {
          stateItem = { item: state.item, parent };
          if (state.channels) {
            stateItem.channels = this.generateTreeViewState(state.channels, '', stateItem);
            stateItem.isExpanded = filterString.length > 0;
          }
        } else if (state.channels) {
          const newStateItem = { item: state.item, parent };
          const channels = this.generateTreeViewState(state.channels, filterString, newStateItem);
          if (channels.length > 0) {
            stateItem = newStateItem;
            stateItem.channels = channels;
            stateItem.isExpanded = true;
          }
        }

        if (stateItem) {
          treeView.push(stateItem);
        }
      }
    }
    return treeView;
  }

  // generates a flat list from a tree to facilitate easier focus
  // navigation
  private generateFocusList(items): any[] {
    if (!items || items.length === 0) {
      return [];
    }

    let array = [];

    for (const item of items) {
      array.push(item);
      if (item.channels && item.isExpanded) {
        array = [...array, ...this.generateFocusList(item.channels)];
      }
    }

    return array;
  }

  private resetFocusState() {
    this._focusList = this.generateFocusList(this._treeViewState);
    this.requestUpdate();
  }

  private loadTeamsIfNotLoaded() {
    if (!this.items && !this.isLoadingState) {
      this.requestStateUpdate();
    }
  }

  private handleWindowClick(e: MouseEvent) {
    if (e.target !== this) {
      this.lostFocus();
    }
  }

  private gainedFocus() {
    this._isFocused = true;
    const input = this._input;
    if (input) {
      input.focus();
    }

    this._isDropdownVisible = true;
    this.toggleChevron();
    this.resetFocusState();
  }

  private lostFocus() {
    const input = this._input;
    if (input) {
      input.value = this._inputValue = '';
      input.textContent = '';
    }

    this.filterList();
    this.toggleChevron();

    if (this._selectedItemState !== undefined) {
      this.showCloseIcon();
    }

    this._isFocused = false;
    this._isDropdownVisible = false;
    this.requestUpdate();
  }

  private selectChannel(item: ChannelPickerItemState) {
    if (this._selectedItemState !== item) {
      this._selectedItemState = item;
      this.fireCustomEvent('selectionChanged', item ? [this.selectedItem] : []);
    }
  }

  /**
   * Hides the close icon.
   */
  private hideCloseIcon() {
    const closeIcon = this.renderRoot.querySelector('.close-icon') as HTMLElement;
    if (closeIcon) {
      closeIcon.style.display = 'none';
    }
  }

  /**
   * Toggles the up and down chevron depending on the dropdown
   * visibility.
   */
  private toggleChevron() {
    const downChevron = this.renderRoot.querySelector('.down-chevron') as HTMLElement;
    const upChevron = this.renderRoot.querySelector('.up-chevron') as HTMLElement;
    if (this._isDropdownVisible) {
      if (downChevron) {
        downChevron.style.display = 'none';
      }
      if (upChevron) {
        upChevron.style.display = null;
        this.hideCloseIcon();
      }
    } else {
      if (downChevron) {
        downChevron.style.display = null;
        this.hideCloseIcon();
      }
      if (upChevron) {
        upChevron.style.display = 'none';
      }
    }
  }
}<|MERGE_RESOLUTION|>--- conflicted
+++ resolved
@@ -7,15 +7,9 @@
 
 import * as MicrosoftGraph from '@microsoft/microsoft-graph-types';
 import { html, TemplateResult } from 'lit';
-<<<<<<< HEAD
-import { customElement, state } from 'lit/decorators.js';
+import { customElement, property, state } from 'lit/decorators.js';
 import { classMap } from 'lit/directives/class-map.js';
-import { Providers, ProviderState, MgtTemplatedComponent, BetaGraph } from '@microsoft/mgt-element';
-=======
-import { property } from 'lit/decorators.js';
-import { classMap } from 'lit/directives/class-map.js';
-import { Providers, ProviderState, MgtTemplatedComponent, customElement, mgtHtml } from '@microsoft/mgt-element';
->>>>>>> 9e00738e
+import { Providers, ProviderState, MgtTemplatedComponent, BetaGraph,  customElement, mgtHtml } from '@microsoft/mgt-element';
 import '../../styles/style-helper';
 import '../sub-components/mgt-spinner/mgt-spinner';
 import { getSvg, SvgIcon } from '../../utils/SvgHelper';
