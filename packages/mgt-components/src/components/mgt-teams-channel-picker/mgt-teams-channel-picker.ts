/**
 * -------------------------------------------------------------------------------------------
 * Copyright (c) Microsoft Corporation.  All Rights Reserved.  Licensed under the MIT License.
 * See License in the project root for license information.
 * -------------------------------------------------------------------------------------------
 */

import * as MicrosoftGraph from '@microsoft/microsoft-graph-types';
import { html, TemplateResult } from 'lit';
import { state } from 'lit/decorators.js';
import { classMap } from 'lit/directives/class-map.js';
<<<<<<< HEAD
import { TaskStatus } from '@lit/task';
import {
  Providers,
  ProviderState,
  MgtTemplatedTaskComponent,
  BetaGraph,
  mgtHtml,
  CollectionResponse
} from '@microsoft/mgt-element';
=======
import { Providers, ProviderState, MgtTemplatedComponent, mgtHtml } from '@microsoft/mgt-element';
>>>>>>> 4dc50cf1
import '../../styles/style-helper';
import { getSvg, SvgIcon } from '../../utils/SvgHelper';
import { debounce } from '../../utils/Utils';
import { styles } from './mgt-teams-channel-picker-css';
import { getAllMyTeams, getChannelsForTeams, getTeamsPhotosForPhotoIds } from './mgt-teams-channel-picker.graph';
import { strings } from './strings';
import { repeat } from 'lit/directives/repeat.js';
import { registerFluentComponents } from '../../utils/FluentComponents';
import {
  fluentBreadcrumb,
  fluentBreadcrumbItem,
  fluentTreeView,
  fluentTreeItem,
  fluentCard,
  fluentTextField
} from '@fluentui/web-components';
import { registerComponent } from '@microsoft/mgt-element';
import { registerMgtSpinnerComponent } from '../sub-components/mgt-spinner/mgt-spinner';
import { SelectedChannel, DropdownItem, ChannelPickerItemState } from './teams-channel-picker-types';

export const registerMgtTeamsChannelPickerComponent = () => {
  registerFluentComponents(
    fluentBreadcrumb,
    fluentBreadcrumbItem,
    fluentCard,
    fluentTreeView,
    fluentTreeItem,
    fluentTextField
  );
  registerMgtSpinnerComponent();
  registerComponent('teams-channel-picker', MgtTeamsChannelPicker);
};

/**
 * Web component used to select channels from a User's Microsoft Teams profile
 *
 *
 * @class MgtTeamsChannelPicker
 * @extends {MgtTemplatedTaskComponent}
 *
 * @fires {CustomEvent<SelectedChannel | null>} selectionChanged - Fired when the selection changes
 *
 * @cssprop --channel-picker-input-border-color - {Color} Input border color
 * @cssprop --channel-picker-input-background-color - {Color} Input section background color
 * @cssprop --channel-picker-input-background-color-hover - {Color} Input background hover color
 * @cssprop --channel-picker-input-background-color-focus - {Color} Input background focus color
 *
 * @cssprop --channel-picker-dropdown-background-color - {Color} Background color of dropdown area
 * @cssprop --channel-picker-dropdown-item-text-color - {Color} Text color of the dropdown text.
 * @cssprop --channel-picker-dropdown-item-background-color-hover - {Color} Background color of channel or team during hover
 * @cssprop --channel-picker-dropdown-item-text-color-selected - {Color} Text color of channel or team during after selection
 *
 * @cssprop --channel-picker-arrow-fill - {Color} Color of arrow svg
 * @cssprop --channel-picker-input-placeholder-text-color - {Color} Color of placeholder text
 * @cssprop --channel-picker-input-placeholder-text-color-focus - {Color} Color of placeholder text during focus state
 * @cssprop --channel-picker-input-placeholder-text-color-hover - {Color} Color of placeholder text during hover state
 *
 * @cssprop --channel-picker-search-icon-color - {Color} the search icon color.
 * @cssprop --channel-picker-down-chevron-color - {Color} the down chevron icon color.
 * @cssprop --channel-picker-up-chevron-color - {Color} the up chevron icon color.
 * @cssprop --channel-picker-close-icon-color - {Color} the close icon color.
 *
 */
export class MgtTeamsChannelPicker extends MgtTemplatedTaskComponent {
  /**
   * Array of styles to apply to the element. The styles should be defined
   * user the `css` tag function.
   */
  static get styles() {
    return styles;
  }

  /**
   * Strings for localization
   *
   * @readonly
   * @protected
   * @memberof MgtTeamsChannelPicker
   */
  protected get strings() {
    return strings;
  }

  private teamsPhotos = {};

  /**
   * Gets Selected item to be used
   *
   * @readonly
   * @type {SelectedChannel}
   * @memberof MgtTeamsChannelPicker
   */
  public get selectedItem(): SelectedChannel | null {
    if (this._selectedItemState) {
      return { channel: this._selectedItemState.item, team: this._selectedItemState.parent.item };
    } else {
      return null;
    }
  }

  /**
   * Get the scopes required for teams channel picker
   *
   * @static
   * @return {*}  {string[]}
   * @memberof MgtTeamsChannelPicker
   */
  public static get requiredScopes(): string[] {
    return ['team.readbasic.all', 'channel.readbasic.all'];
  }

  private set items(value) {
    if (this._items === value) {
      return;
    }
    this._items = value;
    this._treeViewState = value ? this.generateTreeViewState(value) : [];
    this.resetFocusState();
  }
  private get items(): DropdownItem[] | undefined {
    return this._items;
  }

  private get _inputWrapper(): HTMLInputElement | null {
    return this.renderRoot.querySelector<HTMLInputElement>('fluent-text-field');
  }
  // User input in search
  private get _input(): HTMLInputElement | null {
    const wrapper = this._inputWrapper;
    const input = wrapper?.shadowRoot.querySelector<HTMLInputElement>('input');
    return input;
  }
  private _inputValue = '';

  @state() private _selectedItemState: ChannelPickerItemState;
  private _items: DropdownItem[] | undefined;
  private _treeViewState: ChannelPickerItemState[] = [];
  private _focusList: ChannelPickerItemState[] = [];

  // focus state
  private debouncedSearch: () => void;

  // determines loading state
  @state() private _isDropdownVisible: boolean;

  constructor() {
    super();
    this._inputValue = '';
    this._treeViewState = [];
    this._focusList = [];
    this._isDropdownVisible = false;
  }

  /**
   * Invoked each time the custom element is appended into a document-connected element
   *
   * @memberof MgtTeamsChannelPicker
   */
  public connectedCallback() {
    super.connectedCallback();
    window.addEventListener('click', this.handleWindowClick);
    this.addEventListener('focus', this.loadTeamsIfNotLoaded);
    this.addEventListener('mouseover', this.loadTeamsIfNotLoaded);
    this.addEventListener('blur', this.lostFocus);

    const ownerDocument = this.renderRoot.ownerDocument;
    if (ownerDocument) {
      ownerDocument.documentElement.setAttribute('dir', this.direction);
    }
  }

  /**
   * Invoked each time the custom element is disconnected from the document's DOM
   *
   * @memberof MgtTeamsChannelPicker
   */
  public disconnectedCallback() {
    window.removeEventListener('click', this.handleWindowClick);
    this.removeEventListener('focus', this.loadTeamsIfNotLoaded);
    this.removeEventListener('mouseover', this.loadTeamsIfNotLoaded);
    this.removeEventListener('blur', this.lostFocus);
    super.disconnectedCallback();
  }

  protected args(): unknown[] {
    return [];
  }

  /**
   * selects a channel by looking up the id in the Graph
   *
   * @param {string} channelId MicrosoftGraph.Channel.id
   * @returns {Promise<return>} A promise that will resolve to true if channel was selected
   * @memberof MgtTeamsChannelPicker
   */
  public async selectChannelById(channelId: string): Promise<boolean> {
    const provider = Providers.globalProvider;
    if (provider && provider.state === ProviderState.SignedIn) {
      // since the component normally handles loading on hover, forces the load for items
      if (!this.items) {
        await this._task.run();
      }

      for (const item of this._treeViewState) {
        for (const channel of item.channels) {
          if (channel.item.id === channelId) {
            item.isExpanded = true;
            this.selectChannel(channel);
            this.markSelectedChannelInDropdown(channelId);
            return true;
          }
        }
      }
    }
    return false;
  }

  /**
   * Marks a channel selected by ID as selected in the dropdown menu.
   * It ensures the parent team is set to as expanded to show the channel.
   *
   * @param channelId ID string of the selected channel
   */
  private markSelectedChannelInDropdown(channelId: string) {
    const treeItem = this.renderRoot.querySelector(`[id='${channelId}']`);
    if (treeItem) {
      treeItem.setAttribute('selected', 'true');
      if (treeItem.parentElement) {
        treeItem.parentElement.setAttribute('expanded', 'true');
      }
    }
  }

  /**
   * Called from the base class while the _task is in a pending state
   * This calls to the renderContent method as the loading indicator is nested inside the dropdown
   * This ensures that the component shows a control immediately and only shows a loading indicator
   * if the user interacts with the component while the _task is pending.
   */
  protected renderLoading = () => this.renderContent();

  /**
   * Invoked by the render method when the _task has been completed
   *
   * @returns
   * @memberof MgtTeamsChannelPicker
   */
  public renderContent = () => {
    const dropdownClasses = {
      dropdown: true,
      visible: this._isDropdownVisible
    };

    return (
      this.renderTemplate('default', { teams: this.items ?? [] }) ||
      html`
        <div class="container" @blur=${this.lostFocus}>
          <fluent-text-field
            autocomplete="off"
            appearance="outline"
            id="teams-channel-picker-input"
            role="combobox"
            placeholder="${this._selectedItemState ? '' : this.strings.inputPlaceholderText} "
            aria-label=${this.strings.inputPlaceholderText}
            aria-expanded="${this._isDropdownVisible}"
            label="teams-channel-picker-input"
            @focus=${this.handleFocus}
            @keyup=${this.handleInputChanged}
            @click=${this.handleInputClick}
            @keydown=${this.handleInputKeydown}
          >
            <div tabindex="0" slot="start" style="width: max-content;">${this.renderSelected()}</div>
            <div tabindex="0" slot="end">${this.renderChevrons()}${this.renderCloseButton()}</div>
          </fluent-text-field>
          <fluent-card
            class=${classMap(dropdownClasses)}
          >
            ${this.renderDropdown()}
          </fluent-card>
        </div>`
    );
  };

  /**
   * Handles clicks on the input section.
   *
   * @param e {UIEvent}
   */
  handleInputClick = (e: UIEvent) => {
    e.stopPropagation();
    this.gainedFocus();
  };

  handleInputKeydown = (e: KeyboardEvent) => {
    const keyName = e.key;
    if (['ArrowDown', 'Enter'].includes(keyName)) {
      if (!this._isDropdownVisible) {
        this.gainedFocus();
      } else {
        // focus on the first item on the list. Ideally, focus on the selected.
        const firstTreeItem = this.renderRoot.querySelector<HTMLElement>('fluent-tree-item');
        firstTreeItem.focus();
      }
    } else if (keyName === 'Escape') {
      this.lostFocus();
    }
  };

  /**
   * Renders selected channel
   *
   * @protected
   * @returns
   * @memberof MgtTeamsChannelPicker
   */
  protected renderSelected() {
    if (!this._selectedItemState) {
      return this.renderSearchIcon();
    }
    let icon: TemplateResult;
    if (this._selectedItemState.parent.channels) {
      // eslint-disable-next-line @typescript-eslint/no-unsafe-member-access, @typescript-eslint/no-unsafe-assignment
      const src = this.teamsPhotos[this._selectedItemState.parent.item.id]?.photo;
      icon = html`<img
        class="team-photo"
        alt="${this._selectedItemState.parent.item.displayName}"
        role="img"
        src=${src} />`;
    }

    const parentName = this._selectedItemState?.parent?.item?.displayName.trim();
    const channelName = this._selectedItemState?.item?.displayName.trim();

    return html`
      <fluent-breadcrumb title=${this._selectedItemState.item.displayName}>
        <fluent-breadcrumb-item>
          <span slot="start">${icon}</span>
          <span class="team-parent-name">${parentName}</span>
          <span slot="separator" class="arrow">${getSvg(SvgIcon.TeamSeparator, '#000000')}</span>
        </fluent-breadcrumb-item>
        <fluent-breadcrumb-item>${channelName}</fluent-breadcrumb-item>
      </fluent-breadcrumb>`;
  }

  /**
   * Clears the state of the component
   *
   * @protected
   * @memberof MgtTeamsChannelPicker
   */
  protected clearState(): void {
    this._inputValue = '';
    this._treeViewState = [];
    this._focusList = [];
    this._isDropdownVisible = false;
  }

  /**
   * Renders search icon
   *
   * @protected
   * @returns
   * @memberof MgtTeamsChannelPicker
   */
  protected renderSearchIcon() {
    return html`
      <div class="search-icon">
        ${getSvg(SvgIcon.Search, '#252424')}
      </div>
    `;
  }

  /**
   * Renders close button
   *
   * @protected
   * @returns
   * @memberof MgtTeamsChannelPicker
   */
  protected renderCloseButton() {
    return html`
      <fluent-button
        appearance="stealth"
        class="close-icon"
        style="display:none"
        aria-label=${this.strings.closeButtonAriaLabel}
        @click=${this.onClickCloseButton}
        @keydown=${this.onKeydownCloseButton}>
        <svg width="8" height="8" viewBox="0 0 8 8" fill="none" xmlns="http://www.w3.org/2000/svg">
          <path d="M0.0885911 0.215694L0.146447 0.146447C0.320013 -0.0271197 0.589437 -0.046405 0.784306 0.0885911L0.853553 0.146447L4 3.293L7.14645 0.146447C7.34171 -0.0488154 7.65829 -0.0488154 7.85355 0.146447C8.04882 0.341709 8.04882 0.658291 7.85355 0.853553L4.707 4L7.85355 7.14645C8.02712 7.32001 8.0464 7.58944 7.91141 7.78431L7.85355 7.85355C7.67999 8.02712 7.41056 8.0464 7.21569 7.91141L7.14645 7.85355L4 4.707L0.853553 7.85355C0.658291 8.04882 0.341709 8.04882 0.146447 7.85355C-0.0488154 7.65829 -0.0488154 7.34171 0.146447 7.14645L3.293 4L0.146447 0.853553C-0.0271197 0.679987 -0.046405 0.410563 0.0885911 0.215694L0.146447 0.146447L0.0885911 0.215694Z" fill="#212121"/>
        </svg>
      </fluent-button>
    `;
  }

  /**
   * Handles clicks on the close button after selecting a channel.
   *
   * @param e {UIEvent}
   */
  onClickCloseButton = () => {
    this.removeSelectedChannel(null);
  };

  /**
   * Handles keypresses on the close button.
   *
   * @param e {KeyboardEvent}
   */
  onKeydownCloseButton = (e: KeyboardEvent) => {
    if (e.key === 'Enter') this.removeSelectedChannel(null);
  };

  /**
   * Displays the close button after selecting a channel.
   */
  protected showCloseIcon() {
    const downChevron = this.renderRoot.querySelector<HTMLElement>('.down-chevron');
    const upChevron = this.renderRoot.querySelector<HTMLElement>('.up-chevron');
    const closeIcon = this.renderRoot.querySelector<HTMLElement>('.close-icon');
    if (downChevron) {
      downChevron.style.display = 'none';
    }
    if (upChevron) {
      upChevron.style.display = 'none';
    }

    if (closeIcon) {
      closeIcon.style.display = null;
    }
  }

  /**
   * Renders down chevron icon
   *
   * @protected
   * @returns
   * @memberof MgtTeamsChannelPicker
   */
  protected renderDownChevron() {
    return html`
      <fluent-button appearance="stealth" class="down-chevron" @click=${this.gainedFocus}>
        <svg width="12" height="12" viewBox="0 0 12 12" fill="none" xmlns="http://www.w3.org/2000/svg">
          <path d="M2.21967 4.46967C2.51256 4.17678 2.98744 4.17678 3.28033 4.46967L6 7.18934L8.71967 4.46967C9.01256 4.17678 9.48744 4.17678 9.78033 4.46967C10.0732 4.76256 10.0732 5.23744 9.78033 5.53033L6.53033 8.78033C6.23744 9.07322 5.76256 9.07322 5.46967 8.78033L2.21967 5.53033C1.92678 5.23744 1.92678 4.76256 2.21967 4.46967Z" fill="#212121" />
        </svg>
      </fluent-button>`;
  }

  /**
   * Renders up chevron icon
   *
   * @protected
   * @returns
   * @memberof MgtTeamsChannelPicker
   */
  protected renderUpChevron() {
    return html`
      <fluent-button appearance="stealth" style="display:none" class="up-chevron" @click=${this.handleUpChevronClick}>
        <svg width="12" height="12" viewBox="0 0 12 12" fill="none" xmlns="http://www.w3.org/2000/svg">
          <path d="M2.21967 7.53033C2.51256 7.82322 2.98744 7.82322 3.28033 7.53033L6 4.81066L8.71967 7.53033C9.01256 7.82322 9.48744 7.82322 9.78033 7.53033C10.0732 7.23744 10.0732 6.76256 9.78033 6.46967L6.53033 3.21967C6.23744 2.92678 5.76256 2.92678 5.46967 3.21967L2.21967 6.46967C1.92678 6.76256 1.92678 7.23744 2.21967 7.53033Z" fill="#212121" />
        </svg>
      </fluent-button>`;
  }

  /**
   * Renders both chevrons
   */
  private renderChevrons() {
    return html`${this.renderUpChevron()}${this.renderDownChevron()}`;
  }

  /**
   * Renders dropdown content
   *
   * @returns
   * @memberof MgtTeamsChannelPicker
   */
  protected renderDropdown() {
    if (this._task.status === TaskStatus.PENDING || !this._treeViewState) {
      return this.renderLoadingIndicator();
    }

    if (this._treeViewState) {
      if (this._treeViewState.length === 0 && this._inputValue.length > 0) {
        return this.renderError();
      }

      return this.renderDropdownList(this._treeViewState);
    }

    return html``;
  }

  /**
   * Renders the dropdown list recursively
   *
   * @protected
   * @param {ChannelPickerItemState[]} items
   * @returns
   * @memberof MgtTeamsChannelPicker
   */
  protected renderDropdownList(items: ChannelPickerItemState[]) {
    if (items && items.length > 0) {
      let icon: TemplateResult = null;

      return html`
        <fluent-tree-view
          class="tree-view"
          dir=${this.direction}
          aria-live="polite"
          aria-relevant="all"
          aria-atomic="true"
          aria-label=${this.strings.teamsChannels}
          aria-orientation="horizontal"
          @keydown=${this.onKeydownTreeView}>
          ${repeat(
            items,
            (itemObj: ChannelPickerItemState) => itemObj?.item,
            (obj: ChannelPickerItemState) => {
              if (obj.channels) {
                icon = html`<img
                  class="team-photo"
                  alt="${this.strings.photoFor} ${obj.item.displayName}"
                  src=${// eslint-disable-next-line @typescript-eslint/no-unsafe-member-access
                  this.teamsPhotos[obj.item.id]?.photo} />`;
              }
              return html`
                <fluent-tree-item
                  ?expanded=${obj?.isExpanded}
                  @click=${this.handleTeamTreeItemClick}>
                    <span slot="start">${icon}</span>${obj.item.displayName}
                    ${repeat(
                      obj?.channels,
                      (channels: ChannelPickerItemState) => channels.item,
                      (channel: ChannelPickerItemState) => {
                        return this.renderItem(channel);
                      }
                    )}
                </fluent-tree-item>`;
            }
          )}
        </fluent-tree-view>`;
    }
    return null;
  }

  /**
   * Renders each Channel or Team
   *
   * @param {ChannelPickerItemState} itemState
   * @returns
   * @memberof MgtTeamsChannelPicker
   */
  protected renderItem(itemState: ChannelPickerItemState) {
    return html`
      <fluent-tree-item
        id=${itemState?.item?.id}
        @keydown=${(e: KeyboardEvent) => this.onUserKeyDown(e, itemState)}
        @click=${() => this.handleItemClick(itemState)}>
          ${itemState?.item.displayName}
      </fluent-tree-item>`;
  }

  /**
   * Renders an error message when no channel or teams match the query
   *
   * @protected
   * @returns
   * @memberof MgtTeamsChannelPicker
   */
  protected renderError = (): TemplateResult => {
    const template = this.renderTemplate('error', null, 'error');

    return (
      template ||
      html`
        <div class="message-parent">
          <div
            label="search-error-text"
            aria-live="polite"
            aria-relevant="all"
            aria-atomic="true"
            class="search-error-text"
          >
            ${this.strings.noResultsFound}
          </div>
        </div>
      `
    );
  };

  /**
   * Renders loading spinner while channels are fetched from the Graph
   *
   * @protected
   * @returns
   * @memberof MgtTeamsChannelPicker
   */
  protected renderLoadingIndicator = (): TemplateResult => {
    const template = this.renderTemplate('loading', null, 'loading');

    return (
      template ||
      mgtHtml`
        <div class="message-parent">
          <mgt-spinner></mgt-spinner>
          <div label="loading-text" aria-label="loading" class="loading-text">
            ${this.strings.loadingMessage}
          </div>
        </div>
      `
    );
  };

  /**
   * Queries Microsoft Graph for Teams & respective channels then sets to items list
   *
   * @protected
   * @memberof MgtTeamsChannelPicker
   */
  protected async loadState() {
    const provider = Providers.globalProvider;
    let teams: MicrosoftGraph.Team[];
    if (provider && provider.state === ProviderState.SignedIn) {
      const graph = provider.graph.forComponent(this);

      teams = await getAllMyTeams(graph);
      teams = teams.filter(t => !t.isArchived);

      const teamsIds = teams.map(t => t.id);
      this.teamsPhotos = await getTeamsPhotosForPhotoIds(graph, teamsIds);

      this._items = await getChannelsForTeams(graph, teams);
    }
    this.filterList();
    this.resetFocusState();
  }

  /**
   * Clears the selectedItem state.
   *
   * @memberof MgtTeamsChannelPicker
   */
  clearSelectedItem() {
    this.removeSelectedChannel();
  }

  /**
   * Handles operations that are performed on the DOM when you remove a
   * channel. For example on clicking the X button.
   *
   * @param item a selected channel item
   */
  private removeSelectedChannel(item?: ChannelPickerItemState) {
    this.selectChannel(item);
    const treeItems = this.renderRoot.querySelectorAll('fluent-tree-item');
    if (treeItems) {
      treeItems.forEach((treeItem: HTMLElement) => {
        treeItem.removeAttribute('expanded');
        treeItem.removeAttribute('selected');
      });
    }
  }

  onKeydownTreeView = (e: KeyboardEvent) => {
    const keyName = e.key;
    if (keyName === 'Escape') {
      this.lostFocus();
    }
  };

  private handleItemClick(item: ChannelPickerItemState) {
    if (item.channels) {
      item.isExpanded = !item.isExpanded;
    } else {
      this.selectChannel(item);
      this.lostFocus();
    }
  }

  handleTeamTreeItemClick = (event: Event) => {
    event.preventDefault();
    event.stopImmediatePropagation();
    const element = event.target as HTMLElement;
    if (element) {
      const expanded = element.getAttribute('expanded');

      if (expanded) {
        element.removeAttribute('expanded');
      } else {
        element.setAttribute('expanded', 'true');
      }
      element.removeAttribute('selected');
      const hasId = element.getAttribute('id');
      if (hasId) {
        element.setAttribute('selected', 'true');
      }
    }
  };

  handleInputChanged = (e: KeyboardEvent) => {
    const target = e.target as HTMLInputElement;
    if (this._inputValue !== target?.value) {
      this._inputValue = target?.value;
    } else {
      return;
    }

    // shows list
    this.gainedFocus();

    if (!this.debouncedSearch) {
      this.debouncedSearch = debounce(() => {
        this.filterList();
      }, 400);
    }

    this.debouncedSearch();
  };

  private onUserKeyDown(e: KeyboardEvent, item?: ChannelPickerItemState) {
    const key = e.code;
    switch (key) {
      case 'Enter':
        this.selectChannel(item);
        this.resetFocusState();
        this.lostFocus();
        e.preventDefault();
        break;
      case 'Backspace':
        if (this._inputValue.length === 0 && this._selectedItemState) {
          this.selectChannel(null);
          this.resetFocusState();
          e.preventDefault();
        }
        break;
    }
  }

  private filterList() {
    if (this.items) {
      this._treeViewState = this.generateTreeViewState(this.items, this._inputValue);
      this.resetFocusState();
    }
  }

  private generateTreeViewState(
    tree: DropdownItem[],
    filterString = '',
    parent: ChannelPickerItemState = null
  ): ChannelPickerItemState[] {
    const treeView: ChannelPickerItemState[] = [];
    filterString = filterString.toLowerCase();

    if (tree) {
      for (const item of tree) {
        let stateItem: ChannelPickerItemState;

        if (filterString.length === 0 || item.item.displayName.toLowerCase().includes(filterString)) {
          stateItem = { item: item.item, parent };
          if (item.channels) {
            stateItem.channels = this.generateTreeViewState(item.channels, '', stateItem);
            stateItem.isExpanded = filterString.length > 0;
          }
        } else if (item.channels) {
          const newStateItem = { item: item.item, parent };
          const channels = this.generateTreeViewState(item.channels, filterString, newStateItem);
          if (channels.length > 0) {
            stateItem = newStateItem;
            stateItem.channels = channels;
            stateItem.isExpanded = true;
          }
        }

        if (stateItem) {
          treeView.push(stateItem);
        }
      }
    }
    return treeView;
  }

  // generates a flat list from a tree to facilitate easier focus
  // navigation
  private generateFocusList(items: ChannelPickerItemState[]): ChannelPickerItemState[] {
    if (!items || items.length === 0) {
      return [];
    }

    let array: ChannelPickerItemState[] = [];

    for (const item of items) {
      array.push(item);
      if (item.channels && item.isExpanded) {
        array = [...array, ...this.generateFocusList(item.channels)];
      }
    }

    return array;
  }

  private resetFocusState() {
    this._focusList = this.generateFocusList(this._treeViewState);
    this.requestUpdate();
  }

  private readonly loadTeamsIfNotLoaded = () => {
    if (!this.items && this._task.status !== TaskStatus.PENDING) {
      void this._task.run();
    }
  };

  private readonly handleWindowClick = (e: MouseEvent) => {
    if (e.target !== this) {
      this.lostFocus();
    }
  };

  private readonly gainedFocus = () => {
    const input = this._input;
    if (input) {
      input.focus();
    }

    this._isDropdownVisible = true;
    this.toggleChevron();
    this.resetFocusState();
    this.requestUpdate();
  };

  private readonly lostFocus = () => {
    this._inputValue = '';
    if (this._input) {
      this._input.value = this._inputValue;
      this._input.textContent = '';
    }
    const wrapper = this._inputWrapper;
    if (wrapper) wrapper.value = '';

    this._isDropdownVisible = false;
    this.filterList();
    this.toggleChevron();
    this.requestUpdate();

    if (this._selectedItemState !== undefined) {
      this.showCloseIcon();
    }
  };

  handleFocus = () => {
    this.lostFocus();
    this.gainedFocus();
  };

  private selectChannel(item?: ChannelPickerItemState) {
    if (item && this._selectedItemState !== item) {
      this._input?.setAttribute('disabled', 'true');
    } else {
      this._input?.removeAttribute('disabled');
    }
    this._selectedItemState = item;
    this.lostFocus();
    this.fireCustomEvent('selectionChanged', this.selectedItem);
  }

  /**
   * Hides the close icon.
   */
  private hideCloseIcon() {
    const closeIcon = this.renderRoot.querySelector<HTMLElement>('.close-icon');
    if (closeIcon) {
      closeIcon.style.display = 'none';
    }
  }

  /**
   * Toggles the up and down chevron depending on the dropdown
   * visibility.
   */
  private toggleChevron() {
    const downChevron = this.renderRoot.querySelector<HTMLElement>('.down-chevron');
    const upChevron = this.renderRoot.querySelector<HTMLElement>('.up-chevron');
    if (this._isDropdownVisible) {
      if (downChevron) {
        downChevron.style.display = 'none';
      }
      if (upChevron) {
        upChevron.style.display = null;
      }
    } else {
      if (downChevron) {
        downChevron.style.display = null;
        this.hideCloseIcon();
      }
      if (upChevron) {
        upChevron.style.display = 'none';
      }
    }
    this.hideCloseIcon();
  }

  handleUpChevronClick = (e: Event) => {
    e.stopPropagation();
    this.lostFocus();
  };
}<|MERGE_RESOLUTION|>--- conflicted
+++ resolved
@@ -9,19 +9,8 @@
 import { html, TemplateResult } from 'lit';
 import { state } from 'lit/decorators.js';
 import { classMap } from 'lit/directives/class-map.js';
-<<<<<<< HEAD
 import { TaskStatus } from '@lit/task';
-import {
-  Providers,
-  ProviderState,
-  MgtTemplatedTaskComponent,
-  BetaGraph,
-  mgtHtml,
-  CollectionResponse
-} from '@microsoft/mgt-element';
-=======
-import { Providers, ProviderState, MgtTemplatedComponent, mgtHtml } from '@microsoft/mgt-element';
->>>>>>> 4dc50cf1
+import { Providers, ProviderState, MgtTemplatedTaskComponent, mgtHtml } from '@microsoft/mgt-element';
 import '../../styles/style-helper';
 import { getSvg, SvgIcon } from '../../utils/SvgHelper';
 import { debounce } from '../../utils/Utils';
