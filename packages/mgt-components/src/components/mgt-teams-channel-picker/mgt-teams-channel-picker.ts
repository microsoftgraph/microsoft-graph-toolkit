/**
 * -------------------------------------------------------------------------------------------
 * Copyright (c) Microsoft Corporation.  All Rights Reserved.  Licensed under the MIT License.
 * See License in the project root for license information.
 * -------------------------------------------------------------------------------------------
 */

import * as MicrosoftGraph from '@microsoft/microsoft-graph-types';
import { html, TemplateResult } from 'lit';
<<<<<<< HEAD
import { customElement, property, state } from 'lit/decorators.js';
import { classMap } from 'lit/directives/class-map.js';
import { Providers, ProviderState, MgtTemplatedComponent, BetaGraph,  customElement, mgtHtml } from '@microsoft/mgt-element';
=======
import { state } from 'lit/decorators.js';
import { classMap } from 'lit/directives/class-map.js';
import {
  Providers,
  ProviderState,
  MgtTemplatedComponent,
  BetaGraph,
  customElement,
  mgtHtml
} from '@microsoft/mgt-element';
>>>>>>> 51d8531c
import '../../styles/style-helper';
import '../sub-components/mgt-spinner/mgt-spinner';
import { getSvg, SvgIcon } from '../../utils/SvgHelper';
import { debounce } from '../../utils/Utils';
import { styles } from './mgt-teams-channel-picker-css';
import { getAllMyTeams, getTeamsPhotosforPhotoIds } from './mgt-teams-channel-picker.graph';
import { strings } from './strings';
import { repeat } from 'lit/directives/repeat.js';
import { registerFluentComponents } from '../../utils/FluentComponents';
import {
  fluentBreadcrumb,
  fluentBreadcrumbItem,
  fluentTreeView,
  fluentTreeItem,
  fluentCard,
  fluentTextField
} from '@fluentui/web-components';

registerFluentComponents(
  fluentBreadcrumb,
  fluentBreadcrumbItem,
  fluentCard,
  fluentTreeView,
  fluentTreeItem,
  fluentTextField
);

/**
 * Team with displayName
 *
 * @export
 * @interface SelectedChannel
 */
export type Team = MicrosoftGraph.Team & {
  /**
   * Display name Of Team
   *
   * @type {string}
   */
  displayName?: string;
};

/**
 * Selected Channel item
 *
 * @export
 * @interface SelectedChannel
 */
export interface SelectedChannel {
  /**
   * Channel
   *
   * @type {MicrosoftGraph.Channel}
   * @memberof SelectedChannel
   */
  channel: MicrosoftGraph.Channel;

  /**
   * Team
   *
   * @type {MicrosoftGraph.Team}
   * @memberof SelectedChannel
   */
  team: Team;
}

/**
 * Drop down menu item
 *
 * @export
 * @interface DropdownItem
 */
interface DropdownItem {
  /**
   * Teams channel
   *
   * @type {DropdownItem[]}
   * @memberof DropdownItem
   */
  channels?: DropdownItem[];
  /**
   * Microsoft Graph Channel or Team
   *
   * @type {(MicrosoftGraph.Channel | MicrosoftGraph.Team)}
   * @memberof DropdownItem
   */
  item: MicrosoftGraph.Channel | Team;
}

/**
 * Drop down menu item state
 *
 * @interface DropdownItemState
 */
interface ChannelPickerItemState {
  /**
   * Microsoft Graph Channel or Team
   *
   * @type {(MicrosoftGraph.Channel | MicrosoftGraph.Team)}
   * @memberof ChannelPickerItemState
   */
  item: MicrosoftGraph.Channel | Team;
  /**
   * if dropdown item shows expanded state
   *
   * @type {boolean}
   * @memberof DropdownItemState
   */
  isExpanded?: boolean;
  /**
   * If item contains channels
   *
   * @type {ChannelPickerItemState[]}
   * @memberof DropdownItemState
   */
  channels?: ChannelPickerItemState[];
  /**
   * if Item has parent item (team)
   *
   * @type {ChannelPickerItemState}
   * @memberof DropdownItemState
   */
  parent: ChannelPickerItemState;
}

/**
 * Configuration object for the TeamsChannelPicker component
 *
 * @export
 * @interface MgtTeamsChannelPickerConfig
 */
export interface MgtTeamsChannelPickerConfig {
  /**
   * Sets or gets whether the teams channel picker component should use
   * the Teams based scopes instead of the User and Group based scopes
   *
   * @type {boolean}
   */
  useTeamsBasedScopes: boolean;
}

/**
 * Web component used to select channels from a User's Microsoft Teams profile
 *
 *
 * @class MgtTeamsChannelPicker
 * @extends {MgtTemplatedComponent}
 *
 * @fires {CustomEvent<SelectedChannel | null>} selectionChanged - Fired when the selection changes
 *
 * @cssprop --color - {font} Default font color
 *
 * @cssprop --input-border - {String} Input section entire border
 * @cssprop --input-border-top - {String} Input section border top only
 * @cssprop --input-border-right - {String} Input section border right only
 * @cssprop --input-border-bottom - {String} Input section border bottom only
 * @cssprop --input-border-left - {String} Input section border left only
 * @cssprop --input-background-color - {Color} Input section background color
 * @cssprop --input-border-color--hover - {Color} Input border hover color
 * @cssprop --input-border-color--focus - {Color} Input border focus color
 *
 * @cssprop --dropdown-background-color - {Color} Background color of dropdown area
 * @cssprop --dropdown-item-hover-background - {Color} Background color of channel or team during hover
 * @cssprop --dropdown-item-selected-background - {Color} Background color of selected channel
 *
 * @cssprop --arrow-fill - {Color} Color of arrow svg
 * @cssprop --placeholder-color--focus - {Color} Color of placeholder text during focus state
 * @cssprop --placeholder-color - {Color} Color of placeholder text
 *
 */
@customElement('teams-channel-picker')
export class MgtTeamsChannelPicker extends MgtTemplatedComponent {
  /**
   * Array of styles to apply to the element. The styles should be defined
   * user the `css` tag function.
   */
  static get styles() {
    return styles;
  }

  protected get strings() {
    return strings;
  }

  /**
   * Global Configuration object for all
   * teams channel picker components
   *
   * @static
   * @type {MgtTeamsChannelPickerConfig}
   * @memberof MgtTeamsChannelPicker
   */
  public static get config(): MgtTeamsChannelPickerConfig {
    return this._config;
  }

  private static _config = {
    useTeamsBasedScopes: false
  };
  private teamsPhotos = {};

  /**
   * Gets Selected item to be used
   *
   * @readonly
   * @type {SelectedChannel}
   * @memberof MgtTeamsChannelPicker
   */
  public get selectedItem(): SelectedChannel | null {
    if (this._selectedItemState) {
      return { channel: this._selectedItemState.item, team: this._selectedItemState.parent.item };
    } else {
      return null;
    }
  }

  /**
   * Get the scopes required for teams channel picker
   *
   * @static
   * @return {*}  {string[]}
   * @memberof MgtTeamsChannelPicker
   */
  public static get requiredScopes(): string[] {
    if (this.config.useTeamsBasedScopes) {
      return ['team.readbasic.all', 'channel.readbasic.all'];
    } else {
      return ['user.read.all', 'group.read.all'];
    }
  }

  private set items(value) {
    if (this._items === value) {
      return;
    }
    this._items = value;
    this._treeViewState = value ? this.generateTreeViewState(value) : [];
    this.resetFocusState();
  }
  private get items(): DropdownItem[] {
    return this._items;
  }

  // User input in search
  private get _input(): HTMLInputElement {
    const wrapper = this.renderRoot.querySelector<HTMLElement>('fluent-text-field');
    const input = wrapper.shadowRoot.querySelector<HTMLInputElement>('input');
    return input;
  }
  private _inputValue: string = '';

<<<<<<< HEAD
  private _selectedItemState: ChannelPickerItemState;
=======
  @state() private _selectedItemState: ChannelPickerItemState;
>>>>>>> 51d8531c
  private _items: DropdownItem[];
  private _treeViewState: ChannelPickerItemState[] = [];
  private _focusList: ChannelPickerItemState[] = [];

  // focus state
  private debouncedSearch;

  // determines loading state
  @state() private _isDropdownVisible: boolean;
  @state() private _isFocused: boolean;

  constructor() {
    super();
    this.handleWindowClick = this.handleWindowClick.bind(this);
    this.addEventListener('focus', _ => this.loadTeamsIfNotLoaded());
    this.addEventListener('mouseover', _ => this.loadTeamsIfNotLoaded());
    this.addEventListener('blur', _ => this.lostFocus());
    this.clearState();
  }

  /**
   * Invoked each time the custom element is appended into a document-connected element
   *
   * @memberof MgtTeamsChannelPicker
   */
  public connectedCallback() {
    super.connectedCallback();
    window.addEventListener('click', this.handleWindowClick);

    const ownerDocument = this.renderRoot.ownerDocument;
    if (ownerDocument) {
      ownerDocument.documentElement.setAttribute('dir', this.direction);
    }
  }

  /**
   * Invoked each time the custom element is disconnected from the document's DOM
   *
   * @memberof MgtTeamsChannelPicker
   */
  public disconnectedCallback() {
    window.removeEventListener('click', this.handleWindowClick);
    super.disconnectedCallback();
  }

  /**
   * selects a channel by looking up the id in the Graph
   *
   * @param {string} channelId MicrosoftGraph.Channel.id
   * @returns {Promise<return>} A promise that will resolve to true if channel was selected
   * @memberof MgtTeamsChannelPicker
   */
  public async selectChannelById(channelId: string): Promise<boolean> {
    const provider = Providers.globalProvider;
    if (provider && provider.state === ProviderState.SignedIn) {
      // since the component normally handles loading on hover, forces the load for items
      if (!this.items) {
        await this.requestStateUpdate();
      }

      for (const item of this._treeViewState) {
        for (const channel of item.channels) {
          if (channel.item.id === channelId) {
            this.selectChannel(channel);
            return true;
          }
        }
      }
    }
    return false;
  }

  /**
   * Invoked on each update to perform rendering tasks. This method must return a lit-html TemplateResult.
   * Setting properties inside this method will not trigger the element to update.
   * @returns
   * @memberof MgtTeamsChannelPicker
   */
  public render() {
    const dropdownClasses = {
      dropdown: true,
      visible: this._isDropdownVisible
    };

    return (
      this.renderTemplate('default', { teams: this.items }) ||
      html`
        <div class="container" @blur=${this.lostFocus}>
          <fluent-text-field
            appearance="outline"
            id="teams-channel-picker-input"
            aria-label="Select a channel"
            placeholder="${!!this._selectedItemState ? '' : this.strings.inputPlaceholderText} "
            label="teams-channel-picker-input"
            @click=${this.gainedFocus}
            @keyup=${(e: KeyboardEvent) => this.handleInputChanged(e)}>
              <div slot="start" style="width: max-content;">${this.renderSelected()}</div>
              <div slot="end">${this.renderChevrons()}${this.renderCloseButton()}</div>
          </fluent-text-field>
          <fluent-card class=${classMap(dropdownClasses)}>
            ${this.renderDropdown()}
          </fluent-card>
        </div>`
    );
  }

  /**
   * Renders selected channel
   *
   * @protected
   * @returns
   * @memberof MgtTeamsChannelPicker
   */
  protected renderSelected() {
    if (!this._selectedItemState) {
      return this.renderSearchIcon();
    }
    let icon: TemplateResult;
    if (this._selectedItemState.parent.channels) {
      icon = html`<img
        class="team-photo"
        alt="${this._selectedItemState.parent.item.displayName}"
        src=${this.teamsPhotos[this._selectedItemState.parent.item.id]?.photo} />`;
<<<<<<< HEAD
=======
    }

    const maxChars = 32; // without the ellipsis
    const originalParentName = this._selectedItemState?.parent?.item?.displayName;
    const originalChannelName = this._selectedItemState?.item?.displayName;
    let parentName = originalParentName.trim();
    let channelName = originalChannelName.trim();

    const totalChars = (parentName + channelName).length;

    if (totalChars > maxChars) {
      let stop = maxChars - parentName.length;
      if (stop < 3) {
        stop = 16; // reset to a half and half
        parentName = parentName.slice(0, stop);
        parentName = originalParentName.length < stop ? parentName : `${parentName}...`;
      }
      channelName = channelName.slice(0, stop);
      channelName = originalChannelName.length <= stop ? channelName : `${channelName}...`;
>>>>>>> 51d8531c
    }

    return html`
      <fluent-breadcrumb title=${this._selectedItemState.item.displayName}>
        <fluent-breadcrumb-item>
          <span slot="start">${icon}</span>
<<<<<<< HEAD
          <span slot="end" class="team-parent-name">${this._selectedItemState.parent.item.displayName}</span>
          <span slot="separator" class="arrow">${getSvg(SvgIcon.TeamSeparator, '#000000')}</span>
        </fluent-breadcrumb-item>
        <fluent-breadcrumb-item>${this._selectedItemState.item.displayName}</fluent-breadcrumb-item>
=======
          <span slot="end" class="team-parent-name">${parentName}</span>
          <span slot="separator" class="arrow">${getSvg(SvgIcon.TeamSeparator, '#000000')}</span>
        </fluent-breadcrumb-item>
        <fluent-breadcrumb-item>${channelName}</fluent-breadcrumb-item>
>>>>>>> 51d8531c
      </fluent-breadcrumb>`;
  }

  /**
   * Clears the state of the component
   *
   * @protected
   * @memberof MgtTeamsChannelPicker
   */
  protected clearState(): void {
    this._items = [];
    this._inputValue = '';
    this._treeViewState = [];
    this._focusList = [];
    this._isDropdownVisible = false;
  }

  /**
   * Renders search icon
   *
   * @protected
   * @returns
   * @memberof MgtTeamsChannelPicker
   */
  protected renderSearchIcon() {
    return html`
      <div class="search-icon">
        ${getSvg(SvgIcon.Search, '#252424')}
      </div>
    `;
  }

  /**
   * Renders close button
   *
   * @protected
   * @returns
   * @memberof MgtTeamsChannelPicker
   */
  protected renderCloseButton() {
    return html`
      <div
        class="close-icon"
        style="display:none"
        @click="${() => this.selectChannel(null)}">
        <svg width="8" height="8" viewBox="0 0 8 8" fill="none" xmlns="http://www.w3.org/2000/svg">
          <path d="M0.0885911 0.215694L0.146447 0.146447C0.320013 -0.0271197 0.589437 -0.046405 0.784306 0.0885911L0.853553 0.146447L4 3.293L7.14645 0.146447C7.34171 -0.0488154 7.65829 -0.0488154 7.85355 0.146447C8.04882 0.341709 8.04882 0.658291 7.85355 0.853553L4.707 4L7.85355 7.14645C8.02712 7.32001 8.0464 7.58944 7.91141 7.78431L7.85355 7.85355C7.67999 8.02712 7.41056 8.0464 7.21569 7.91141L7.14645 7.85355L4 4.707L0.853553 7.85355C0.658291 8.04882 0.341709 8.04882 0.146447 7.85355C-0.0488154 7.65829 -0.0488154 7.34171 0.146447 7.14645L3.293 4L0.146447 0.853553C-0.0271197 0.679987 -0.046405 0.410563 0.0885911 0.215694L0.146447 0.146447L0.0885911 0.215694Z" fill="#212121"/>
        </svg>
      </div>
    `;
  }

  /**
   * Displays the close button after selecting a channel.
   */
  protected showCloseIcon() {
    const downChevron = this.renderRoot.querySelector('.down-chevron') as HTMLElement;
    const upChevron = this.renderRoot.querySelector('.up-chevron') as HTMLElement;
    const closeIcon = this.renderRoot.querySelector('.close-icon') as HTMLElement;
    if (downChevron) {
      downChevron.style.display = 'none';
    }
    if (upChevron) {
      upChevron.style.display = 'none';
    }

    if (closeIcon) {
      closeIcon.style.display = null;
    }
  }

  /**
   * Renders down chevron icon
   *
   * @protected
   * @returns
   * @memberof MgtTeamsChannelPicker
   */
  protected renderDownChevron() {
    return html`
      <div class="down-chevron" @click=${this.gainedFocus}>
        <svg width="12" height="12" viewBox="0 0 12 12" fill="none" xmlns="http://www.w3.org/2000/svg">
          <path d="M2.21967 4.46967C2.51256 4.17678 2.98744 4.17678 3.28033 4.46967L6 7.18934L8.71967 4.46967C9.01256 4.17678 9.48744 4.17678 9.78033 4.46967C10.0732 4.76256 10.0732 5.23744 9.78033 5.53033L6.53033 8.78033C6.23744 9.07322 5.76256 9.07322 5.46967 8.78033L2.21967 5.53033C1.92678 5.23744 1.92678 4.76256 2.21967 4.46967Z" fill="#212121" />
        </svg>
      </div>`;
  }

  /**
   * Renders up chevron icon
   *
   * @protected
   * @returns
   * @memberof MgtTeamsChannelPicker
   */
  protected renderUpChevron() {
    return html`
<<<<<<< HEAD
      <div style="display:none" class="up-chevron" @click=${this.lostFocus}>
=======
      <div style="display:none" class="up-chevron" @click=${(e: Event) => this.handleUpChevronClick(e)}>
>>>>>>> 51d8531c
        <svg width="12" height="12" viewBox="0 0 12 12" fill="none" xmlns="http://www.w3.org/2000/svg">
          <path d="M2.21967 7.53033C2.51256 7.82322 2.98744 7.82322 3.28033 7.53033L6 4.81066L8.71967 7.53033C9.01256 7.82322 9.48744 7.82322 9.78033 7.53033C10.0732 7.23744 10.0732 6.76256 9.78033 6.46967L6.53033 3.21967C6.23744 2.92678 5.76256 2.92678 5.46967 3.21967L2.21967 6.46967C1.92678 6.76256 1.92678 7.23744 2.21967 7.53033Z" fill="#212121" />
        </svg>
      </div>`;
  }

  /**
   * Renders both chevrons
   */
  private renderChevrons() {
    return html`${this.renderUpChevron()}${this.renderDownChevron()}`;
  }

  /**
   * Renders dropdown content
   *
   * @returns
   * @memberof MgtTeamsChannelPicker
   */
  protected renderDropdown() {
    if (this.isLoadingState || !this._treeViewState) {
      return this.renderLoading();
    }

    if (this._treeViewState) {
      if (!this.isLoadingState && this._treeViewState.length === 0 && this._inputValue.length > 0) {
        return this.renderError();
      }

      return this.renderDropdownList(this._treeViewState);
    }

    return html``;
  }

  /**
   * Renders the dropdown list recursively
   *
   * @protected
   * @param {ChannelPickerItemState[]} items
   * @returns
   * @memberof MgtTeamsChannelPicker
   */
  protected renderDropdownList(items: ChannelPickerItemState[]) {
    if (items && items.length > 0) {
      let icon: TemplateResult = null;

      return html`
        <fluent-tree-view class="tree-view" dir=${this.direction}>
          ${repeat(
            items,
            itemObj => itemObj?.item,
            obj => {
              if (obj.channels) {
                icon = html`<img
                  class="team-photo"
                  alt="${obj.item.displayName}"
                  src=${this.teamsPhotos[obj.item.id].photo} />`;
              }
              return html`
                <fluent-tree-item ?expanded=${obj?.isExpanded}>
                    ${icon}${obj.item.displayName}
                    ${repeat(
                      obj?.channels,
                      channels => channels.item,
                      channel => {
                        return this.renderItem(channel);
                      }
                    )}
                </fluent-tree-item>`;
            }
          )}
        </fluent-tree-view>`;
    }
    return null;
  }

  /**
   * Renders each Channel or Team
   *
   * @param {ChannelPickerItemState} itemState
   * @returns
   * @memberof MgtTeamsChannelPicker
   */
  protected renderItem(itemState: ChannelPickerItemState) {
    return html`
      <fluent-tree-item
        @keydown=${(e: KeyboardEvent) => this.onUserKeyDown(e, itemState)}
        @click=${() => this.handleItemClick(itemState)}>
          ${itemState?.item.displayName}
      </fluent-tree-item>`;
  }

  /**
   * Renders an error message when no channel or teams match the query
   *
   * @protected
   * @returns
   * @memberof MgtTeamsChannelPicker
   */
  protected renderError(): TemplateResult {
    const template = this.renderTemplate('error', null, 'error');

    return (
      template ||
      html`
        <div class="message-parent">
          <div
            label="search-error-text"
            aria-label="We didn't find any matches."
            class="search-error-text">
            ${this.strings.noResultsFound}
          </div>
        </div>
      `
    );
  }

  /**
   * Renders loading spinner while channels are fetched from the Graph
   *
   * @protected
   * @returns
   * @memberof MgtTeamsChannelPicker
   */
  protected renderLoading(): TemplateResult {
    const template = this.renderTemplate('loading', null, 'loading');

    return (
      template ||
      mgtHtml`
        <div class="message-parent">
          <mgt-spinner></mgt-spinner>
          <div label="loading-text" aria-label="loading" class="loading-text">
            ${this.strings.loadingMessage}
          </div>
        </div>
      `
    );
  }

  /**
   * Queries Microsoft Graph for Teams & respective channels then sets to items list
   *
   * @protected
   * @memberof MgtTeamsChannelPicker
   */
  protected async loadState() {
    const provider = Providers.globalProvider;
    let teams: MicrosoftGraph.Team[];
    if (provider && provider.state === ProviderState.SignedIn) {
      const graph = provider.graph.forComponent(this);

      // make sure we have the needed scopes
      if (!(await provider.getAccessTokenForScopes(...MgtTeamsChannelPicker.requiredScopes))) {
        return;
      }

      teams = await getAllMyTeams(graph);
      teams = teams.filter(t => !t.isArchived);

      let teamsIds = teams.map(t => t.id);

      const beta = BetaGraph.fromGraph(graph);

      this.teamsPhotos = await getTeamsPhotosforPhotoIds(beta, teamsIds);

      const batch = graph.createBatch();
      const scopes = ['team.readbasic.all'];

      for (const team of teams) {
        batch.get(team.id, `teams/${team.id}/channels`, scopes);
      }

      const responses = await batch.executeAll();

      for (const team of teams) {
        const response = responses.get(team.id);

        if (response && response.content && response.content.value) {
          team.channels = response.content.value.map((c: MicrosoftGraph.Team) => {
            return {
              item: c
            };
          });
        }
      }

      this.items = teams.map(t => {
        return {
          channels: t.channels as DropdownItem[],
          item: t
        };
      });
    }
    this.filterList();
    this.resetFocusState();
  }

  private handleItemClick(item: ChannelPickerItemState) {
    if (item.channels) {
      item.isExpanded = !item.isExpanded;
    } else {
      this.selectChannel(item);
      this.lostFocus();
    }
  }

  private handleInputChanged(e: KeyboardEvent) {
    const target = e.target as HTMLInputElement;
    if (this._inputValue !== target?.value) {
      this._inputValue = target?.value;
    } else {
      return;
    }

    // shows list
    this.gainedFocus();

    if (!this.debouncedSearch) {
      this.debouncedSearch = debounce(() => {
        this.filterList();
      }, 400);
    }

    this.debouncedSearch();
  }

  private onUserKeyDown(e: KeyboardEvent, item?: ChannelPickerItemState) {
    const key = e.code;
    switch (key) {
      case 'Enter':
        this.selectChannel(item);
        this.resetFocusState();
        this.lostFocus();
        e.preventDefault();
        break;
      case 'Backspace':
<<<<<<< HEAD
        console.log('key ', key, this._inputValue.length, this._selectedItemState);
=======
>>>>>>> 51d8531c
        if (this._inputValue.length === 0 && this._selectedItemState) {
          this.selectChannel(null);
          this.resetFocusState();
          e.preventDefault();
        }
        break;
    }
  }

  private filterList() {
    if (this.items) {
      this._treeViewState = this.generateTreeViewState(this.items, this._inputValue);
      this.resetFocusState();
    }
  }

  private generateTreeViewState(
    tree: DropdownItem[],
    filterString: string = '',
    parent: ChannelPickerItemState = null
  ): ChannelPickerItemState[] {
    const treeView: ChannelPickerItemState[] = [];
    filterString = filterString.toLowerCase();

    if (tree) {
      for (const state of tree) {
        let stateItem: ChannelPickerItemState;

        if (filterString.length === 0 || state.item.displayName.toLowerCase().includes(filterString)) {
          stateItem = { item: state.item, parent };
          if (state.channels) {
            stateItem.channels = this.generateTreeViewState(state.channels, '', stateItem);
            stateItem.isExpanded = filterString.length > 0;
          }
        } else if (state.channels) {
          const newStateItem = { item: state.item, parent };
          const channels = this.generateTreeViewState(state.channels, filterString, newStateItem);
          if (channels.length > 0) {
            stateItem = newStateItem;
            stateItem.channels = channels;
            stateItem.isExpanded = true;
          }
        }

        if (stateItem) {
          treeView.push(stateItem);
        }
      }
    }
    return treeView;
  }

  // generates a flat list from a tree to facilitate easier focus
  // navigation
  private generateFocusList(items): any[] {
    if (!items || items.length === 0) {
      return [];
    }

    let array = [];

    for (const item of items) {
      array.push(item);
      if (item.channels && item.isExpanded) {
        array = [...array, ...this.generateFocusList(item.channels)];
      }
    }

    return array;
  }

  private resetFocusState() {
    this._focusList = this.generateFocusList(this._treeViewState);
    this.requestUpdate();
  }

  private loadTeamsIfNotLoaded() {
    if (!this.items && !this.isLoadingState) {
      this.requestStateUpdate();
    }
  }

  private handleWindowClick(e: MouseEvent) {
    if (e.target !== this) {
      this.lostFocus();
    }
  }

  private gainedFocus() {
    this._isFocused = true;
    const input = this._input;
    if (input) {
      input.focus();
    }

    this._isDropdownVisible = true;
    this.toggleChevron();
    this.resetFocusState();
  }

  private lostFocus() {
    const input = this._input;
    if (input) {
      input.value = this._inputValue = '';
      input.textContent = '';
    }

<<<<<<< HEAD
    this.filterList();
    this.toggleChevron();
=======
    this._isFocused = false;
    this._isDropdownVisible = false;
    this.filterList();
    this.toggleChevron();
    this.requestUpdate();
>>>>>>> 51d8531c

    if (this._selectedItemState !== undefined) {
      this.showCloseIcon();
    }
<<<<<<< HEAD

    this._isFocused = false;
    this._isDropdownVisible = false;
    this.requestUpdate();
=======
>>>>>>> 51d8531c
  }

  private selectChannel(item: ChannelPickerItemState) {
    if (item && this._selectedItemState !== item) {
      this._input.setAttribute('disabled', 'true');
    } else {
      this._input.removeAttribute('disabled');
    }
<<<<<<< HEAD
=======
    this._selectedItemState = item;
    this.lostFocus();
    this.fireCustomEvent('selectionChanged', this._selectedItemState);
>>>>>>> 51d8531c
  }

  /**
   * Hides the close icon.
   */
  private hideCloseIcon() {
    const closeIcon = this.renderRoot.querySelector('.close-icon') as HTMLElement;
    if (closeIcon) {
      closeIcon.style.display = 'none';
<<<<<<< HEAD
    }
  }

  /**
   * Toggles the up and down chevron depending on the dropdown
   * visibility.
   */
  private toggleChevron() {
    const downChevron = this.renderRoot.querySelector('.down-chevron') as HTMLElement;
    const upChevron = this.renderRoot.querySelector('.up-chevron') as HTMLElement;
    if (this._isDropdownVisible) {
      if (downChevron) {
        downChevron.style.display = 'none';
      }
      if (upChevron) {
        upChevron.style.display = null;
        this.hideCloseIcon();
      }
    } else {
      if (downChevron) {
        downChevron.style.display = null;
        this.hideCloseIcon();
      }
      if (upChevron) {
        upChevron.style.display = 'none';
      }
    }
=======
    }
  }

  /**
   * Toggles the up and down chevron depending on the dropdown
   * visibility.
   */
  private toggleChevron() {
    const downChevron = this.renderRoot.querySelector('.down-chevron') as HTMLElement;
    const upChevron = this.renderRoot.querySelector('.up-chevron') as HTMLElement;
    if (this._isDropdownVisible) {
      if (downChevron) {
        downChevron.style.display = 'none';
      }
      if (upChevron) {
        upChevron.style.display = null;
      }
    } else {
      if (downChevron) {
        downChevron.style.display = null;
        this.hideCloseIcon();
      }
      if (upChevron) {
        upChevron.style.display = 'none';
      }
    }
    this.hideCloseIcon();
  }

  private handleUpChevronClick(e: Event) {
    e.stopPropagation();
    this.lostFocus();
>>>>>>> 51d8531c
  }
}<|MERGE_RESOLUTION|>--- conflicted
+++ resolved
@@ -7,11 +7,6 @@
 
 import * as MicrosoftGraph from '@microsoft/microsoft-graph-types';
 import { html, TemplateResult } from 'lit';
-<<<<<<< HEAD
-import { customElement, property, state } from 'lit/decorators.js';
-import { classMap } from 'lit/directives/class-map.js';
-import { Providers, ProviderState, MgtTemplatedComponent, BetaGraph,  customElement, mgtHtml } from '@microsoft/mgt-element';
-=======
 import { state } from 'lit/decorators.js';
 import { classMap } from 'lit/directives/class-map.js';
 import {
@@ -22,7 +17,6 @@
   customElement,
   mgtHtml
 } from '@microsoft/mgt-element';
->>>>>>> 51d8531c
 import '../../styles/style-helper';
 import '../sub-components/mgt-spinner/mgt-spinner';
 import { getSvg, SvgIcon } from '../../utils/SvgHelper';
@@ -274,11 +268,7 @@
   }
   private _inputValue: string = '';
 
-<<<<<<< HEAD
-  private _selectedItemState: ChannelPickerItemState;
-=======
   @state() private _selectedItemState: ChannelPickerItemState;
->>>>>>> 51d8531c
   private _items: DropdownItem[];
   private _treeViewState: ChannelPickerItemState[] = [];
   private _focusList: ChannelPickerItemState[] = [];
@@ -402,8 +392,6 @@
         class="team-photo"
         alt="${this._selectedItemState.parent.item.displayName}"
         src=${this.teamsPhotos[this._selectedItemState.parent.item.id]?.photo} />`;
-<<<<<<< HEAD
-=======
     }
 
     const maxChars = 32; // without the ellipsis
@@ -423,24 +411,16 @@
       }
       channelName = channelName.slice(0, stop);
       channelName = originalChannelName.length <= stop ? channelName : `${channelName}...`;
->>>>>>> 51d8531c
     }
 
     return html`
       <fluent-breadcrumb title=${this._selectedItemState.item.displayName}>
         <fluent-breadcrumb-item>
           <span slot="start">${icon}</span>
-<<<<<<< HEAD
-          <span slot="end" class="team-parent-name">${this._selectedItemState.parent.item.displayName}</span>
-          <span slot="separator" class="arrow">${getSvg(SvgIcon.TeamSeparator, '#000000')}</span>
-        </fluent-breadcrumb-item>
-        <fluent-breadcrumb-item>${this._selectedItemState.item.displayName}</fluent-breadcrumb-item>
-=======
           <span slot="end" class="team-parent-name">${parentName}</span>
           <span slot="separator" class="arrow">${getSvg(SvgIcon.TeamSeparator, '#000000')}</span>
         </fluent-breadcrumb-item>
         <fluent-breadcrumb-item>${channelName}</fluent-breadcrumb-item>
->>>>>>> 51d8531c
       </fluent-breadcrumb>`;
   }
 
@@ -537,11 +517,7 @@
    */
   protected renderUpChevron() {
     return html`
-<<<<<<< HEAD
-      <div style="display:none" class="up-chevron" @click=${this.lostFocus}>
-=======
       <div style="display:none" class="up-chevron" @click=${(e: Event) => this.handleUpChevronClick(e)}>
->>>>>>> 51d8531c
         <svg width="12" height="12" viewBox="0 0 12 12" fill="none" xmlns="http://www.w3.org/2000/svg">
           <path d="M2.21967 7.53033C2.51256 7.82322 2.98744 7.82322 3.28033 7.53033L6 4.81066L8.71967 7.53033C9.01256 7.82322 9.48744 7.82322 9.78033 7.53033C10.0732 7.23744 10.0732 6.76256 9.78033 6.46967L6.53033 3.21967C6.23744 2.92678 5.76256 2.92678 5.46967 3.21967L2.21967 6.46967C1.92678 6.76256 1.92678 7.23744 2.21967 7.53033Z" fill="#212121" />
         </svg>
@@ -780,10 +756,6 @@
         e.preventDefault();
         break;
       case 'Backspace':
-<<<<<<< HEAD
-        console.log('key ', key, this._inputValue.length, this._selectedItemState);
-=======
->>>>>>> 51d8531c
         if (this._inputValue.length === 0 && this._selectedItemState) {
           this.selectChannel(null);
           this.resetFocusState();
@@ -891,27 +863,15 @@
       input.textContent = '';
     }
 
-<<<<<<< HEAD
-    this.filterList();
-    this.toggleChevron();
-=======
     this._isFocused = false;
     this._isDropdownVisible = false;
     this.filterList();
     this.toggleChevron();
     this.requestUpdate();
->>>>>>> 51d8531c
 
     if (this._selectedItemState !== undefined) {
       this.showCloseIcon();
     }
-<<<<<<< HEAD
-
-    this._isFocused = false;
-    this._isDropdownVisible = false;
-    this.requestUpdate();
-=======
->>>>>>> 51d8531c
   }
 
   private selectChannel(item: ChannelPickerItemState) {
@@ -920,12 +880,9 @@
     } else {
       this._input.removeAttribute('disabled');
     }
-<<<<<<< HEAD
-=======
     this._selectedItemState = item;
     this.lostFocus();
     this.fireCustomEvent('selectionChanged', this._selectedItemState);
->>>>>>> 51d8531c
   }
 
   /**
@@ -935,7 +892,6 @@
     const closeIcon = this.renderRoot.querySelector('.close-icon') as HTMLElement;
     if (closeIcon) {
       closeIcon.style.display = 'none';
-<<<<<<< HEAD
     }
   }
 
@@ -952,7 +908,6 @@
       }
       if (upChevron) {
         upChevron.style.display = null;
-        this.hideCloseIcon();
       }
     } else {
       if (downChevron) {
@@ -963,39 +918,11 @@
         upChevron.style.display = 'none';
       }
     }
-=======
-    }
-  }
-
-  /**
-   * Toggles the up and down chevron depending on the dropdown
-   * visibility.
-   */
-  private toggleChevron() {
-    const downChevron = this.renderRoot.querySelector('.down-chevron') as HTMLElement;
-    const upChevron = this.renderRoot.querySelector('.up-chevron') as HTMLElement;
-    if (this._isDropdownVisible) {
-      if (downChevron) {
-        downChevron.style.display = 'none';
-      }
-      if (upChevron) {
-        upChevron.style.display = null;
-      }
-    } else {
-      if (downChevron) {
-        downChevron.style.display = null;
-        this.hideCloseIcon();
-      }
-      if (upChevron) {
-        upChevron.style.display = 'none';
-      }
-    }
     this.hideCloseIcon();
   }
 
   private handleUpChevronClick(e: Event) {
     e.stopPropagation();
     this.lostFocus();
->>>>>>> 51d8531c
   }
 }