--- conflicted
+++ resolved
@@ -361,23 +361,15 @@
             role="combobox"
             placeholder="${this._selectedItemState ? '' : this.strings.inputPlaceholderText} "
             aria-label=${this.strings.inputPlaceholderText}
+            aria-expanded="${this._isDropdownVisible}"
             label="teams-channel-picker-input"
-<<<<<<< HEAD
-            @click=${this.gainedFocus}
             @focus=${this.handleFocus}
-            @keyup=${this.handleInputChanged}>
-              <div slot="start" style="width: max-content;">${this.renderSelected()}</div>
-              <div slot="end">${this.renderChevrons()}${this.renderCloseButton()}</div>
-=======
-            role="combobox"
-            aria-expanded="${this._isDropdownVisible}"
+            @keyup=${this.handleInputChanged}
             @click=${this.handleInputClick}
             @keydown=${this.handleInputKeydown}
-            @keyup=${this.handleInputChanged}
           >
             <div tabindex="0" slot="start" style="width: max-content;">${this.renderSelected()}</div>
             <div tabindex="0" slot="end">${this.renderChevrons()}${this.renderCloseButton()}</div>
->>>>>>> b89f0451
           </fluent-text-field>
           <fluent-card class=${classMap(dropdownClasses)}>
             ${this.renderDropdown()}
@@ -560,11 +552,7 @@
    */
   protected renderUpChevron() {
     return html`
-<<<<<<< HEAD
-      <div style="display:none" class="up-chevron" @click=${this.handleUpChevronClick}>
-=======
       <fluent-button appearance="stealth" style="display:none" class="up-chevron" @click=${this.handleUpChevronClick}>
->>>>>>> b89f0451
         <svg width="12" height="12" viewBox="0 0 12 12" fill="none" xmlns="http://www.w3.org/2000/svg">
           <path d="M2.21967 7.53033C2.51256 7.82322 2.98744 7.82322 3.28033 7.53033L6 4.81066L8.71967 7.53033C9.01256 7.82322 9.48744 7.82322 9.78033 7.53033C10.0732 7.23744 10.0732 6.76256 9.78033 6.46967L6.53033 3.21967C6.23744 2.92678 5.76256 2.92678 5.46967 3.21967L2.21967 6.46967C1.92678 6.76256 1.92678 7.23744 2.21967 7.53033Z" fill="#212121" />
         </svg>
@@ -616,13 +604,10 @@
         <fluent-tree-view
           class="tree-view"
           dir=${this.direction}
-<<<<<<< HEAD
           aria-live="polite"
           aria-label=${this.strings.teamsChannels}
-          aria-orientation="horizontal">
-=======
+          aria-orientation="horizontal"
           @keydown=${this.onKeydownTreeView}>
->>>>>>> b89f0451
           ${repeat(
             items,
             (itemObj: ChannelPickerItemState) => itemObj?.item,
@@ -949,20 +934,10 @@
   };
 
   private readonly lostFocus = () => {
-<<<<<<< HEAD
     this._input.value = this._inputValue = '';
     this._input.textContent = '';
     const wrapper = this._inputWrapper as HTMLInputElement;
     wrapper.value = '';
-=======
-    const input = this._input;
-    if (input) {
-      input.value = this._inputValue = '';
-      input.textContent = '';
-      const wrapper = this.renderRoot.querySelector<HTMLInputElement>('fluent-text-field');
-      wrapper.value = '';
-    }
->>>>>>> b89f0451
 
     this._isDropdownVisible = false;
     this.filterList();
