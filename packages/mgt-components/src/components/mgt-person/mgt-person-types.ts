--- conflicted
+++ resolved
@@ -5,15 +5,7 @@
  * -------------------------------------------------------------------------------------------
  */
 
-<<<<<<< HEAD
-export enum avatarType {
-  /**
-   * Renders avatar photo if available, falls back to initials
-   */
-  photo = 'photo',
-=======
 const avatarTypes = ['photo', 'initials'] as const;
->>>>>>> 05f32495
 
 export type AvatarType = (typeof avatarTypes)[number];
 export const isAvatarType = (value: unknown): value is AvatarType =>
