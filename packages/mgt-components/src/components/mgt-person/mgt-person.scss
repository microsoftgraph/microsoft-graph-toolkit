/**
 * -------------------------------------------------------------------------------------------
 * Copyright (c) Microsoft Corporation.  All Rights Reserved.  Licensed under the MIT License.
 * See License in the project root for license information.
 * -------------------------------------------------------------------------------------------
 */

@import '../../../../../node_modules/office-ui-fabric-core/dist/sass/References';
@import '../../styles/shared-styles.scss';
@import './mgt-person.theme.scss';

$person-background-border-radius: var(--person-border-radius, 4px);

// avatar sizes: 16,20,24,28,32,36,40,48,56,64,72,96,120,128
$person-avatar-size: var(--person-avatar-size, 24px);
$person-avatar-border: var(--person-avatar-border, none);
$person-avatar-border-radius: var(--person-avatar-border-radius, 50%);

$person-details-left-spacing: var(--person-details-left-spacing, 12px);
$person-details-bottom-spacing: var(--person-details-bottom-spacing, 0px);
$person-avatar-top-spacing: var(--person-avatar-top-spacing, 0px);

$person-line1-font-size: var(--person-line1-font-size, #{ms-font-size-14});
$person-line1-font-weight: var(--person-line1-font-weight, 600);
$person-line1-text-transform: var(--person-line1-text-transform, inherit);
$person-line1-text-line-height: var(--person-line1-text-line-height, 20px);

$person-line2-font-size: var(--person-line2-font-size, var(--email-font-size, #{ms-font-size-12}));
$person-line2-font-weight: var(--person-line2-font-weight, 400);
$person-line2-text-transform: var(--person-line2-text-transform, inherit);
$person-line2-text-line-height: var(--person-line2-text-line-height, 16px);

$person-line3-font-size: var(--person-line3-font-size, var(--email-font-size, #{ms-font-size-12}));
$person-line3-font-weight: var(--person-line3-font-weight, 400);
$person-line3-text-transform: var(--person-line3-text-transform, inherit);
$person-line3-text-line-height: var(--person-line3-text-line-height, 16px);

$person-line4-font-size: var(--person-line4-font-size, var(--email-font-size, #{ms-font-size-12}));
$person-line4-font-weight: var(--person-line4-font-weight, 400);
$person-line4-text-transform: var(--person-line4-text-transform, inherit);
$person-line4-text-line-height: var(--person-line4-text-line-height, 16px);

:host {
  font-size: var(--default-font-size);
  font-family: var(--default-font-family);

  mgt-flyout {
    [slot='anchor'] {
      display: flex;

      &.vertical {
        flex-direction: column;
        justify-content: center;
        align-items: center;
        margin-inline-start: 0px;
        --person-avatar-size: 72px;
      }
    }
  }

  .person-root,
  mgt-person .person-root {
    display: flex;
    flex-direction: row;
    align-items: center;
    background-color: $person-background-color;
    border-radius: $person-background-border-radius;

    &.small {
      --person-avatar-size: 24px;
    }

    &.noline,
    &.oneline {
      .presence-basic {
        border-width: 1px;
        position: relative;
        bottom: calc(#{$person-avatar-size} * 0.12 - 4px);
      }
    }

    &.twolines {
      --person-avatar-size: 40px;
    }

    &.threelines,
    &.large {
      --person-avatar-size: var(--person-avatar-size-3-lines, 56px);
    }

    &.fourlines {
      --person-avatar-size: 72px;
    }

    &.vertical {
      flex-direction: column;
      justify-content: center;
      align-items: center;
      --person-avatar-size: 72px;
    }

    .avatar-wrapper {
      width: $person-avatar-size;
      height: $person-avatar-size;
      position: relative;

      img,
      .initials,
      .contact-icon {
        height: 100%;
        width: 100%;
<<<<<<< HEAD
        border-radius: 50%;
        margin-block-start: $person-avatar-top-spacing;
=======
        border-radius: $person-avatar-border-radius;
>>>>>>> 053ee12e
      }

      .initials,
      .contact-icon {
        display: flex;
        justify-content: center;
        align-items: center;
        font-size: calc(#{$person-avatar-size} * 0.4);
        font-weight: 400;
        background: $person-initials-background-color;
        color: $person-initials-text-color;
      }

      .presence-wrapper {
        bottom: var(--person-presence-wrapper-bottom, 0);
        right: 0;
        position: absolute;
        border-radius: 50%;
        background-color: var(--neutral-layer-1);
        border: 1px solid var(--neutral-layer-1);

        svg {
          display: flex;
          width: calc(#{$person-avatar-size} * 0.28);
          height: calc(#{$person-avatar-size} * 0.28);
        }
      }
    }

    .details-wrapper {
      display: flex;
      flex-direction: column;
      margin-inline-start: $person-details-left-spacing;
      align-items: flex-start;
      margin-block-end: $person-details-bottom-spacing;

      &.vertical {
        justify-content: center;
        align-items: center;
        margin-inline-start: 0px;
      }

      .line1 {
        font-size: $person-line1-font-size;
        font-weight: $person-line1-font-weight;
        color: $person-line1-text-color;
        text-transform: $person-line1-text-transform;
        line-height: $person-line1-text-line-height;
      }

      .line2 {
        font-size: $person-line2-font-size;
        font-weight: $person-line2-font-weight;
        color: $person-line2-text-color;
        text-transform: $person-line2-text-transform;
        line-height: $person-line2-text-line-height;
      }

      .line3 {
        font-size: $person-line3-font-size;
        font-weight: $person-line3-font-weight;
        color: $person-line3-text-color;
        text-transform: $person-line3-text-transform;
        line-height: $person-line3-text-line-height;
      }

      .line4 {
        font-size: $person-line4-font-size;
        font-weight: $person-line4-font-weight;
        color: $person-line4-text-color;
        text-transform: $person-line4-text-transform;
        line-height: $person-line4-text-line-height;
      }
    }
  }
}

@media (forced-colors: active) and (prefers-color-scheme: dark) {
  :host svg,
  :host svg > path,
  mgt-person svg,
  mgt-person svg > path {
    fill: rgb(255, 255, 255) !important;
    fill-rule: nonzero !important;
    clip-rule: nonzero !important;
  }
}

@media (forced-colors: active) and (prefers-color-scheme: dark) {
  :host svg,
  :host svg > path,
  mgt-person svg,
  mgt-person svg > path {
    fill: rgb(0, 0, 0) !important;
    fill-rule: nonzero !important;
    clip-rule: nonzero !important;
  }
}

[dir='rtl'] {
  .presence-wrapper {
    right: unset !important;
    left: 0px;
  }
}<|MERGE_RESOLUTION|>--- conflicted
+++ resolved
@@ -109,12 +109,8 @@
       .contact-icon {
         height: 100%;
         width: 100%;
-<<<<<<< HEAD
-        border-radius: 50%;
+        border-radius: $person-avatar-border-radius;
         margin-block-start: $person-avatar-top-spacing;
-=======
-        border-radius: $person-avatar-border-radius;
->>>>>>> 053ee12e
       }
 
       .initials,
