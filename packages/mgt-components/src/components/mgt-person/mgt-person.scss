/**
 * -------------------------------------------------------------------------------------------
 * Copyright (c) Microsoft Corporation.  All Rights Reserved.  Licensed under the MIT License.
 * See License in the project root for license information.
 * -------------------------------------------------------------------------------------------
 */

@import '../../../../../node_modules/office-ui-fabric-core/dist/sass/References';
@import '../../styles/shared-styles.scss';
@import './mgt-person.theme.scss';

$person-background-border-radius: var(--person-border-radius, 4px);

// avatar sizes: 16,20,24,28,32,36,40,48,56,64,72,96,120,128
$person-avatar-size: var(--person-avatar-size, 24px);
$person-avatar-border: var(--person-avatar-border, none);
$person-avatar-border-radius: var(--person-avatar-border-radius, 50%);

$person-details-spacing: var(--person-details-spacing, 12px);

$person-line1-font-size: var(--person-line1-font-size, #{ms-font-size-14});
$person-line1-font-weight: var(--person-line1-font-weight, 600);
$person-line1-text-transform: var(--person-line1-text-transform, inherit);
$person-line1-text-line-height: var(--person-line1-text-line-height, 20px);

$person-line2-font-size: var(--person-line2-font-size, var(--email-font-size, #{ms-font-size-12}));
$person-line2-font-weight: var(--person-line2-font-weight, 400);
$person-line2-text-transform: var(--person-line2-text-transform, inherit);
$person-line2-text-line-height: var(--person-line2-text-line-height, 16px);

$person-line3-font-size: var(--person-line3-font-size, var(--email-font-size, #{ms-font-size-12}));
$person-line3-font-weight: var(--person-line3-font-weight, 400);
$person-line3-text-transform: var(--person-line3-text-transform, inherit);
$person-line3-text-line-height: var(--person-line3-text-line-height, 16px);

$person-line4-font-size: var(--person-line4-font-size, var(--email-font-size, #{ms-font-size-12}));
$person-line4-font-weight: var(--person-line4-font-weight, 400);
$person-line4-text-transform: var(--person-line4-text-transform, inherit);
$person-line4-text-line-height: var(--person-line4-text-line-height, 16px);

:host {
  font-size: var(--default-font-size);
  font-family: var(--default-font-family);

  mgt-flyout {
    [slot='anchor'] {
      display: flex;
<<<<<<< HEAD
      margin-inline-start: $person-details-spacing;
=======
      // margin-inline-start: $person-details-spacing;
>>>>>>> ace5c61d

      &.vertical {
        flex-direction: column;
        justify-content: center;
        align-items: center;
        margin-inline-start: 0px;
        --person-avatar-size: 72px;
      }
    }
  }

  .person-root {
    display: flex;
    flex-direction: row;
    align-items: center;
    background-color: $person-background-color;
    border-radius: $person-background-border-radius;

    &.small {
      --person-avatar-size: 24px;
    }

    &.noline,
    &.oneline {
      .presence-basic {
        border-width: 1px;
        position: relative;
        bottom: calc(#{$person-avatar-size} * 0.12 - 4px);
      }
    }

    &.twolines {
      --person-avatar-size: 40px;
    }

    &.threelines,
    &.large {
      --person-avatar-size: 56px;
    }

    &.fourlines {
      --person-avatar-size: 72px;
    }

    &.vertical {
      flex-direction: column;
      justify-content: center;
      align-items: center;
      --person-avatar-size: 72px;
    }

    .avatar-wrapper {
      width: $person-avatar-size;
      height: $person-avatar-size;
      position: relative;

      img,
      .initials,
      .contact-icon {
        height: 100%;
        width: 100%;
        border-radius: 50%;
      }

      .initials,
      .contact-icon {
        display: flex;
        justify-content: center;
        align-items: center;
        font-size: calc(#{$person-avatar-size} * 0.4);
        font-weight: 400;
        background: $person-initials-background-color;
        color: $person-initials-text-color;
      }

      .presence-wrapper {
        bottom: 0;
        right: 0;
        position: absolute;
        border-radius: 52%;
        background-color: var(--neutral-layer-1);
        border: 1px solid var(--neutral-layer-1);

        svg {
          display: flex;
          width: calc(#{$person-avatar-size} * 0.28);
          height: calc(#{$person-avatar-size} * 0.28);
        }
      }
    }

    .details-wrapper {
      display: flex;
      flex-direction: column;
      margin-inline-start: $person-details-spacing;
      align-items: flex-start;
<<<<<<< HEAD
=======
      justify-content: center;
>>>>>>> ace5c61d

      &.vertical {
        justify-content: center;
        align-items: center;
        margin-inline-start: 0px;
      }

      .line1 {
        font-size: $person-line1-font-size;
        font-weight: $person-line1-font-weight;
        color: $person-line1-text-color;
        text-transform: $person-line1-text-transform;
        line-height: $person-line1-text-line-height;
      }

      .line2 {
        font-size: $person-line2-font-size;
        font-weight: $person-line2-font-weight;
        color: $person-line2-text-color;
        text-transform: $person-line2-text-transform;
        line-height: $person-line2-text-line-height;
      }

      .line3 {
        font-size: $person-line3-font-size;
        font-weight: $person-line3-font-weight;
        color: $person-line3-text-color;
        text-transform: $person-line3-text-transform;
        line-height: $person-line3-text-line-height;
      }

      .line4 {
        font-size: $person-line4-font-size;
        font-weight: $person-line4-font-weight;
        color: $person-line4-text-color;
        text-transform: $person-line4-text-transform;
        line-height: $person-line4-text-line-height;
      }
    }
  }
}

@media (forced-colors: active) and (prefers-color-scheme: dark) {
  :host svg,
  :host svg > path,
  mgt-person svg,
  mgt-person svg > path {
    fill: rgb(255, 255, 255) !important;
    fill-rule: nonzero !important;
    clip-rule: nonzero !important;
  }
}

@media (forced-colors: active) and (prefers-color-scheme: dark) {
  :host svg,
  :host svg > path,
  mgt-person svg,
  mgt-person svg > path {
    fill: rgb(0, 0, 0) !important;
    fill-rule: nonzero !important;
    clip-rule: nonzero !important;
  }
}

[dir="rtl"]{
  .presence-wrapper{
    right: unset !important;
    left: 0px;
  }
}<|MERGE_RESOLUTION|>--- conflicted
+++ resolved
@@ -45,11 +45,7 @@
   mgt-flyout {
     [slot='anchor'] {
       display: flex;
-<<<<<<< HEAD
-      margin-inline-start: $person-details-spacing;
-=======
       // margin-inline-start: $person-details-spacing;
->>>>>>> ace5c61d
 
       &.vertical {
         flex-direction: column;
@@ -146,10 +142,7 @@
       flex-direction: column;
       margin-inline-start: $person-details-spacing;
       align-items: flex-start;
-<<<<<<< HEAD
-=======
       justify-content: center;
->>>>>>> ace5c61d
 
       &.vertical {
         justify-content: center;
