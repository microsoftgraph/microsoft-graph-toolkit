/**
 * -------------------------------------------------------------------------------------------
 * Copyright (c) Microsoft Corporation.  All Rights Reserved.  Licensed under the MIT License.
 * See License in the project root for license information.
 * -------------------------------------------------------------------------------------------
 */

import { Contact, Presence } from '@microsoft/microsoft-graph-types';
import { html, TemplateResult } from 'lit';
import { property, state } from 'lit/decorators.js';
import { classMap } from 'lit/directives/class-map.js';
import { findPeople, getEmailFromGraphEntity } from '../../graph/graph.people';
import { getGroupImage, getPersonImage } from '../../graph/graph.photos';
import { getUserPresence } from '../../graph/graph.presence';
import { getUserWithPhoto } from '../../graph/graph.userWithPhoto';
import { findUsers, getMe, getUser } from '../../graph/graph.user';
import { AvatarSize, IDynamicPerson, ViewType } from '../../graph/types';
import { Providers, ProviderState, MgtTemplatedComponent, mgtHtml, customElement } from '@microsoft/mgt-element';
import '../../styles/style-helper';
import { getSvg, SvgIcon } from '../../utils/SvgHelper';
import { MgtPersonCard } from '../mgt-person-card/mgt-person-card';
import '../sub-components/mgt-flyout/mgt-flyout';
import { MgtFlyout } from '../sub-components/mgt-flyout/mgt-flyout';
import { PersonCardInteraction } from './../PersonCardInteraction';
import { styles } from './mgt-person-css';
import { strings } from './strings';
import { PersonViewType, MgtPersonConfig, avatarType } from './mgt-person-types';

export { PersonCardInteraction } from '../PersonCardInteraction';

/**
 * Person properties part of original set provided by graph by default
 */
const defaultPersonProperties = [
  'businessPhones',
  'displayName',
  'givenName',
  'jobTitle',
  'department',
  'mail',
  'mobilePhone',
  'officeLocation',
  'preferredLanguage',
  'surname',
  'userPrincipalName',
  'id'
];

/**
 * The person component is used to display a person or contact by using their photo, name, and/or email address.
 *
 * @export
 * @class MgtPerson
 * @extends {MgtTemplatedComponent}
 *
<<<<<<< HEAD
 * @fires {CustomEvent<IDynamicPerson>} line1clicked - Fired when line1 is clicked
 * @fires {CustomEvent<IDynamicPerson>} line2clicked - Fired when line2 is clicked
 * @fires {CustomEvent<IDynamicPerson>} line3clicked - Fired when line3 is clicked
=======
 * @fires line1clicked - Fired when line1 is clicked
 * @fires line2clicked - Fired when line2 is clicked
 * @fires line3clicked - Fired when line3 is clicked
 * @fires line4clicked - Fired when line4 is clicked
>>>>>>> 9ed3b4bc
 *
 * @cssprop --avatar-size - {Length} Avatar size
 * @cssprop --avatar-border - {String} Avatar border
 * @cssprop --avatar-border-radius - {String} Avatar border radius
 * @cssprop --avatar-cursor - {String} Avatar cursor
 * @cssprop --initials-color - {Color} Initials color
 * @cssprop --initials-background-color - {Color} Initials background color
 * @cssprop --font-family - {String} Font family
 * @cssprop --font-size - {Length} Font size
 * @cssprop --font-weight - {Length} Font weight
 * @cssprop --color - {Color} Color
 * @cssprop --presence-background-color - {Color} Presence badge background color
 * @cssprop --presence-icon-color - {Color} Presence badge icon color
 * @cssprop --text-transform - {String} text transform
 * @cssprop --line1-font-size - {Length} Line 1 font size
 * @cssprop --line1-line-height - {Length} Line 1 line height
 * @cssprop --line2-font-size - {Length} Line 2 font size
 * @cssprop --line2-font-weight - {Length} Line 2 font weight
 * @cssprop --line2-line-height - {Length} Line 2 line height
 * @cssprop --line2-color - {Color} Line 2 color
 * @cssprop --line2-text-transform - {String} Line 2 text transform
 * @cssprop --line3-font-size - {Length} Line 3 font size
 * @cssprop --line3-font-weight - {Length} Line 3 font weight
 * @cssprop --line3-line-height - {Length} Line 3 line height
 * @cssprop --line3-color - {Color} Line 2 color
 * @cssprop --line3-text-transform - {String} Line 2 text transform
 * @cssprop --line4-font-size - {Length} Line 2 font size
 * @cssprop --line4-font-weight - {Length} Line 2 font weight
 * @cssprop --line4-color - {Color} Line 2 color
 * @cssprop --line4-text-transform - {String} Line 2 text transform
 * @cssprop --details-spacing - {Length} spacing between avatar and person details
 * @cssprop --details-cta-spacing - {Length} spacing between person details and CTA icons
 * @cssprop --person-flex-direction - {String} flex direction associated with the avatar and details
 * @cssprop --focus-offset - {Length} spacing between element and focus ring
 */
@customElement('person')
// @customElement('mgt-person')
export class MgtPerson extends MgtTemplatedComponent {
  /**
   * Array of styles to apply to the element. The styles should be defined
   * using the `css` tag function.
   */
  static get styles() {
    return styles;
  }

  protected get strings() {
    return strings;
  }

  /**
   * Global Configuration object for all
   * person components
   *
   * @static
   * @type {MgtPersonConfig}
   * @memberof MgtPerson
   */
  public static config: MgtPersonConfig = {
    useContactApis: true
  };

  /**
   * allows developer to define name of person for component
   * @type {string}
   */
  @property({
    attribute: 'person-query'
  })
  public get personQuery(): string {
    return this._personQuery;
  }
  public set personQuery(value: string) {
    if (value === this._personQuery) {
      return;
    }

    this._personQuery = value;
    this.personDetailsInternal = null;
    this.requestStateUpdate();
  }

  /**
   * Fallback when no user is found
   * @type {IDynamicPerson}
   */
  @property({
    attribute: 'fallback-details',
    type: Object
  })
  public get fallbackDetails(): IDynamicPerson {
    return this._fallbackDetails;
  }
  public set fallbackDetails(value: IDynamicPerson) {
    if (value === this._fallbackDetails) {
      return;
    }

    this._fallbackDetails = value;

    if (this.personDetailsInternal) {
      return;
    }

    if (value && value.displayName) {
      this._personAvatarBg = this.getColorFromName(value.displayName);
    } else {
      this._personAvatarBg = 'lightGrey';
    }
    this.requestStateUpdate();
  }

  /**
   * user-id property allows developer to use id value to determine person
   * @type {string}
   */
  @property({
    attribute: 'user-id'
  })
  public get userId(): string {
    return this._userId;
  }
  public set userId(value: string) {
    if (value === this._userId) {
      return;
    }

    this._userId = value;
    this.personDetailsInternal = null;
    this.requestStateUpdate();
  }

  /**
   * usage property allows you to specify where the component is being used to add
   * customized personalization for it. Currently only supports "people" as used in
   * the people component.
   * @type {string}
   */
  @property({
    attribute: 'usage'
  })
  public get usage(): string {
    return this._usage;
  }
  public set usage(value: string) {
    if (value === this._usage) {
      return;
    }

    this._usage = value;
    this.requestStateUpdate();
  }

  /**
   * determines if person component renders presence
   * @type {boolean}
   */
  @property({
    attribute: 'show-presence',
    type: Boolean
  })
  public showPresence: boolean;

  /**
   * determines person component avatar size and apply presence badge accordingly
   * @type {AvatarSize}
   */
  @property({
    attribute: 'avatar-size',
    type: String
  })
  public avatarSize: AvatarSize;

  /**
   * object containing Graph details on person
   * a copy of person-details attribute
   * @type {IDynamicPerson}
   */
  @property({
    attribute: null,
    type: Object
  })
  private get personDetailsInternal(): IDynamicPerson {
    return this._personDetailsInternal;
  }

  private set personDetailsInternal(value: IDynamicPerson) {
    if (this._personDetailsInternal === value) {
      return;
    }

    this._personDetailsInternal = value;
    if (value && value.displayName) {
      this._personAvatarBg = this.getColorFromName(value.displayName);
    } else {
      this._personAvatarBg = 'lightGrey';
    }

    this._fetchedImage = null;
    this._fetchedPresence = null;

    this.requestStateUpdate();
    this.requestUpdate('personDetailsInternal');
  }

  /**
   * object containing Graph details on person
   * @type {IDynamicPerson}
   */
  @property({
    attribute: 'person-details',
    type: Object
  })
  public get personDetails(): IDynamicPerson {
    return this._personDetails;
  }

  public set personDetails(value: IDynamicPerson) {
    if (this._personDetails === value) {
      return;
    }

    this._personDetails = value;
    if (value && value.displayName) {
      this._personAvatarBg = this.getColorFromName(value.displayName);
    } else {
      this._personAvatarBg = 'lightGrey';
    }

    this._fetchedImage = null;
    this._fetchedPresence = null;

    this.requestStateUpdate();
    this.requestUpdate('personDetails');
  }

  /**
   * Set the image of the person
   *
   * @type {string}
   * @memberof MgtPersonCard
   */
  @property({
    attribute: 'person-image',
    type: String
  })
  public get personImage(): string {
    return this._personImage || this._fetchedImage;
  }
  public set personImage(value: string) {
    if (value === this._personImage) {
      return;
    }

    this._isInvalidImageSrc = !value;
    const oldValue = this._personImage;
    this._personImage = value;
    this.requestUpdate('personImage', oldValue);
  }

  /**
   * Sets whether the person image should be fetched
   * from the Microsoft Graph based on the personDetailsInternal
   * provided by the user
   *
   * @type {boolean}
   * @memberof MgtPerson
   */
  @property({
    attribute: 'fetch-image',
    type: Boolean
  })
  public fetchImage: boolean;

  /**
   * Sets whether to disable the person image fetch
   * from the Microsoft Graph
   *
   * @type {boolean}
   * @memberof MgtPerson
   */
  @property({
    attribute: 'disable-image-fetch',
    type: Boolean
  })
  public disableImageFetch: boolean;

  /**
   * Sets the vertical layout of
   * the Person Card
   *
   * @type {boolean}
   * @memberof MgtPerson
   */
  @property({
    attribute: 'vertical-layout',
    type: Boolean
  })
  public verticalLayout: boolean;

  /**
   * Determines and sets person avatar
   *
   *
   * @type {string}
   * @memberof MgtPerson
   */
  @property({
    attribute: 'avatar-type',
    converter: value => {
      value = value.toLowerCase();

      if (value === 'initials') {
        return avatarType.initials;
      } else {
        return avatarType.photo;
      }
    }
  })
  public get avatarType(): string {
    return this._avatarType;
  }
  public set avatarType(value: string) {
    if (value === this._avatarType) {
      return;
    }

    this._avatarType = value;
    this.requestStateUpdate();
  }

  /**
   * Gets or sets presence of person
   *
   * @type {MicrosoftGraph.Presence}
   * @memberof MgtPerson
   */
  @property({
    attribute: 'person-presence',
    type: Object
  })
  public get personPresence(): Presence {
    return this._personPresence || this._fetchedPresence;
  }
  public set personPresence(value: Presence) {
    if (value === this._personPresence) {
      return;
    }

    const oldValue = this._personPresence;
    this._personPresence = value;
    this.requestUpdate('personPresence', oldValue);
  }

  /**
   * Sets how the person-card is invoked
   * Set to PersonCardInteraction.none to not show the card
   *
   * @type {PersonCardInteraction}
   * @memberof MgtPerson
   */
  @property({
    attribute: 'person-card',
    converter: (value, type) => {
      value = value.toLowerCase();
      if (typeof PersonCardInteraction[value] === 'undefined') {
        return PersonCardInteraction.none;
      } else {
        return PersonCardInteraction[value];
      }
    }
  })
  public personCardInteraction: PersonCardInteraction;

  /**
   * Get the scopes required for person
   *
   * @static
   * @return {*}  {string[]}
   * @memberof MgtPerson
   */
  public static get requiredScopes(): string[] {
    const scopes = ['user.readbasic.all', 'user.read', 'people.read', 'presence.read.all', 'presence.read'];

    if (MgtPerson.config.useContactApis) {
      scopes.push('contacts.read');
    }

    return scopes;
  }

  /**
   * Gets the flyout element
   *
   * @protected
   * @type {MgtFlyout}
   * @memberof MgtPerson
   */
  protected get flyout(): MgtFlyout {
    return this.renderRoot.querySelector('.flyout');
  }

  /**
   * Sets the property of the personDetailsInternal to use for the first line of text.
   * Default is displayName.
   *
   * @type {string}
   * @memberof MgtPerson
   */
  @property({ attribute: 'line1-property' }) public line1Property: string;

  /**
   * Sets the property of the personDetailsInternal to use for the second line of text.
   * Default is mail.
   *
   * @type {string}
   * @memberof MgtPerson
   */
  @property({ attribute: 'line2-property' }) public line2Property: string;

  /**
   * Sets the property of the personDetailsInternal to use for the third line of text.
   * Default is mail.
   *
   * @type {string}
   * @memberof MgtPerson
   */
  @property({ attribute: 'line3-property' }) public line3Property: string;

  /**
   * Sets the property of the personDetailsInternal to use for the fourth line of text.
   * Default is mail.
   *
   * @type {string}
   * @memberof MgtPerson
   */
  @property({ attribute: 'line4-property' }) public line4Property: string;

  /**
   * Sets what data to be rendered (image only, oneLine, twoLines).
   * Default is 'image'.
   *
   * @type {ViewType | PersonViewType}
   * @memberof MgtPerson
   */
  @property({
    converter: value => {
      if (!value || value.length === 0) {
        return ViewType.image;
      }

      value = value.toLowerCase();

      if (typeof ViewType[value] === 'undefined') {
        return ViewType.image;
      } else {
        return ViewType[value];
      }
    }
  })
  public view: ViewType | PersonViewType;

  @state() private _fetchedImage: string;
  @state() private _fetchedPresence: Presence;
  @state() private _isInvalidImageSrc: boolean;
  @state() private _personCardShouldRender: boolean;

  private _personDetailsInternal: IDynamicPerson;
  private _personDetails: IDynamicPerson;
  private _fallbackDetails: IDynamicPerson;
  private _personAvatarBg: string;
  private _personImage: string;
  private _personPresence: Presence;
  private _personQuery: string;
  private _userId: string;
  private _usage: string;
  private _avatarType: string;

  private _mouseLeaveTimeout;
  private _mouseEnterTimeout;

  constructor() {
    super();

    // defaults
    this.personCardInteraction = PersonCardInteraction.none;
    this.line1Property = 'displayName';
    this.line2Property = 'jobTitle';
    this.line3Property = 'department';
    this.line4Property = 'email';
    this.view = ViewType.image;
    this.avatarSize = 'auto';
    this.disableImageFetch = false;
    this._isInvalidImageSrc = false;
    this._avatarType = 'photo';
    this.verticalLayout = false;
  }

  /**
   * Invoked on each update to perform rendering tasks. This method must return
   * a lit-html TemplateResult. Setting properties inside this method will *not*
   * trigger the element to update.
   */
  public render() {
    // Loading
    if (this.isLoadingState && !this.personDetails && !this.personDetailsInternal && !this.fallbackDetails) {
      return this.renderLoading();
    }

    // Prep data
    const person = this.personDetails || this.personDetailsInternal || this.fallbackDetails;
    const image = this.getImage();
    const presence = this.personPresence || this._fetchedPresence;

    if (!person && !image) {
      return this.renderNoData();
    }
    if (!(person && person.personImage) && image) {
      person.personImage = image;
    }

    // Default template
    let personTemplate = this.renderTemplate('default', { person, personImage: image, personPresence: presence });

    if (!personTemplate) {
      const detailsTemplate: TemplateResult = this.renderDetails(person, presence);
      const imageWithPresenceTemplate: TemplateResult = this.renderAvatar(person, image, presence);

      const rootClasses = {
        'person-root': true,
        clickable: this.personCardInteraction === PersonCardInteraction.click,
        vertical: this.isVertical()
      };

      personTemplate = html`
        <div class=${classMap(rootClasses)}>
          ${imageWithPresenceTemplate} ${detailsTemplate}
        </div>
      `;
    }

    if (this.personCardInteraction !== PersonCardInteraction.none) {
      personTemplate = this.renderFlyout(personTemplate, person, image, presence);
    }

    return html`
      <div
        class="root"
        dir=${this.direction}
        @click=${this.handleMouseClick}
        @mouseenter=${this.handleMouseEnter}
        @mouseleave=${this.handleMouseLeave}
        @keydown=${this.handleKeyDown}
        tabindex=0
      >
        ${personTemplate}
      </div>
    `;
  }

  /**
   * Render the loading state
   *
   * @protected
   * @returns {TemplateResult}
   * @memberof MgtPerson
   */
  protected renderLoading(): TemplateResult {
    return this.renderTemplate('loading', null) || html``;
  }

  /**
   * Clears state of the component
   *
   * @protected
   * @memberof MgtPerson
   */
  protected clearState(): void {
    this._personImage = '';
    this._personDetailsInternal = null;
    this._fetchedImage = null;
    this._fetchedPresence = null;
  }

  /**
   * Render the state when no data is available
   *
   * @protected
   * @returns {TemplateResult}
   * @memberof MgtPerson
   */
  protected renderNoData(): TemplateResult {
    const noDataTemplate = this.renderTemplate('no-data', null);
    if (noDataTemplate) {
      return noDataTemplate;
    }

    const avatarClasses = {
      'avatar-icon': true,
      vertical: this.isVertical(),
      small: !this.isLargeAvatar(),
      threeLines: this.isThreeLines(),
      fourLines: this.isFourLines()
    };

    return html`
       <i class=${classMap(avatarClasses)}></i>
     `;
  }

  /**
   * Render a person icon.
   *
   * @protected
   * @returns
   * @memberof MgtPerson
   */
  protected renderPersonIcon() {
    return html`
       <svg width="10" height="13" viewBox="0 0 10 13" fill="none" xmlns="http://www.w3.org/2000/svg">
       <path d="M8.5 7C9.32843 7 10 7.67157 10 8.5V9C10 10.9714 8.14049 13 5 13C1.85951 13 0 10.9714 0 9V8.5C0 7.67157 0.671573 7 1.5 7H8.5ZM8.5 8H1.5C1.22386 8 1 8.22386 1 8.5V9C1 10.4376 2.43216 12 5 12C7.56784 12 9 10.4376 9 9V8.5C9 8.22386 8.77614 8 8.5 8ZM5 0.5C6.51878 0.5 7.75 1.73122 7.75 3.25C7.75 4.76878 6.51878 6 5 6C3.48122 6 2.25 4.76878 2.25 3.25C2.25 1.73122 3.48122 0.5 5 0.5ZM5 1.5C4.0335 1.5 3.25 2.2835 3.25 3.25C3.25 4.2165 4.0335 5 5 5C5.9665 5 6.75 4.2165 6.75 3.25C6.75 2.2835 5.9665 1.5 5 1.5Z" fill="#616161"/>
       </svg>
     `;
  }

  /**
   * Render the image part of the person template.
   * If the image is unavailable, the person's initials will be used instead.
   *
   * @protected
   * @param {string} [imageSrc]
   * @param {IDynamicPerson} [personDetailsInternal]
   * @returns
   * @memberof MgtPerson
   */
  protected renderImage(personDetailsInternal: IDynamicPerson, imageSrc: string) {
    if (imageSrc && !this._isInvalidImageSrc && this._avatarType === 'photo') {
      const altText = `${this.strings.photoFor} ${personDetailsInternal.displayName}`;
      return html`
        <div class="img-wrapper">
          <img alt=${altText} src=${imageSrc} @error=${() => (this._isInvalidImageSrc = true)} />
        </div>
      `;
    } else if (personDetailsInternal) {
      const initials = this.getInitials(personDetailsInternal);

      return html`
        <span class="initials-text" aria-label="${this.strings.initials} ${initials}">
          ${
            initials && initials.length
              ? html`
                ${initials}
              `
              : html`
                <i class="contact-icon">${this.renderPersonIcon()}</i>
              `
          }
        </span>
      `;
    }
  }

  /**
   * Render presence for the person.
   *
   * @protected
   * @param
   * @memberof MgtPersonCard
   */
  protected renderPresence(presence: Presence): TemplateResult {
    if (!this.showPresence || !presence) {
      return html``;
    }

    let statusClass = null;
    // attach appropriate css class to show different icons
    switch (presence.availability) {
      case 'DoNotDisturb':
        switch (presence.activity) {
          case 'OutOfOffice':
            statusClass = 'presence-oof-dnd';
            break;
          default:
            statusClass = 'presence-dnd';
            break;
        }
        break;
      case 'BeRightBack':
        statusClass = 'presence-away';
        break;
      case 'Available':
        switch (presence.activity) {
          case 'Available':
            statusClass = 'presence-available';
            break;
          case 'OutOfOffice':
            statusClass = 'presence-oof-available';
            break;
        }
        break;
      case 'Busy':
        switch (presence.activity) {
          case 'OutOfOffice':
            statusClass = 'presence-oof-busy';
            break;
          default:
            // 'Busy', 'InACall', 'InAMeeting'
            statusClass = 'presence-busy';
            break;
        }
        break;
      case 'Away':
        switch (presence.activity) {
          case 'Away':
            statusClass = 'presence-away';
            break;
          case 'OutOfOffice':
            statusClass = 'presence-oof-offline';
            break;
        }
        break;
      case 'Offline':
        switch (presence.activity) {
          case 'Offline':
            statusClass = 'presence-offline';
            break;
          case 'OutOfOffice':
            statusClass = 'presence-oof-offline';
            break;
          case 'OffWork':
            statusClass = 'presence-offline';
            break;
        }
        break;
      default:
        statusClass = 'presence-offline';
        break;
    }

    const presenceClasses = {
      'ms-Icon': true,
      'presence-basic': true
    };

    presenceClasses[statusClass] = true;
    // workaround because SkypeArrow icon from fluent doesn't work ¯\_(ツ)_/¯
    let iconHtml = null;
    if (statusClass === 'presence-oof-offline') {
      iconHtml = html`
         <div class="ms-Icon presence-basic presence-oof-offline-wrapper">
           <i class="presence-oof-offline">
             ${getSvg(SvgIcon.SkypeArrow, '#666666')}
           </i>
         </div>
       `;
    } else {
      iconHtml = html`
         <i class=${classMap(presenceClasses)} aria-hidden="true"></i>
       `;
    }
    const userPresenceClass = {
      'user-presence': true,
      'user-presence__people': this._usage === 'people'
    };
    userPresenceClass[statusClass] = true;

    return html`
       <div class=${classMap(userPresenceClass)} title=${presence.activity} aria-label=${presence.activity} role="img">
         ${iconHtml}
       </div>
     `;
  }

  /**
   * Render image with presence for the person.
   *
   * @protected
   * @param
   * @memberof MgtPersonCard
   */
  protected renderAvatar(personDetailsInternal: IDynamicPerson, image: string, presence: Presence): TemplateResult {
    const hasInitials = !image || this._isInvalidImageSrc || this._avatarType === avatarType.initials;
    const imageClasses = {
      initials: hasInitials,
      small: !this.isLargeAvatar(),
      threeLines: this.isThreeLines(),
      fourLines: this.isFourLines(),
      'user-avatar': true,
      vertical: this.isVertical()
    };

    let title = '';

    if (hasInitials && personDetailsInternal) {
      // add avatar background color
      imageClasses[this._personAvatarBg] = true;
      title = `${this.strings.initials} ${this.getInitials(personDetailsInternal)}`;
    } else {
      title = personDetailsInternal ? personDetailsInternal.displayName || '' : '';
      if (title !== '') {
        title = `${this.strings.photoFor} ${title}`;
      }
    }

    if (title === '') {
      const emailAddress = getEmailFromGraphEntity(personDetailsInternal);
      if (emailAddress !== null) {
        title = `${this.strings.emailAddress} ${emailAddress}`;
      }
    }

    const imageTemplate: TemplateResult = this.renderImage(personDetailsInternal, image);
    const presenceTemplate: TemplateResult = this.renderPresence(presence);

    return html`
       <div class=${classMap(imageClasses)} title=${title} aria-label=${title}>
         ${imageTemplate} ${presenceTemplate}
       </div>
     `;
  }

  private handleLine1Clicked() {
    this.fireCustomEvent('line1clicked', this.personDetailsInternal);
  }

  private handleLine2Clicked() {
    this.fireCustomEvent('line2clicked', this.personDetailsInternal);
  }

  private handleLine3Clicked() {
    this.fireCustomEvent('line3clicked', this.personDetailsInternal);
  }

  private handleLine4Clicked() {
    this.fireCustomEvent('line4clicked', this.personDetailsInternal);
  }

  /**
   * Render the details part of the person template.
   *
   * @protected
   * @param {IDynamicPerson} [person]
   * @param {string} [image]
   * @returns {TemplateResult}
   * @memberof MgtPerson
   */
  protected renderDetails(personProps: IDynamicPerson, presence?: Presence): TemplateResult {
    if (!personProps || this.view === ViewType.image || this.view === PersonViewType.avatar) {
      return html``;
    }

<<<<<<< HEAD
=======
    // tslint:disable-next-line: completed-docs
>>>>>>> 9ed3b4bc
    const person: IDynamicPerson & { presenceActivity?: string; presenceAvailability?: string } = personProps;
    if (presence) {
      person.presenceActivity = presence?.activity;
      person.presenceAvailability = presence?.availability;
    }

    const details: TemplateResult[] = [];

    if (this.view > ViewType.image) {
      const text = this.getTextFromProperty(person, this.line1Property);
      if (this.hasTemplate('line1')) {
        // Render the line1 template
        const template = this.renderTemplate('line1', { person });
        details.push(html`
           <div class="line1" @click=${() =>
             this.handleLine1Clicked()} role="presentation" aria-label="${text}">${template}</div>
         `);
      } else {
        // Render the line1 property value
        if (text) {
          details.push(html`
             <div class="line1" @click=${() =>
               this.handleLine1Clicked()} role="presentation" aria-label="${text}">${text}</div>
           `);
        }
      }
    }

    if (this.view > ViewType.oneline) {
      const text = this.getTextFromProperty(person, this.line2Property);
      if (this.hasTemplate('line2')) {
        // Render the line2 template
        const template = this.renderTemplate('line2', { person });
        details.push(html`
           <div class="line2" @click=${() =>
             this.handleLine2Clicked()} role="presentation" aria-label="${text}">${template}</div>
         `);
      } else {
        // Render the line2 property value
        if (text) {
          details.push(html`
             <div class="line2" @click=${() =>
               this.handleLine2Clicked()} role="presentation" aria-label="${text}">${text}</div>
           `);
        }
      }
    }

    if (this.view > ViewType.twolines) {
      const text = this.getTextFromProperty(person, this.line3Property);
      if (this.hasTemplate('line3')) {
        // Render the line3 template
        const template = this.renderTemplate('line3', { person });
        details.push(html`
           <div class="line3" @click=${() =>
             this.handleLine3Clicked()} role="presentation" aria-label="${text}">${template}</div>
         `);
      } else {
        // Render the line3 property value
        if (text) {
          details.push(html`
             <div class="line3" @click=${() =>
               this.handleLine3Clicked()} role="presentation" aria-label="${text}">${text}</div>
           `);
        }
      }
    }

    if (this.view > ViewType.threelines) {
      const text = this.getTextFromProperty(person, this.line4Property);
      if (this.hasTemplate('line4')) {
        // Render the line4 template
        const template = this.renderTemplate('line4', { person });
        details.push(html`
          <div class="line4" @click=${() =>
            this.handleLine4Clicked()} role="presentation" aria-label="${text}">${template}</div>
        `);
      } else {
        // Render the line4 property value
        if (text) {
          details.push(html`
            <div class="line4" @click=${() =>
              this.handleLine4Clicked()} role="presentation" aria-label="${text}">${text}</div>
          `);
        }
      }
    }

    const detailsClasses = classMap({
      details: true,
      small: !this.isLargeAvatar(),
      threeLines: this.isThreeLines(),
      fourLines: this.isFourLines(),
      vertical: this.isVertical()
    });

    return html`
       <div class="${detailsClasses}">
         ${details}
       </div>
     `;
  }

  /**
   * Render the details flyout.
   *
   * @protected
   * @returns {TemplateResult}
   * @memberof MgtPerson
   */
  protected renderFlyout(
    anchor: TemplateResult,
    personDetails: IDynamicPerson,
    image: string,
    presence: Presence
  ): TemplateResult {
    const flyoutContent = this._personCardShouldRender
      ? html`
           <div slot="flyout" data-testid="flyout-slot">
             ${this.renderFlyoutContent(personDetails, image, presence)}
           </div>
         `
      : html``;

    return mgtHtml`
      <mgt-flyout light-dismiss class="flyout" .avoidHidingAnchor=${false}>
        ${anchor} ${flyoutContent}
      </mgt-flyout>
`;
  }

  /**
   * Render the flyout menu content.
   *
   * @protected
   * @returns {TemplateResult}
   * @memberof MgtPerson
   */
  protected renderFlyoutContent(personDetails: IDynamicPerson, image: string, presence: Presence): TemplateResult {
    return (
      this.renderTemplate('person-card', { person: personDetails, personImage: image }) ||
      mgtHtml`
        <mgt-person-card
          lock-tab-navigation
          .personDetails=${personDetails}
          .personImage=${image}
          .personPresence=${presence}
          .showPresence=${this.showPresence}
        ></mgt-person-card>
      `
    );
  }

  /**
   * load state into the component.
   *
   * @protected
   * @returns
   * @memberof MgtPerson
   */
  protected async loadState() {
    const provider = Providers.globalProvider;
    if (!provider || provider.state === ProviderState.Loading) {
      return;
    }

    if (provider && provider.state === ProviderState.SignedOut) {
      this.personDetailsInternal = null;
      return;
    }

    const graph = provider.graph.forComponent(this);

    if (this.fallbackDetails) {
      this.line2Property = 'email';
    }

    if (this.verticalLayout && this.view < ViewType.fourlines) {
      this.line2Property = 'email';
    }

    // Prepare person props
    let personProps = [
      ...defaultPersonProperties,
      this.line1Property,
      this.line2Property,
      this.line3Property,
      this.line4Property
    ];
    personProps = personProps.filter(email => email !== 'email');

    let details = this.personDetailsInternal || this.personDetails || this.fallbackDetails;

    if (details) {
      if (
        !details.personImage &&
        this.fetchImage &&
        this._avatarType === 'photo' &&
        !this.personImage &&
        !this._fetchedImage
      ) {
        let image: string;
        if ('groupTypes' in details) {
          image = await getGroupImage(graph, details, MgtPerson.config.useContactApis);
        } else {
          image = await getPersonImage(graph, details, MgtPerson.config.useContactApis);
        }
        if (image) {
          details.personImage = image;
          this._fetchedImage = image;
        }
      }
    } else if (this.userId || this.personQuery === 'me') {
      // Use userId or 'me' query to get the person and image
      let person;
      if (this._avatarType === 'photo' && !this.disableImageFetch) {
        person = await getUserWithPhoto(graph, this.userId, personProps);
      } else {
        if (this.personQuery === 'me') {
          person = await getMe(graph, personProps);
        } else {
          person = await getUser(graph, this.userId, personProps);
        }
      }
      this.personDetailsInternal = person;
      this.personDetails = person;
      this._fetchedImage = this.getImage();
    } else if (this.personQuery) {
      // Use the personQuery to find our person.
      let people = await findPeople(graph, this.personQuery, 1);

      if (!people || people.length === 0) {
        people = (await findUsers(graph, this.personQuery, 1)) || [];
      }

      if (people && people.length) {
        this.personDetailsInternal = people[0];
        this.personDetails = people[0];
        if (this._avatarType === 'photo' && !this.disableImageFetch) {
          const image = await getPersonImage(graph, people[0], MgtPerson.config.useContactApis);

          if (image) {
            this.personDetailsInternal.personImage = image;
            this.personDetails.personImage = image;
            this._fetchedImage = image;
          }
        }
      }
    }

    // populate presence
    const defaultPresence: Presence = {
      activity: 'Offline',
      availability: 'Offline',
      id: null
    };

    if (this.showPresence && !this.personPresence && !this._fetchedPresence) {
      try {
        details = this.personDetailsInternal || this.personDetails;
        if (details) {
          // setting userId to 'me' ensures only the presence.read permission is required
          const userId = this.personQuery !== 'me' ? details?.id : null;
          this._fetchedPresence = await getUserPresence(graph, userId);
        } else {
          this._fetchedPresence = defaultPresence;
        }
      } catch (_) {
        // set up a default Presence in case beta api changes or getting error code
        this._fetchedPresence = defaultPresence;
      }
    }
  }

  /**
   * Gets the user initials
   *
   * @protected
   * @returns {string}
   * @memberof MgtPerson
   */
  protected getInitials(person?: IDynamicPerson): string {
    if (!person) {
      person = this.personDetailsInternal;
    }

    if ((person as Contact).initials) {
      return (person as Contact).initials;
    }

    let initials = '';
    if (person.givenName) {
      initials += person.givenName[0].toUpperCase();
    }
    if (person.surname) {
      initials += person.surname[0].toUpperCase();
    }

    if (!initials && person.displayName) {
      const name = person.displayName.split(/\s+/);
      for (let i = 0; i < 2 && i < name.length; i++) {
        if (name[i][0] && this.isLetter(name[i][0])) {
          initials += name[i][0].toUpperCase();
        }
      }
    }

    return initials;
  }

  /**
   * Gets color from name
   *
   * @protected
   * @param {string} name
   * @returns {string}
   * @memberof MgtPerson
   */
  protected getColorFromName(name: string): string {
    const charCodes = name
      .split('')
      .map(char => char.charCodeAt(0))
      .join('');
    const nameInt = parseInt(charCodes, 10);
    const colors = [
      'pinkRed10',
      'red20',
      'red10',
      'orange20',
      'orangeYellow20',
      'green10',
      'green20',
      'cyan20',
      'cyan30',
      'cyanBlue10',
      'cyanBlue20',
      'blue10',
      'blueMagenta30',
      'blueMagenta20',
      'magenta20',
      'magenta10',
      'magentaPink10',
      'orange30',
      'gray30',
      // 'gray20',
      'lightGrey'
    ];
    return colors[nameInt % colors.length];
  }

  private getImage(): string {
    if (this.personImage) {
      return this.personImage;
    }

    if (this._fetchedImage) {
      return this._fetchedImage;
    }

    const person = this.personDetailsInternal || this.personDetails;
    return person && person.personImage ? person.personImage : null;
  }

  private isLetter(char: string) {
    try {
      return char.match(new RegExp('\\p{L}', 'u'));
    } catch (e) {
      return char.toLowerCase() !== char.toUpperCase();
    }
  }

  private getTextFromProperty(personDetailsInternal: IDynamicPerson, prop: string) {
    if (!prop || prop.length === 0) {
      return null;
    }

    const properties = prop.trim().split(',');
    let text;
    let i = 0;

    while (!text && i < properties.length) {
      const currentProp = properties[i].trim();
      switch (currentProp) {
        case 'mail':
        case 'email':
          text = getEmailFromGraphEntity(personDetailsInternal);
          break;
        default:
          text = personDetailsInternal[currentProp];
      }
      i++;
    }

    return text;
  }

  private isLargeAvatar() {
    return this.avatarSize === 'large' || (this.avatarSize === 'auto' && this.view > ViewType.oneline);
  }

  private isThreeLines() {
    return this.view === ViewType.threelines;
  }

  private isFourLines() {
    return this.view === ViewType.fourlines;
  }

  private isVertical() {
    return this.verticalLayout;
  }

  private handleMouseClick(e: MouseEvent) {
    const element = e.target as HTMLElement;
    if (this.personCardInteraction === PersonCardInteraction.click && element.tagName !== 'MGT-PERSON-CARD') {
      this.showPersonCard();
    }
  }

  private handleKeyDown(e: KeyboardEvent) {
    // enter activates person-card
    if (e) {
      if (e.key === 'Enter') {
        this.showPersonCard();
      }
    }
  }

  private handleMouseEnter(e: MouseEvent) {
    clearTimeout(this._mouseEnterTimeout);
    clearTimeout(this._mouseLeaveTimeout);
    if (this.personCardInteraction !== PersonCardInteraction.hover) {
      return;
    }
    this._mouseEnterTimeout = setTimeout(this.showPersonCard.bind(this), 500);
  }

  private handleMouseLeave(e: MouseEvent) {
    clearTimeout(this._mouseEnterTimeout);
    clearTimeout(this._mouseLeaveTimeout);
    this._mouseLeaveTimeout = setTimeout(this.hidePersonCard.bind(this), 500);
  }

  /**
   * hides the person card
   *
   * @memberof MgtPerson
   */
  public hidePersonCard() {
    const flyout = this.flyout;
    if (flyout) {
      flyout.close();
    }
    const personCard = (this.querySelector('mgt-person-card') ||
      this.renderRoot.querySelector('mgt-person-card')) as MgtPersonCard;
    if (personCard) {
      personCard.isExpanded = false;
      personCard.clearHistory();
    }
  }

  private showPersonCard() {
    if (!this._personCardShouldRender) {
      this._personCardShouldRender = true;
    }

    const flyout = this.flyout;
    if (flyout) {
      flyout.open();
    }
  }
}<|MERGE_RESOLUTION|>--- conflicted
+++ resolved
@@ -53,16 +53,10 @@
  * @class MgtPerson
  * @extends {MgtTemplatedComponent}
  *
-<<<<<<< HEAD
  * @fires {CustomEvent<IDynamicPerson>} line1clicked - Fired when line1 is clicked
  * @fires {CustomEvent<IDynamicPerson>} line2clicked - Fired when line2 is clicked
  * @fires {CustomEvent<IDynamicPerson>} line3clicked - Fired when line3 is clicked
-=======
- * @fires line1clicked - Fired when line1 is clicked
- * @fires line2clicked - Fired when line2 is clicked
- * @fires line3clicked - Fired when line3 is clicked
- * @fires line4clicked - Fired when line4 is clicked
->>>>>>> 9ed3b4bc
+ * @fires {CustomEvent<IDynamicPerson>} line4clicked - Fired when line4 is clicked
  *
  * @cssprop --avatar-size - {Length} Avatar size
  * @cssprop --avatar-border - {String} Avatar border
@@ -914,10 +908,7 @@
       return html``;
     }
 
-<<<<<<< HEAD
-=======
     // tslint:disable-next-line: completed-docs
->>>>>>> 9ed3b4bc
     const person: IDynamicPerson & { presenceActivity?: string; presenceAvailability?: string } = personProps;
     if (presence) {
       person.presenceActivity = presence?.activity;
