--- conflicted
+++ resolved
@@ -12,13 +12,8 @@
 import { getPersonImage } from '../../graph/graph.photos';
 import { getUserPresence } from '../../graph/graph.presence';
 import { getUserWithPhoto } from '../../graph/graph.userWithPhoto';
-<<<<<<< HEAD
-import { findUsers } from '../../graph/graph.user';
+import { findUsers, getMe, getUser } from '../../graph/graph.user';
 import { AvatarSize, IDynamicPerson, ViewType } from '../../graph/types';
-=======
-import { findUsers, getMe, getUser } from '../../graph/graph.user';
-import { AvatarSize, IDynamicPerson } from '../../graph/types';
->>>>>>> 8672ba8b
 import { Providers, ProviderState, MgtTemplatedComponent } from '@microsoft/mgt-element';
 import '../../styles/style-helper';
 import { getSvg, SvgIcon } from '../../utils/SvgHelper';
@@ -31,36 +26,6 @@
 
 export { PersonCardInteraction } from '../PersonCardInteraction';
 
-/**
-<<<<<<< HEAD
-=======
- * Enumeration to define what parts of the person component render
- *
- * @export
- * @enum {number}
- */
-export enum PersonViewType {
-  /**
-   * Render only the avatar
-   */
-  avatar = 2,
-
-  /**
-   * Render the avatar and one line of text
-   */
-  oneline = 3,
-
-  /**
-   * Render the avatar and two lines of text
-   */
-  twolines = 4,
-
-  /**
-   * Render the avatar and three lines of text
-   */
-  threelines = 5
-}
-
 export enum avatarType {
   /**
    * Renders avatar photo if available, falls back to initials
@@ -74,7 +39,6 @@
 }
 
 /**
->>>>>>> 8672ba8b
  * Configuration object for the Person component
  *
  * @export
@@ -761,16 +725,10 @@
 
     const details: TemplateResult[] = [];
 
-<<<<<<< HEAD
     if (this.view > ViewType.image) {
-      const text = this.getTextFromProperty(person, this.line1Property);
-      if (text) {
-=======
-    if (this.view > PersonViewType.avatar) {
       if (this.hasTemplate('line1')) {
         // Render the line1 template
         const template = this.renderTemplate('line1', { person });
->>>>>>> 8672ba8b
         details.push(html`
           <div class="line1" @click=${() => this.handleLine1Clicked()}>${template}</div>
         `);
@@ -785,16 +743,10 @@
       }
     }
 
-<<<<<<< HEAD
     if (this.view > ViewType.oneline) {
-      const text = this.getTextFromProperty(person, this.line2Property);
-      if (text) {
-=======
-    if (this.view > PersonViewType.oneline) {
       if (this.hasTemplate('line2')) {
         // Render the line2 template
         const template = this.renderTemplate('line2', { person });
->>>>>>> 8672ba8b
         details.push(html`
           <div class="line2" @click=${() => this.handleLine2Clicked()}>${template}</div>
         `);
@@ -809,16 +761,10 @@
       }
     }
 
-<<<<<<< HEAD
     if (this.view > ViewType.twolines) {
-      const text = this.getTextFromProperty(person, this.line3Property);
-      if (text) {
-=======
-    if (this.view > PersonViewType.twolines) {
       if (this.hasTemplate('line3')) {
         // Render the line3 template
         const template = this.renderTemplate('line3', { person });
->>>>>>> 8672ba8b
         details.push(html`
           <div class="line3" @click=${() => this.handleLine3Clicked()}>${template}</div>
         `);
