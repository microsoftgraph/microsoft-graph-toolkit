--- conflicted
+++ resolved
@@ -1000,17 +1000,10 @@
       ) {
         details;
         let image;
-<<<<<<< HEAD
-        if ('personType' in details) {
+        if ('groupTypes' in details) {
           image = await getPersonImage(graph, details, MgtPerson.config.useContactApis);
         } else {
           image = await getGroupImage(graph, details, MgtPerson.config.useContactApis);
-=======
-        if ('groupTypes' in this.personDetails) {
-          image = await getGroupImage(graph, this.personDetails, MgtPerson.config.useContactApis);
-        } else {
-          image = await getPersonImage(graph, this.personDetails, MgtPerson.config.useContactApis);
->>>>>>> 5526841d
         }
         if (image) {
           details.personImage = image;
