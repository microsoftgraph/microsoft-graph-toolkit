--- conflicted
+++ resolved
@@ -881,11 +881,7 @@
     };
 
     return html`
-<<<<<<< HEAD
-      <div class=${classMap(userPresenceClasses)} title=${presence.activity} aria-label=${presence.activity} role="img">
-=======
       <div class=${classMap(userPresenceClass)} title=${presence.activity} aria-label=${presence.activity} role="img">
->>>>>>> 4ad569b1
         ${iconHtml}
       </div>
     `;
