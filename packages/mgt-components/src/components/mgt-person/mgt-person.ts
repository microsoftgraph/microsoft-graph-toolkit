--- conflicted
+++ resolved
@@ -13,13 +13,8 @@
   customElementHelper,
   mgtHtml
 } from '@microsoft/mgt-element';
-<<<<<<< HEAD
 import { Contact, Presence, Person } from '@microsoft/microsoft-graph-types';
-import { html, TemplateResult } from 'lit';
-=======
-import { Contact, Presence } from '@microsoft/microsoft-graph-types';
 import { html, TemplateResult, nothing } from 'lit';
->>>>>>> f50e6ab5
 import { property, state } from 'lit/decorators.js';
 import { classMap } from 'lit/directives/class-map.js';
 import { findPeople, getEmailFromGraphEntity } from '../../graph/graph.people';
