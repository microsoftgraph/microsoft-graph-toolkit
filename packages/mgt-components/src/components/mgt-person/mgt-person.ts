/**
 * -------------------------------------------------------------------------------------------
 * Copyright (c) Microsoft Corporation.  All Rights Reserved.  Licensed under the MIT License.
 * See License in the project root for license information.
 * -------------------------------------------------------------------------------------------
 */

import {
  MgtTemplatedTaskComponent,
  ProviderState,
  Providers,
  customElementHelper,
  mgtHtml
} from '@microsoft/mgt-element';
import { Presence } from '@microsoft/microsoft-graph-types';
import { html, TemplateResult, nothing } from 'lit';
import { property, state } from 'lit/decorators.js';
import { classMap } from 'lit/directives/class-map.js';
import { findPeople, getEmailFromGraphEntity } from '../../graph/graph.people';
import { getGroupImage, getPersonImage } from '../../graph/graph.photos';
import { getUserPresence } from '../../graph/graph.presence';
import { findUsers, getMe, getUser } from '../../graph/graph.user';
import { getUserWithPhoto } from '../../graph/graph.userWithPhoto';
import { AvatarSize, IDynamicPerson, ViewType, viewTypeConverter } from '../../graph/types';
import '../../styles/style-helper';
import { SvgIcon, getSvg } from '../../utils/SvgHelper';
import '../sub-components/mgt-flyout/mgt-flyout';
import { MgtFlyout, registerMgtFlyoutComponent } from '../sub-components/mgt-flyout/mgt-flyout';
import { type PersonCardInteraction, personCardConverter } from './../PersonCardInteraction';
import { styles } from './mgt-person-css';
<<<<<<< HEAD
import { MgtPersonConfig, avatarType } from './mgt-person-types';
=======
import { MgtPersonConfig, AvatarType, avatarTypeConverter } from './mgt-person-types';
>>>>>>> 05f32495
import { strings } from './strings';
import { isUser, isContact } from '../../graph/entityType';
import { ifDefined } from 'lit/directives/if-defined.js';
import { buildComponentName, registerComponent } from '@microsoft/mgt-element';
import { IExpandable, IHistoryClearer } from '../mgt-person-card/types';

/**
 * Person properties part of original set provided by graph by default
 */
export const defaultPersonProperties = [
  'businessPhones',
  'displayName',
  'givenName',
  'jobTitle',
  'department',
  'mail',
  'mobilePhone',
  'officeLocation',
  'preferredLanguage',
  'surname',
  'userPrincipalName',
  'id',
  'userType'
];

export const registerMgtPersonComponent = () => {
  // register self first to avoid infinte loop due to circular ref between person and person card
  registerComponent('person', MgtPerson);

  registerMgtFlyoutComponent();
};

/**
 * The person component is used to display a person or contact by using their photo, name, and/or email address.
 *
 * @export
 * @class MgtPerson
 * @extends {MgtTemplatedComponent}
 *
 * @fires {CustomEvent<IDynamicPerson>} line1clicked - Fired when line1 is clicked
 * @fires {CustomEvent<IDynamicPerson>} line2clicked - Fired when line2 is clicked
 * @fires {CustomEvent<IDynamicPerson>} line3clicked - Fired when line3 is clicked
 * @fires {CustomEvent<IDynamicPerson>} line4clicked - Fired when line4 is clicked
 *
 * @cssprop --person-background-color - {Color} the color of the person component background.
 * @cssprop --person-background-border-radius - {Length} the border radius of the person component. Default is 4px.
 *
 * @cssprop --person-avatar-size - {Length} the width and height of the avatar. Default is 24px.
 * @cssprop --person-avatar-border - {String} the border around an avatar. Default is none.
 * @cssprop --person-avatar-border-radius - {String} the radius around the border of an avatar. Default is 50%.
 *
 * @cssprop --person-initials-text-color - {Color} the color of initials in an avatar.
 * @cssprop --person-initials-background-color - {Color} the color of the background in an avatar with initials.
 *
 * @cssprop --person-details-spacing - {Length} the space between the avatar and the person details. Default is 12px.
 *
 * @cssprop --person-line1-font-size - {String} the font-size of the line 1 text. Default is 14px.
 * @cssprop --person-line1-font-weight - {Length} the font weight of the line 1 text. Default is 600.
 * @cssprop --person-line1-text-color - {Color} the color of the line 1 text.
 * @cssprop --person-line1-text-transform - {String} the tex transform of the line 1 text. Default is inherit.
 * @cssprop --person-line1-text-line-height - {Length} the line height of the line 1 text. Default is 20px.
 *
 * @cssprop --person-line2-font-size - {Length} the font-size of the line 2 text. Default is 12px.
 * @cssprop --person-line2-font-weight - {Length} the font weight of the line 2 text. Default is 400.
 * @cssprop --person-line2-text-color - {Color} the color of the line 2 text.
 * @cssprop --person-line2-text-transform - {String} the tex transform of the line 2 text. Default is inherit.
 * @cssprop --person-line2-text-line-height - {Length} the line height of the line 2 text. Default is 16px.
 *
 * @cssprop --person-line3-font-size - {Length} the font-size of the line 3 text. Default is 12px.
 * @cssprop --person-line3-font-weight - {Length} the font weight of the line 3 text. Default is 400.
 * @cssprop --person-line3-text-color - {Color} the color of the line 3 text.
 * @cssprop --person-line3-text-transform - {String} the tex transform of the line 3 text. Default is inherit.
 * @cssprop --person-line3-text-line-height - {Length} the line height of the line 3 text. Default is 16px.
 *
 * @cssprop --person-line4-font-size - {Length} the font-size of the line 4 text. Default is 12px.
 * @cssprop --person-line4-font-weight - {Length} the font weight of the line 4 text. Default is 400.
 * @cssprop --person-line4-text-color - {Color} the color of the line 4 text.
 * @cssprop --person-line4-text-transform - {String} the tex transform of the line 4 text. Default is inherit.
 * @cssprop --person-line4-text-line-height - {Length} the line height of the line 4 text. Default is 16px.
 *
 * @cssprop --person-details-wrapper-width - {Length} the minimum width of the details section. Default is 168px.
 */
export class MgtPerson extends MgtTemplatedTaskComponent {
  /**
   * Array of styles to apply to the element. The styles should be defined
   * using the `css` tag function.
   */
  static get styles() {
    return styles;
  }

  /**
   * Strings to use for localization
   *
   * @readonly
   * @protected
   * @memberof MgtPerson
   */
  protected get strings() {
    return strings;
  }

  /**
   * Global Configuration object for all
   * person components
   *
   * @static
   * @type {MgtPersonConfig}
   * @memberof MgtPerson
   */
  public static config: MgtPersonConfig = {
    useContactApis: true
  };

  /**
   * allows developer to define name of person for component
   *
   * @type {string}
   */
  public get personQuery(): string {
    return this._personQuery;
  }
  @property({
    attribute: 'person-query'
  })
  public set personQuery(value: string) {
    if (value === this._personQuery) {
      return;
    }

    this._personQuery = value;
    this._personDetails = null;
    this.personDetailsInternal = null;
  }

  /**
   * Fallback when no user is found
   *
   * @type {IDynamicPerson}
   */
  public get fallbackDetails(): IDynamicPerson {
    return this._fallbackDetails;
  }
  @property({
    attribute: 'fallback-details',
    type: Object
  })
  public set fallbackDetails(value: IDynamicPerson) {
    if (value === this._fallbackDetails) {
      return;
    }

    this._fallbackDetails = value;

    if (this.personDetailsInternal) {
      return;
    }
  }

  /**
   * user-id property allows developer to use id value to determine person
   *
   * @type {string}
   */
  public get userId(): string {
    return this._userId;
  }
  @property({
    attribute: 'user-id'
  })
  public set userId(value: string) {
    if (value === this._userId) {
      return;
    }

    this._userId = value;
    this.personDetailsInternal = null;
    this._personDetails = null;
  }

  /**
   * usage property allows you to specify where the component is being used to add
   * customized personalization for it. Currently only supports "people" and "people-picker" as used in
   * the people component.
   *
   * @type {string}
   */
  public get usage(): string {
    return this._usage;
  }
  @property({
    attribute: 'usage'
  })
  public set usage(value: string) {
    if (value === this._usage) {
      return;
    }

    this._usage = value;
  }

  /**
   * determines if person component renders presence
   *
   * @type {boolean}
   */
  @property({
    attribute: 'show-presence',
    type: Boolean
  })
  public showPresence = false;

  /**
<<<<<<< HEAD
   * determines person component avatar and presence badge size.
   * Default is "auto". When you set the view to `twolines` or `threelines` avatar-size is set to "auto".
   *
   * @default "auto"
=======
   * determines person component avatar size and apply presence badge accordingly.
   * Valid options are 'small', 'large', and 'auto'
   * Default is "auto". When you set the view more than oneline, it will default to "auto".
>>>>>>> 05f32495
   *
   * @type {AvatarSize}
   */
  @property({
    attribute: 'avatar-size',
    type: String
  })
  public avatarSize: AvatarSize = 'auto';

  /**
   * object containing Graph details on person
   * a copy of person-details attribute
   *
   * @type {IDynamicPerson}
   */
  private get personDetailsInternal(): IDynamicPerson {
    return this._personDetailsInternal;
  }

  @state()
  private set personDetailsInternal(value: IDynamicPerson) {
    if (this._personDetailsInternal === value) {
      return;
    }

    this._personDetailsInternal = value;
    this._fetchedImage = null;
    this._fetchedPresence = null;
  }

  /**
   * object containing Graph details on person
   *
   * @type {IDynamicPerson}
   */
  public get personDetails(): IDynamicPerson {
    return this._personDetails;
  }

  @property({
    attribute: 'person-details',
    type: Object
  })
  public set personDetails(value: IDynamicPerson) {
    if (this._personDetails === value) {
      return;
    }

    this._personDetails = value;
    this._fetchedImage = null;
    this._fetchedPresence = null;
  }

  /**
   * Set the image of the person
   *
   * @type {string}
   * @memberof MgtPersonCard
   */
  public get personImage(): string {
    return this._personImage || this._fetchedImage;
  }
  @property({
    attribute: 'person-image',
    type: String
  })
  public set personImage(value: string) {
    if (value === this._personImage) {
      return;
    }

    this._isInvalidImageSrc = !value;
    this._personImage = value;
  }

  /**
   * Sets whether the person image should be fetched
   * from the Microsoft Graph based on the personDetailsInternal
   * provided by the user
   *
   * @type {boolean}
   * @memberof MgtPerson
   */
  @property({
    attribute: 'fetch-image',
    type: Boolean
  })
  public fetchImage: boolean;

  /**
   * Sets whether to disable the person image fetch from the Microsoft Graph
   *
   * @type {boolean}
   * @memberof MgtPerson
   */
  @property({
    attribute: 'disable-image-fetch',
    type: Boolean
  })
  public disableImageFetch = false;

  /**
   * Sets the vertical layout of
   * the Person Card
   *
   * @type {boolean}
   * @memberof MgtPerson
   */
  @property({
    attribute: 'vertical-layout',
    type: Boolean
  })
  public verticalLayout: boolean;

  /**
   * Determines and sets person avatar view
   * Valid options are 'photo' or 'initials'
   *
<<<<<<< HEAD
   * @type {string}
=======
   * @type {AvatarType}
>>>>>>> 05f32495
   * @memberof MgtPerson
   */
  @property({
    attribute: 'avatar-type',
    converter: (value): AvatarType => avatarTypeConverter(value, 'photo')
  })
  public avatarType: AvatarType = 'photo';

  /**
   * Gets or sets presence of person
   *
   * @type {MicrosoftGraph.Presence}
   * @memberof MgtPerson
   */
  public get personPresence(): Presence {
    return this._personPresence || this._fetchedPresence;
  }
  @property({
    attribute: 'person-presence',
    type: Object
  })
  public set personPresence(value: Presence) {
    if (value === this._personPresence) {
      return;
    }
    this._personPresence = value;
  }

  /**
   * Sets how the person-card is invoked
<<<<<<< HEAD
   * Default is "none". Set to PersonCardInteraction.none to not show the card
=======
   * Valid options are: 'none', 'hover', or 'click'
   * Set to 'none' to not show the card
>>>>>>> 05f32495
   *
   * @default PersonCardInteraction.none
   * @type {PersonCardInteraction}
   * @memberof MgtPerson
   */
  @property({
    attribute: 'person-card',
    converter: value => personCardConverter(value)
  })
<<<<<<< HEAD
  public personCardInteraction: PersonCardInteraction = PersonCardInteraction.none;
=======
  public personCardInteraction: PersonCardInteraction = 'none';
>>>>>>> 05f32495

  /**
   * Get the scopes required for person
   *
   * @static
   * @return {*}  {string[]}
   * @memberof MgtPerson
   */
  public static get requiredScopes(): string[] {
    const scopes = ['user.readbasic.all', 'user.read', 'people.read', 'presence.read.all', 'presence.read'];

    if (MgtPerson.config.useContactApis) {
      scopes.push('contacts.read');
    }

    return scopes;
  }

  /**
   * Gets the flyout element
   *
   * @protected
   * @type {MgtFlyout}
   * @memberof MgtPerson
   */
  protected get flyout(): MgtFlyout {
    return this.renderRoot.querySelector('.flyout');
  }

  /**
   * Sets the property of the personDetailsInternal to use for the first line of text.
   * Default is displayName.
   *
   * @type {string}
   * @memberof MgtPerson
   */
  @property({ attribute: 'line1-property' }) public line1Property: string;

  /**
   * Sets the property of the personDetailsInternal to use for the second line of text.
   * Default is mail.
   *
   * @type {string}
   * @memberof MgtPerson
   */
  @property({ attribute: 'line2-property' }) public line2Property: string;

  /**
   * Sets the property of the personDetailsInternal to use for the third line of text.
   * Default is mail.
   *
   * @type {string}
   * @memberof MgtPerson
   */
  @property({ attribute: 'line3-property' }) public line3Property: string;

  /**
   * Sets the property of the personDetailsInternal to use for the fourth line of text.
   * Default is mail.
   *
   * @type {string}
   * @memberof MgtPerson
   */
  @property({ attribute: 'line4-property' }) public line4Property: string;

  /**
<<<<<<< HEAD
   * Sets how much data should be rendered
   *
   * @default ViewType.image
=======
   * Sets what data to be rendered.
   * Valid options are 'image', 'oneline', 'twolines', 'threelines', or 'fourlines'
   * Default is 'image'.
   *
>>>>>>> 05f32495
   * @type {ViewType}
   * @memberof MgtPerson
   */
  @property({
    converter: value => viewTypeConverter(value, 'image')
  })
<<<<<<< HEAD
  public view: ViewType = ViewType.image;
=======
  public view: ViewType = 'image';
>>>>>>> 05f32495

  @state() private _fetchedImage: string;
  @state() private _fetchedPresence: Presence;
  @state() private _isInvalidImageSrc: boolean;
  @state() private _personCardShouldRender: boolean;
  @state() private _hasLoadedPersonCard = false;

  private _personDetailsInternal: IDynamicPerson;
  private _personDetails: IDynamicPerson;
  private _fallbackDetails: IDynamicPerson;
  private _personImage: string;
  private _personPresence: Presence;
  private _personQuery: string;
  private _userId: string;
  private _usage: string;

  private _mouseLeaveTimeout = -1;
  private _mouseEnterTimeout = -1;

  constructor() {
    super();

    // defaults
<<<<<<< HEAD
=======
    this.personCardInteraction = 'none';
>>>>>>> 05f32495
    this.line1Property = 'displayName';
    this.line2Property = 'jobTitle';
    this.line3Property = 'department';
    this.line4Property = 'email';
<<<<<<< HEAD
    this.view = ViewType.image;
=======
    this.view = 'image';
    this.avatarSize = 'auto';
>>>>>>> 05f32495
    this.disableImageFetch = false;
    this._isInvalidImageSrc = false;
    this.avatarType = 'photo';
    this.verticalLayout = false;
  }

  protected readonly renderContent = () => {
    // Prep data
    const person = this.personDetails || this.personDetailsInternal || this.fallbackDetails;
    const image = this.getImage();
    const presence = this.personPresence || this._fetchedPresence;

    if (!person && !image) {
      return this.renderNoData();
    }
    if (!person?.personImage && image) {
      person.personImage = image;
    }

    // Default template
    let personTemplate = this.renderTemplate('default', { person, personImage: image, personPresence: presence });

    if (!personTemplate) {
      const detailsTemplate: TemplateResult = this.renderDetails(person, presence);
      const imageWithPresenceTemplate: TemplateResult = this.renderAvatar(person, image, presence);

      personTemplate = html`
        ${imageWithPresenceTemplate}
        ${detailsTemplate}
      `;
    }

    const showPersonCard = this.personCardInteraction !== 'none';
    if (showPersonCard) {
      personTemplate = this.renderFlyout(personTemplate, person, image, presence);
    }

    const rootClasses = classMap({
      'person-root': true,
      small: !this.isThreeLines() && !this.isFourLines() && !this.isLargeAvatar(),
      large: this.avatarSize !== 'auto' && this.isLargeAvatar(),
      noline: this.isNoLine(),
      oneline: this.isOneLine(),
      twolines: this.isTwoLines(),
      threelines: this.isThreeLines(),
      fourlines: this.isFourLines(),
      vertical: this.isVertical()
    });

    return html`
      <div
        class="${rootClasses}"
        dir=${this.direction}
        @click=${this.handleMouseClick}
        @mouseenter=${this.handleMouseEnter}
        @mouseleave=${this.handleMouseLeave}
        @keydown=${this.handleKeyDown}
        tabindex="${ifDefined(this.personCardInteraction !== 'none' ? '0' : undefined)}"
      >
        ${personTemplate}
      </div>
    `;
  };

  /**
   * Render the loading state
   *
   * @protected
   * @returns {TemplateResult}
   * @memberof MgtPerson
   */
  protected renderLoading = (): TemplateResult => {
    return this.renderTemplate('loading', null) || html``;
  };

  /**
   * Clears state of the component
   *
   * @protected
   * @memberof MgtPerson
   */
  protected clearState(): void {
    this._personImage = '';
    this._personDetailsInternal = null;
    this._fetchedImage = null;
    this._fetchedPresence = null;
  }

  /**
   * Render the state when no data is available
   *
   * @protected
   * @returns {TemplateResult}
   * @memberof MgtPerson
   */
  protected renderNoData(): TemplateResult {
    const noDataTemplate = this.renderTemplate('no-data', null);
    if (noDataTemplate) {
      return noDataTemplate;
    }

    const avatarClasses = {
      'avatar-icon': true,
      vertical: this.isVertical(),
      small: !this.isLargeAvatar(),
      noline: this.isNoLine(),
      oneline: this.isOneLine(),
      twolines: this.isTwoLines(),
      threelines: this.isThreeLines(),
      fourlines: this.isFourLines()
    };

    return html`
       <i class=${classMap(avatarClasses)}></i>
     `;
  }

  /**
   * Render a person icon.
   *
   * @protected
   * @returns
   * @memberof MgtPerson
   */
  protected renderPersonIcon() {
    return getSvg(SvgIcon.Person);
  }

  /**
   * Render the image part of the person template.
   * If the image is unavailable, the person's initials will be used instead.
   *
   * @protected
   * @param {string} [imageSrc]
   * @param {IDynamicPerson} [personDetailsInternal]
   * @returns
   * @memberof MgtPerson
   */
  protected renderImage(personDetailsInternal: IDynamicPerson, imageSrc: string) {
    const altText = `${this.strings.photoFor} ${personDetailsInternal.displayName}`;
    const hasImage = imageSrc && !this._isInvalidImageSrc && this.avatarType === 'photo';
    const imageOnly = this.avatarType === 'photo' && this.view === 'image';
    const titleText =
      (personDetailsInternal?.displayName || getEmailFromGraphEntity(personDetailsInternal)) ?? undefined;
    const imageTemplate = html`<img
      title="${ifDefined(imageOnly ? titleText : undefined)}"
      alt=${altText}
      src=${imageSrc}
      @error=${() => (this._isInvalidImageSrc = true)} />`;

    const initials = personDetailsInternal ? this.getInitials(personDetailsInternal) : '';
    const hasInitials = initials?.length;
    const textClasses = classMap({
      initials: hasInitials && !hasImage,
      'contact-icon': !hasInitials
    });
    const contactIconTemplate = html`<i>${this.renderPersonIcon()}</i>`;
    // consider the image to presentational if the view is anything other than image.
    // this reduces the redundant announcement of the user's name.
    const textTemplate = html`
      <span 
        title="${ifDefined(this.view === 'image' ? titleText : undefined)}"
        role="${ifDefined(this.view === 'image' ? undefined : 'presentation')}"
        class="${textClasses}"
      >
        ${hasInitials ? initials : contactIconTemplate}
      </span>
`;
    if (hasImage) {
      this.fireCustomEvent('person-image-rendered');
    } else {
      this.fireCustomEvent('person-icon-rendered');
    }

    return hasImage ? imageTemplate : textTemplate;
  }

  /**
   * Render presence for the person.
   *
   * @param presence
   * @memberof MgtPerson
   * @returns
   */
  protected renderPresence(presence: Presence): TemplateResult {
    if (!this.showPresence || !presence) {
      return html``;
    }
    let presenceIcon: TemplateResult;

    const { activity, availability } = presence;
    switch (availability) {
      case 'Available':
      case 'AvailableIdle':
        switch (activity) {
          case 'OutOfOffice':
            presenceIcon = getSvg(SvgIcon.PresenceOofAvailable);
            break;
          // OutOfOffice and Uknowns
          case 'Available':
          default:
            presenceIcon = getSvg(SvgIcon.PresenceAvailable);
            break;
        }
        break;
      case 'Busy':
      case 'BusyIdle':
        switch (activity) {
          case 'OutOfOffice':
          case 'OnACall':
            presenceIcon = getSvg(SvgIcon.PresenceOofBusy);
            break;
          // Busy,InACall,InAConferenceCall,InAMeeting, Unknown
          case 'Busy':
          case 'InACall':
          case 'InAMeeting':
          case 'InAConferenceCall':
          default:
            presenceIcon = getSvg(SvgIcon.PresenceBusy);
            break;
        }
        break;
      case 'DoNotDisturb':
        switch (activity) {
          case 'OutOfOffice':
            presenceIcon = getSvg(SvgIcon.PresenceOofDnd);
            break;
          case 'Presenting':
          case 'Focusing':
          case 'UrgentInterruptionsOnly':
          default:
            presenceIcon = getSvg(SvgIcon.PresenceDnd);
            break;
        }
        break;

      case 'Away':
        switch (activity) {
          case 'OutOfOffice':
            presenceIcon = getSvg(SvgIcon.PresenceOofAway);
            break;
          case 'AwayLastSeenTime':
          default:
            presenceIcon = getSvg(SvgIcon.PresenceAway);
            break;
        }
        break;
      case 'BeRightBack':
        switch (activity) {
          default:
            presenceIcon = getSvg(SvgIcon.PresenceAway);
            break;
        }
        break;
      case 'Offline':
        switch (activity) {
          case 'Offline':
            presenceIcon = getSvg(SvgIcon.PresenceOffline);
            break;
          case 'OutOfOffice':
          case 'OffWork':
            presenceIcon = getSvg(SvgIcon.PresenceOofAway);
            break;
          default:
            presenceIcon = getSvg(SvgIcon.PresenceStatusUnknown);
            break;
        }
        break;
      default:
        presenceIcon = getSvg(SvgIcon.PresenceStatusUnknown);
        break;
    }

    const presenceWrapperClasses = classMap({
      'presence-wrapper': true,
      noline: this.isNoLine(),
      oneline: this.isOneLine()
    });

    const formattedActivity = (this.strings[activity] as string) ?? nothing;

    return html`
      <span
        class="${presenceWrapperClasses}"
        title="${formattedActivity}"
        aria-label="${formattedActivity}"
        role="img">
          ${presenceIcon}
      </span>
    `;
  }

  /**
   * Render image with presence for the person.
   *
   * @protected
   * @param
   * @memberof MgtPersonCard
   */
  protected renderAvatar(personDetailsInternal: IDynamicPerson, image: string, presence: Presence): TemplateResult {
    const hasInitials = !image || this._isInvalidImageSrc || this.avatarType === 'initials';

    let title = '';

    if (hasInitials && personDetailsInternal) {
      title = `${this.strings.initials} ${this.getInitials(personDetailsInternal)}`;
    } else {
      title = personDetailsInternal ? personDetailsInternal.displayName || '' : '';
      if (title !== '') {
        title = `${this.strings.photoFor} ${title}`;
      }
    }

    if (title === '') {
      const emailAddress = getEmailFromGraphEntity(personDetailsInternal);
      if (emailAddress !== null) {
        title = `${this.strings.emailAddress} ${emailAddress}`;
      }
    }

    const imageTemplate: TemplateResult = this.renderImage(personDetailsInternal, image);
    const presenceTemplate: TemplateResult = this.renderPresence(presence);

    return html`
      <div class="avatar-wrapper">
        ${imageTemplate}
        ${presenceTemplate}
      </div>
    `;
  }

  private handleLine1Clicked() {
    this.fireCustomEvent('line1clicked', this.personDetailsInternal);
  }

  private handleLine2Clicked() {
    this.fireCustomEvent('line2clicked', this.personDetailsInternal);
  }

  private handleLine3Clicked() {
    this.fireCustomEvent('line3clicked', this.personDetailsInternal);
  }

  private handleLine4Clicked() {
    this.fireCustomEvent('line4clicked', this.personDetailsInternal);
  }

  /**
   * Render the details part of the person template.
   *
   * @param personProps
   * @param presence
   * @memberof MgtPerson
   * @returns
   */
  protected renderDetails(personProps: IDynamicPerson, presence?: Presence): TemplateResult {
<<<<<<< HEAD
    if (!personProps || this.view === ViewType.image) {
=======
    if (!personProps || this.view === 'image') {
>>>>>>> 05f32495
      return html``;
    }

    const person: IDynamicPerson & { presenceActivity?: string; presenceAvailability?: string } = personProps;
    if (presence) {
      person.presenceActivity = presence?.activity;
      person.presenceAvailability = presence?.availability;
    }

    const details: TemplateResult[] = [];

    // we already returned on image, so we must have a first line
    const line1text = this.getTextFromProperty(person, this.line1Property);
    if (this.hasTemplate('line1')) {
      // Render the line1 template
      const template = this.renderTemplate('line1', { person });
      details.push(html`
           <div class="line1" @click=${() =>
             this.handleLine1Clicked()} role="presentation" aria-label="${line1text}">${template}</div>
         `);
    } else {
      // Render the line1 property value
      if (line1text) {
        details.push(html`
             <div class="line1" @click=${() =>
               this.handleLine1Clicked()} role="presentation" aria-label="${line1text}">${line1text}</div>
           `);
      }
    }

    // if we have more than one line we add the second line
    if (this.view !== 'oneline') {
      const text = this.getTextFromProperty(person, this.line2Property);
      if (this.hasTemplate('line2')) {
        // Render the line2 template
        const template = this.renderTemplate('line2', { person });
        details.push(html`
           <div class="line2" @click=${() =>
             this.handleLine2Clicked()} role="presentation" aria-label="${text}">${template}</div>
         `);
      } else {
        // Render the line2 property value
        if (text) {
          details.push(html`
             <div class="line2" @click=${() =>
               this.handleLine2Clicked()} role="presentation" aria-label="${text}">${text}</div>
           `);
        }
      }
    }

    // if we have a third or fourth line we add the third line
    if (this.view === 'threelines' || this.view === 'fourlines') {
      const text = this.getTextFromProperty(person, this.line3Property);
      if (this.hasTemplate('line3')) {
        // Render the line3 template
        const template = this.renderTemplate('line3', { person });
        details.push(html`
           <div class="line3" @click=${() =>
             this.handleLine3Clicked()} role="presentation" aria-label="${text}">${template}</div>
         `);
      } else {
        // Render the line3 property value
        if (text) {
          details.push(html`
             <div class="line3" @click=${() =>
               this.handleLine3Clicked()} role="presentation" aria-label="${text}">${text}</div>
           `);
        }
      }
    }

    // add the fourth line if necessary
    if (this.view === 'fourlines') {
      const text = this.getTextFromProperty(person, this.line4Property);
      if (this.hasTemplate('line4')) {
        // Render the line4 template
        const template = this.renderTemplate('line4', { person });
        details.push(html`
          <div class="line4" @click=${() =>
            this.handleLine4Clicked()} role="presentation" aria-label="${text}">${template}</div>
        `);
      } else {
        // Render the line4 property value
        if (text) {
          details.push(html`
            <div class="line4" @click=${() =>
              this.handleLine4Clicked()} role="presentation" aria-label="${text}">${text}</div>
          `);
        }
      }
    }

    const detailsClasses = classMap({
      'details-wrapper': true,
      vertical: this.isVertical()
    });

    return html`
      <div class="${detailsClasses}">
        ${details}
      </div>
    `;
  }

  /**
   * Render the details flyout.
   *
   * @protected
   * @returns {TemplateResult}
   * @memberof MgtPerson
   */
  protected renderFlyout(
    anchor: TemplateResult,
    personDetails: IDynamicPerson,
    image: string,
    presence: Presence
  ): TemplateResult {
    const flyoutContent =
      this._personCardShouldRender && this._hasLoadedPersonCard
        ? html`
           <div slot="flyout" data-testid="flyout-slot">
             ${this.renderFlyoutContent(personDetails, image, presence)}
           </div>`
        : html``;

    const slotClasses = classMap({
      small: !this.isThreeLines() && !this.isFourLines() && !this.isLargeAvatar(),
      large: this.avatarSize !== 'auto' && this.isLargeAvatar(),
      noline: this.isNoLine(),
      oneline: this.isOneLine(),
      twolines: this.isTwoLines(),
      threelines: this.isThreeLines(),
      fourlines: this.isFourLines(),
      vertical: this.isVertical()
    });

    return mgtHtml`
      <mgt-flyout light-dismiss class="flyout" .avoidHidingAnchor=${false}>
        <div slot="anchor" class="${slotClasses}">${anchor}</div>
        ${flyoutContent}
      </mgt-flyout>`;
  }

  /**
   * Render the flyout menu content.
   *
   * @protected
   * @returns {TemplateResult}
   * @memberof MgtPerson
   */
  protected renderFlyoutContent(personDetails: IDynamicPerson, image: string, presence: Presence): TemplateResult {
    this.fireCustomEvent('flyout-content-rendered');
    return (
      this.renderTemplate('person-card', { person: personDetails, personImage: image }) ||
      mgtHtml`
        <mgt-person-card
          class="mgt-person-card"
          lock-tab-navigation
          .personDetails=${personDetails}
          .personImage=${image}
          .personPresence=${presence}
          .showPresence=${this.showPresence}>
        </mgt-person-card>`
    );
  }

  protected args() {
    return [
      this.providerState,
      this.verticalLayout,
      this.view,
      this.fallbackDetails,
      this.line1Property,
      this.line2Property,
      this.line3Property,
      this.line4Property,
      this.fetchImage,
      this.avatarType,
      this.userId,
      this.personQuery,
      this.disableImageFetch,
      this.showPresence,
      this.personPresence,
      this.personDetails
    ];
  }

  /**
   * load state into the component.
   *
   * @protected
   * @returns
   * @memberof MgtPerson
   */
  protected async loadState() {
    const provider = Providers.globalProvider;
    if (!provider || provider.state === ProviderState.Loading) {
      return;
    }

    if (provider && provider.state === ProviderState.SignedOut) {
      this.personDetailsInternal = null;
      return;
    }

    const graph = provider.graph.forComponent(this);

    if ((this.verticalLayout && this.view !== 'fourlines') || this.fallbackDetails) {
      this.line2Property = 'email';
    }

    // Prepare person props
    let personProps = [
      ...defaultPersonProperties,
      this.line1Property,
      this.line2Property,
      this.line3Property,
      this.line4Property
    ];
    personProps = personProps.filter(email => email !== 'email');

    let details = this.personDetailsInternal || this.personDetails;
    if (details) {
      if (
        !details.personImage &&
        this.fetchImage &&
        this.avatarType === 'photo' &&
        !this.personImage &&
        !this._fetchedImage
      ) {
        let image: string;
        if ('groupTypes' in details) {
          image = await getGroupImage(graph, details);
        } else {
          image = await getPersonImage(graph, details, MgtPerson.config.useContactApis);
        }
        if (image) {
          details.personImage = image;
          this._fetchedImage = image;
        }
      }
    } else if (this.userId || this.personQuery === 'me') {
      // Use userId or 'me' query to get the person and image
      let person: IDynamicPerson;
      if (this.avatarType === 'photo' && !this.disableImageFetch) {
        person = await getUserWithPhoto(graph, this.userId, personProps);
      } else {
        if (this.personQuery === 'me') {
          person = await getMe(graph, personProps);
        } else {
          person = await getUser(graph, this.userId, personProps);
        }
      }
      this.personDetailsInternal = person;
      this.personDetails = person;
      this._fetchedImage = this.getImage();
    } else if (this.personQuery) {
      // Use the personQuery to find our person.
      let people = await findPeople(graph, this.personQuery, 1);

      if (!people || people.length === 0) {
        people = (await findUsers(graph, this.personQuery, 1)) || [];
      }

      if (people?.length) {
        this.personDetailsInternal = people[0];
        this.personDetails = people[0];
        if (this.avatarType === 'photo' && !this.disableImageFetch) {
          const image = await getPersonImage(graph, people[0], MgtPerson.config.useContactApis);

          if (image) {
            this.personDetailsInternal.personImage = image;
            this.personDetails.personImage = image;
            this._fetchedImage = image;
          }
        }
      }
    }

    details = this.personDetailsInternal || this.personDetails || this.fallbackDetails;

    // populate presence
    const defaultPresence: Presence = {
      activity: 'Offline',
      availability: 'Offline',
      id: null
    };

    if (this.showPresence && !this.personPresence && !this._fetchedPresence) {
      try {
        if (details) {
          // setting userId to 'me' ensures only the presence.read permission is required
          const userId = this.personQuery !== 'me' ? details?.id : null;
          this._fetchedPresence = await getUserPresence(graph, userId);
        } else {
          this._fetchedPresence = defaultPresence;
        }
      } catch (_) {
        // set up a default Presence in case beta api changes or getting error code
        this._fetchedPresence = defaultPresence;
      }
    }
  }

  /**
   * Gets the user initials
   *
   * @protected
   * @returns {string}
   * @memberof MgtPerson
   */
  protected getInitials(person?: IDynamicPerson): string {
    if (!person) {
      person = this.personDetailsInternal;
    }

    if (isContact(person)) {
      return person.initials;
    }

    let initials = '';
    if (isUser(person)) {
      initials += person.givenName?.[0]?.toUpperCase() ?? '';
      initials += person.surname?.[0]?.toUpperCase() ?? '';
    }

    if (!initials && person.displayName) {
      const name = person.displayName.split(/\s+/);
      for (let i = 0; i < 2 && i < name.length; i++) {
        if (name[i][0] && this.isLetter(name[i][0])) {
          initials += name[i][0].toUpperCase();
        }
      }
    }

    return initials;
  }

  private getImage(): string {
    if (this.personImage) {
      return this.personImage;
    }

    if (this._fetchedImage) {
      return this._fetchedImage;
    }

    const person = this.personDetailsInternal || this.personDetails;
    return person?.personImage ? person.personImage : null;
  }

  private isLetter(char: string) {
    try {
      return char.match(new RegExp('\\p{L}', 'u'));
    } catch (e) {
      return char.toLowerCase() !== char.toUpperCase();
    }
  }

  private getTextFromProperty(personDetailsInternal: IDynamicPerson, prop: string): string {
    if (!prop || prop.length === 0) {
      return null;
    }

    const properties = prop.trim().split(',');
    let text: string;
    let i = 0;

    while (!text && i < properties.length) {
      const currentProp = properties[i].trim();
      switch (currentProp) {
        case 'mail':
        case 'email':
          text = getEmailFromGraphEntity(personDetailsInternal);
          break;
        default:
          text = personDetailsInternal[currentProp] as string;
      }
      i++;
    }

    return text;
  }

  private isLargeAvatar() {
    return (
      this.avatarSize === 'large' || (this.avatarSize === 'auto' && this.view !== 'image' && this.view !== 'oneline')
    );
  }

  private isNoLine() {
    return this.view === 'image';
  }

  private isOneLine() {
    return this.view === 'oneline';
  }

  private isTwoLines() {
    return this.view === 'twolines';
  }

  private isThreeLines() {
    return this.view === 'threelines';
  }

  private isFourLines() {
    return this.view === 'fourlines';
  }

  private isVertical() {
    return this.verticalLayout;
  }

  private readonly handleMouseClick = (e: MouseEvent) => {
    const element = e.target as HTMLElement;
    // todo: fix for disambiguation
    if (
      this.personCardInteraction === 'click' &&
      element.tagName !== `${customElementHelper.prefix}-PERSON-CARD`.toUpperCase()
    ) {
      this.showPersonCard();
    }
  };

  private readonly handleKeyDown = (e: KeyboardEvent) => {
    // enter activates person-card
    if (e) {
      if (e.key === 'Enter') {
        this.showPersonCard();
      }
    }
  };

  private readonly handleMouseEnter = () => {
    clearTimeout(this._mouseEnterTimeout);
    clearTimeout(this._mouseLeaveTimeout);
    if (this.personCardInteraction !== 'hover') {
      return;
    }
    this._mouseEnterTimeout = window.setTimeout(this.showPersonCard, 500);
  };

  private readonly handleMouseLeave = () => {
    clearTimeout(this._mouseEnterTimeout);
    clearTimeout(this._mouseLeaveTimeout);
    this._mouseLeaveTimeout = window.setTimeout(this.hidePersonCard, 500);
  };

  /**
   * hides the person card
   *
   * @memberof MgtPerson
   */
  public hidePersonCard = () => {
    const flyout = this.flyout;
    if (flyout) {
      flyout.close();
    }
    const personCard =
      this.querySelector<Element & IExpandable & IHistoryClearer>('.mgt-person-card') ||
      this.renderRoot.querySelector('.mgt-person-card');
    if (personCard) {
      personCard.isExpanded = false;
      personCard.clearHistory();
    }
  };

  private readonly loadPersonCardResources = async () => {
    // if there could be a person-card then we should load those resources using a dynamic import
    if (this.personCardInteraction !== 'none' && !this._hasLoadedPersonCard) {
      const { registerMgtPersonCardComponent } = await import('../mgt-person-card/mgt-person-card');

      // only register person card if it hasn't been registered yet
      if (!customElements.get(buildComponentName('person-card'))) registerMgtPersonCardComponent();

      this._hasLoadedPersonCard = true;
    }
  };

  public showPersonCard = () => {
    if (!this._personCardShouldRender) {
      this._personCardShouldRender = true;
      void this.loadPersonCardResources();
    }

    const flyout = this.flyout;
    if (flyout) {
      flyout.open();
    }
  };
}<|MERGE_RESOLUTION|>--- conflicted
+++ resolved
@@ -28,11 +28,7 @@
 import { MgtFlyout, registerMgtFlyoutComponent } from '../sub-components/mgt-flyout/mgt-flyout';
 import { type PersonCardInteraction, personCardConverter } from './../PersonCardInteraction';
 import { styles } from './mgt-person-css';
-<<<<<<< HEAD
-import { MgtPersonConfig, avatarType } from './mgt-person-types';
-=======
 import { MgtPersonConfig, AvatarType, avatarTypeConverter } from './mgt-person-types';
->>>>>>> 05f32495
 import { strings } from './strings';
 import { isUser, isContact } from '../../graph/entityType';
 import { ifDefined } from 'lit/directives/if-defined.js';
@@ -246,16 +242,9 @@
   public showPresence = false;
 
   /**
-<<<<<<< HEAD
-   * determines person component avatar and presence badge size.
-   * Default is "auto". When you set the view to `twolines` or `threelines` avatar-size is set to "auto".
-   *
-   * @default "auto"
-=======
    * determines person component avatar size and apply presence badge accordingly.
    * Valid options are 'small', 'large', and 'auto'
    * Default is "auto". When you set the view more than oneline, it will default to "auto".
->>>>>>> 05f32495
    *
    * @type {AvatarSize}
    */
@@ -374,11 +363,7 @@
    * Determines and sets person avatar view
    * Valid options are 'photo' or 'initials'
    *
-<<<<<<< HEAD
-   * @type {string}
-=======
    * @type {AvatarType}
->>>>>>> 05f32495
    * @memberof MgtPerson
    */
   @property({
@@ -409,12 +394,8 @@
 
   /**
    * Sets how the person-card is invoked
-<<<<<<< HEAD
-   * Default is "none". Set to PersonCardInteraction.none to not show the card
-=======
    * Valid options are: 'none', 'hover', or 'click'
    * Set to 'none' to not show the card
->>>>>>> 05f32495
    *
    * @default PersonCardInteraction.none
    * @type {PersonCardInteraction}
@@ -424,11 +405,7 @@
     attribute: 'person-card',
     converter: value => personCardConverter(value)
   })
-<<<<<<< HEAD
-  public personCardInteraction: PersonCardInteraction = PersonCardInteraction.none;
-=======
   public personCardInteraction: PersonCardInteraction = 'none';
->>>>>>> 05f32495
 
   /**
    * Get the scopes required for person
@@ -495,27 +472,17 @@
   @property({ attribute: 'line4-property' }) public line4Property: string;
 
   /**
-<<<<<<< HEAD
-   * Sets how much data should be rendered
-   *
-   * @default ViewType.image
-=======
    * Sets what data to be rendered.
    * Valid options are 'image', 'oneline', 'twolines', 'threelines', or 'fourlines'
    * Default is 'image'.
    *
->>>>>>> 05f32495
    * @type {ViewType}
    * @memberof MgtPerson
    */
   @property({
     converter: value => viewTypeConverter(value, 'image')
   })
-<<<<<<< HEAD
-  public view: ViewType = ViewType.image;
-=======
   public view: ViewType = 'image';
->>>>>>> 05f32495
 
   @state() private _fetchedImage: string;
   @state() private _fetchedPresence: Presence;
@@ -539,20 +506,13 @@
     super();
 
     // defaults
-<<<<<<< HEAD
-=======
     this.personCardInteraction = 'none';
->>>>>>> 05f32495
     this.line1Property = 'displayName';
     this.line2Property = 'jobTitle';
     this.line3Property = 'department';
     this.line4Property = 'email';
-<<<<<<< HEAD
-    this.view = ViewType.image;
-=======
     this.view = 'image';
     this.avatarSize = 'auto';
->>>>>>> 05f32495
     this.disableImageFetch = false;
     this._isInvalidImageSrc = false;
     this.avatarType = 'photo';
@@ -909,11 +869,7 @@
    * @returns
    */
   protected renderDetails(personProps: IDynamicPerson, presence?: Presence): TemplateResult {
-<<<<<<< HEAD
-    if (!personProps || this.view === ViewType.image) {
-=======
     if (!personProps || this.view === 'image') {
->>>>>>> 05f32495
       return html``;
     }
 
