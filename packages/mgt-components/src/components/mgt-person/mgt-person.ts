/**
 * -------------------------------------------------------------------------------------------
 * Copyright (c) Microsoft Corporation.  All Rights Reserved.  Licensed under the MIT License.
 * See License in the project root for license information.
 * -------------------------------------------------------------------------------------------
 */

import { Contact, Presence } from '@microsoft/microsoft-graph-types';
import { customElement, html, internalProperty, property, TemplateResult } from 'lit-element';
import { classMap } from 'lit-html/directives/class-map';
import { findPeople, getEmailFromGraphEntity } from '../../graph/graph.people';
import { getGroupImage, getPersonImage } from '../../graph/graph.photos';
import { getUserPresence } from '../../graph/graph.presence';
import { getUserWithPhoto } from '../../graph/graph.userWithPhoto';
import { findUsers, getMe, getUser } from '../../graph/graph.user';
import { AvatarSize, IDynamicPerson, ViewType } from '../../graph/types';
import { Providers, ProviderState, MgtTemplatedComponent } from '@microsoft/mgt-element';
import '../../styles/style-helper';
import { getSvg, SvgIcon } from '../../utils/SvgHelper';
import { MgtPersonCard } from '../mgt-person-card/mgt-person-card';
import '../sub-components/mgt-flyout/mgt-flyout';
import { MgtFlyout } from '../sub-components/mgt-flyout/mgt-flyout';
import { PersonCardInteraction } from './../PersonCardInteraction';
import { styles } from './mgt-person-css';

export { PersonCardInteraction } from '../PersonCardInteraction';

/**
 * Enumeration to define what parts of the person component render
 *
 * @export
 * @enum {number}
 */
export enum PersonViewType {
  /**
   * Render only the avatar
   */
  avatar = 2,

  /**
   * Render the avatar and one line of text
   */
  oneline = 3,

  /**
   * Render the avatar and two lines of text
   */
  twolines = 4,

  /**
   * Render the avatar and three lines of text
   */
  threelines = 5
}

export enum avatarType {
  /**
   * Renders avatar photo if available, falls back to initials
   */
  photo = 'photo',

  /**
   * Forces render avatar initials
   */
  initials = 'initials'
}

/**
 * Configuration object for the Person component
 *
 * @export
 * @interface MgtPersonConfig
 */
export interface MgtPersonConfig {
  /**
   * Sets or gets whether the person component can use Contacts APIs to
   * find contacts and their images
   *
   * @type {boolean}
   */
  useContactApis: boolean;
}

/**
 * Person properties part of original set provided by graph by default
 */
const defaultPersonProperties = [
  'businessPhones',
  'displayName',
  'givenName',
  'jobTitle',
  'mail',
  'mobilePhone',
  'officeLocation',
  'preferredLanguage',
  'surname',
  'userPrincipalName',
  'id'
];

/**
 * The person component is used to display a person or contact by using their photo, name, and/or email address.
 *
 * @export
 * @class MgtPerson
 * @extends {MgtTemplatedComponent}
 *
 * @fires line1clicked - Fired when line1 is clicked
 * @fires line2clicked - Fired when line2 is clicked
 * @fires line3clicked - Fired when line3 is clicked
 *
 * @cssprop --avatar-size - {Length} Avatar size
 * @cssprop --avatar-border - {String} Avatar border
 * @cssprop --avatar-border-radius - {String} Avatar border radius
 * @cssprop --avatar-cursor - {String} Avatar cursor
 * @cssprop --initials-color - {Color} Initials color
 * @cssprop --initials-background-color - {Color} Initials background color
 * @cssprop --font-family - {String} Font family
 * @cssprop --font-size - {Length} Font size
 * @cssprop --font-weight - {Length} Font weight
 * @cssprop --color - {Color} Color
 * @cssprop --presence-background-color - {Color} Presence badge background color
 * @cssprop --presence-icon-color - {Color} Presence badge icon color
 * @cssprop --text-transform - {String} text transform
 * @cssprop --line2-font-size - {Length} Line 2 font size
 * @cssprop --line2-font-weight - {Length} Line 2 font weight
 * @cssprop --line2-color - {Color} Line 2 color
 * @cssprop --line2-text-transform - {String} Line 2 text transform
 * @cssprop --line3-font-size - {Length} Line 2 font size
 * @cssprop --line3-font-weight - {Length} Line 2 font weight
 * @cssprop --line3-color - {Color} Line 2 color
 * @cssprop --line3-text-transform - {String} Line 2 text transform
 * @cssprop --details-spacing - {Length} spacing between avatar and person details
 * @cssprop --person-flex-direction - {String} flex direction associated with the avatar and details
 */
@customElement('mgt-person')
export class MgtPerson extends MgtTemplatedComponent {
  /**
   * Array of styles to apply to the element. The styles should be defined
   * using the `css` tag function.
   */
  static get styles() {
    return styles;
  }

  /**
   * Global Configuration object for all
   * person components
   *
   * @static
   * @type {MgtPersonConfig}
   * @memberof MgtPerson
   */
  public static config: MgtPersonConfig = {
    useContactApis: true
  };

  /**
   * allows developer to define name of person for component
   * @type {string}
   */
  @property({
    attribute: 'person-query'
  })
  public get personQuery(): string {
    return this._personQuery;
  }
  public set personQuery(value: string) {
    if (value === this._personQuery) {
      return;
    }

    this._personQuery = value;
    this.personDetailsInternal = null;
    this.requestStateUpdate();
  }

  /**
   * Fallback when no user is found
   * @type {IDynamicPerson}
   */
  @property({
    attribute: 'fallback-details',
    type: Object
  })
  public get fallbackDetails(): IDynamicPerson {
    return this._fallbackDetails;
  }
  public set fallbackDetails(value: IDynamicPerson) {
    if (value === this._fallbackDetails) {
      return;
    }

    this._fallbackDetails = value;

    if (this.personDetailsInternal) {
      return;
    }

    if (value && value.displayName) {
      this._personAvatarBg = this.getColorFromName(value.displayName);
    } else {
      this._personAvatarBg = 'gray20';
    }
    this.requestStateUpdate();
  }

  /**
   * user-id property allows developer to use id value to determine person
   * @type {string}
   */
  @property({
    attribute: 'user-id'
  })
  public get userId(): string {
    return this._userId;
  }
  public set userId(value: string) {
    if (value === this._userId) {
      return;
    }

    this._userId = value;
    this.personDetailsInternal = null;
    this.requestStateUpdate();
  }

  /**
   * determines if person component renders presence
   * @type {boolean}
   */
  @property({
    attribute: 'show-presence',
    type: Boolean
  })
  public showPresence: boolean;

  /**
   * determines person component avatar size and apply presence badge accordingly
   * @type {AvatarSize}
   */
  @property({
    attribute: 'avatar-size',
    type: String
  })
  public avatarSize: AvatarSize;

  /**
   * object containing Graph details on person
   * a copy of person-details attribute
   * @type {IDynamicPerson}
   */
  @property({
    attribute: null,
    type: Object
  })
  private get personDetailsInternal(): IDynamicPerson {
    return this._personDetailsInternal;
  }

  private set personDetailsInternal(value: IDynamicPerson) {
    if (this._personDetailsInternal === value) {
      return;
    }

    this._personDetailsInternal = value;
    if (value && value.displayName) {
      this._personAvatarBg = this.getColorFromName(value.displayName);
    } else {
      this._personAvatarBg = 'gray20';
    }

    this._fetchedImage = null;
    this._fetchedPresence = null;

    this.requestStateUpdate();
    this.requestUpdate('personDetailsInternal');
  }

  /**
   * object containing Graph details on person
   * @type {IDynamicPerson}
   */
  @property({
    attribute: 'person-details',
    type: Object
  })
  public get personDetails(): IDynamicPerson {
    return this._personDetails;
  }

  public set personDetails(value: IDynamicPerson) {
    if (this._personDetails === value) {
      return;
    }

    this._personDetails = value;
    if (value && value.displayName) {
      this._personAvatarBg = this.getColorFromName(value.displayName);
    } else {
      this._personAvatarBg = 'gray20';
    }

    this._fetchedImage = null;
    this._fetchedPresence = null;

    this.requestStateUpdate();
    this.requestUpdate('personDetails');
  }

  /**
   * Set the image of the person
   *
   * @type {string}
   * @memberof MgtPersonCard
   */
  @property({
    attribute: 'person-image',
    type: String
  })
  public get personImage(): string {
    return this._personImage || this._fetchedImage;
  }
  public set personImage(value: string) {
    if (value === this._personImage) {
      return;
    }

    this._isInvalidImageSrc = !value;
    const oldValue = this._personImage;
    this._personImage = value;
    this.requestUpdate('personImage', oldValue);
  }

  /**
   * Sets whether the person image should be fetched
   * from the Microsoft Graph based on the personDetailsInternal
   * provided by the user
   *
   * @type {boolean}
   * @memberof MgtPerson
   */
  @property({
    attribute: 'fetch-image',
    type: Boolean
  })
  public fetchImage: boolean;

  /**
   * Sets whether to disable the person image fetch
   * from the Microsoft Graph
   *
   * @type {boolean}
   * @memberof MgtPerson
   */
  @property({
    attribute: 'disable-image-fetch',
    type: Boolean
  })
  public disableImageFetch: boolean;

  /**
   * Determines and sets person avatar
   *
   *
   * @type {string}
   * @memberof MgtPerson
   */
  @property({
    attribute: 'avatar-type',
    converter: value => {
      value = value.toLowerCase();

      if (value === 'initials') {
        return avatarType.initials;
      } else {
        return avatarType.photo;
      }
    }
  })
  public get avatarType(): string {
    return this._avatarType;
  }
  public set avatarType(value: string) {
    if (value === this._avatarType) {
      return;
    }

    this._avatarType = value;
    this.requestStateUpdate();
  }

  /**
   * Gets or sets presence of person
   *
   * @type {MicrosoftGraph.Presence}
   * @memberof MgtPerson
   */
  @property({
    attribute: 'person-presence',
    type: Object
  })
  public get personPresence(): Presence {
    return this._personPresence || this._fetchedPresence;
  }
  public set personPresence(value: Presence) {
    if (value === this._personPresence) {
      return;
    }

    const oldValue = this._personPresence;
    this._personPresence = value;
    this.requestUpdate('personPresence', oldValue);
  }

  /**
   * Sets how the person-card is invoked
   * Set to PersonCardInteraction.none to not show the card
   *
   * @type {PersonCardInteraction}
   * @memberof MgtPerson
   */
  @property({
    attribute: 'person-card',
    converter: (value, type) => {
      value = value.toLowerCase();
      if (typeof PersonCardInteraction[value] === 'undefined') {
        return PersonCardInteraction.none;
      } else {
        return PersonCardInteraction[value];
      }
    }
  })
  public personCardInteraction: PersonCardInteraction;

  /**
   * Get the scopes required for person
   *
   * @static
   * @return {*}  {string[]}
   * @memberof MgtPerson
   */
  public static get requiredScopes(): string[] {
    const scopes = ['user.readbasic.all', 'user.read', 'people.read', 'presence.read.all', 'presence.read'];

    if (MgtPerson.config.useContactApis) {
      scopes.push('contacts.read');
    }

    return scopes;
  }

  /**
   * Gets the flyout element
   *
   * @protected
   * @type {MgtFlyout}
   * @memberof MgtPerson
   */
  protected get flyout(): MgtFlyout {
    return this.renderRoot.querySelector('.flyout');
  }

  /**
   * Sets the property of the personDetailsInternal to use for the first line of text.
   * Default is displayName.
   *
   * @type {string}
   * @memberof MgtPerson
   */
  @property({ attribute: 'line1-property' }) public line1Property: string;

  /**
   * Sets the property of the personDetailsInternal to use for the second line of text.
   * Default is mail.
   *
   * @type {string}
   * @memberof MgtPerson
   */
  @property({ attribute: 'line2-property' }) public line2Property: string;

  /**
   * Sets the property of the personDetailsInternal to use for the second line of text.
   * Default is mail.
   *
   * @type {string}
   * @memberof MgtPerson
   */
  @property({ attribute: 'line3-property' }) public line3Property: string;

  /**
   * Sets what data to be rendered (image only, oneLine, twoLines).
   * Default is 'image'.
   *
   * @type {ViewType | PersonViewType}
   * @memberof MgtPerson
   */
  @property({
    converter: value => {
      if (!value || value.length === 0) {
        return ViewType.image;
      }

      value = value.toLowerCase();

      if (typeof ViewType[value] === 'undefined') {
        return ViewType.image;
      } else {
        return ViewType[value];
      }
    }
  })
  public view: ViewType | PersonViewType;

  @internalProperty() private _fetchedImage: string;
  @internalProperty() private _fetchedPresence: Presence;
  @internalProperty() private _isInvalidImageSrc: boolean;
  @internalProperty() private _personCardShouldRender: boolean;

  private _personDetailsInternal: IDynamicPerson;
  private _personDetails: IDynamicPerson;
  private _fallbackDetails: IDynamicPerson;
  private _personAvatarBg: string;
  private _personImage: string;
  private _personPresence: Presence;
  private _personQuery: string;
  private _userId: string;
  private _avatarType: string;

  private _mouseLeaveTimeout;
  private _mouseEnterTimeout;

  constructor() {
    super();

    // defaults
    this.personCardInteraction = PersonCardInteraction.none;
    this.line1Property = 'displayName';
    this.line2Property = 'email';
    this.line3Property = 'jobTitle';
    this.view = ViewType.image;
    this.avatarSize = 'auto';
    this.disableImageFetch = false;
    this._isInvalidImageSrc = false;
    this._avatarType = 'photo';
  }

  /**
   * Invoked on each update to perform rendering tasks. This method must return
   * a lit-html TemplateResult. Setting properties inside this method will *not*
   * trigger the element to update.
   */
  public render() {
    // Loading
    if (this.isLoadingState && !this.personDetails && !this.personDetailsInternal && !this.fallbackDetails) {
      return this.renderLoading();
    }

    // Prep data
    const person = this.personDetails || this.personDetailsInternal || this.fallbackDetails;
    const image = this.getImage();
    const presence = this.personPresence || this._fetchedPresence;

    if (!person && !image) {
      return this.renderNoData();
    }
    if (!(person && person.personImage) && image) {
      person.personImage = image;
    }

    // Default template
    let personTemplate = this.renderTemplate('default', { person, personImage: image, personPresence: presence });

    if (!personTemplate) {
      const detailsTemplate: TemplateResult = this.renderDetails(person, presence);
      const imageWithPresenceTemplate: TemplateResult = this.renderAvatar(person, image, presence);

      const rootClasses = {
        'person-root': true,
        clickable: this.personCardInteraction === PersonCardInteraction.click
      };

      personTemplate = html`
        <div class=${classMap(rootClasses)}>
          ${imageWithPresenceTemplate} ${detailsTemplate}
        </div>
      `;
    }

    if (this.personCardInteraction !== PersonCardInteraction.none) {
      personTemplate = this.renderFlyout(personTemplate, person, image, presence);
    }

    return html`
      <div
        class="root"
        dir=${this.direction}
        @click=${this.handleMouseClick}
        @mouseenter=${this.handleMouseEnter}
        @mouseleave=${this.handleMouseLeave}
        @keydown=${this.handleKeyDown}
<<<<<<< HEAD
=======
        tabindex=0
>>>>>>> fe24fe9a
      >
        ${personTemplate}
      </div>
    `;
  }

  /**
   * Render the loading state
   *
   * @protected
   * @returns {TemplateResult}
   * @memberof MgtPerson
   */
  protected renderLoading(): TemplateResult {
    return this.renderTemplate('loading', null) || html``;
  }

  /**
   * Clears state of the component
   *
   * @protected
   * @memberof MgtPerson
   */
  protected clearState(): void {
    this._personImage = '';
    this._personDetailsInternal = null;
    this._fetchedImage = null;
    this._fetchedPresence = null;
  }

  /**
   * Render the state when no data is available
   *
   * @protected
   * @returns {TemplateResult}
   * @memberof MgtPerson
   */
  protected renderNoData(): TemplateResult {
    const noDataTemplate = this.renderTemplate('no-data', null);
    if (noDataTemplate) {
      return noDataTemplate;
    }

    const avatarClasses = {
      'avatar-icon': true,
      'ms-Icon': true,
      'ms-Icon--Contact': true,
      small: !this.isLargeAvatar()
    };

    return html`
      <i class=${classMap(avatarClasses)}></i>
    `;
  }

  /**
   * Render the image part of the person template.
   * If the image is unavailable, the person's initials will be used instead.
   *
   * @protected
   * @param {string} [imageSrc]
   * @param {IDynamicPerson} [personDetailsInternal]
   * @returns
   * @memberof MgtPerson
   */
  protected renderImage(personDetailsInternal: IDynamicPerson, imageSrc: string) {
    const title =
      personDetailsInternal && this.personCardInteraction === PersonCardInteraction.none
        ? personDetailsInternal.displayName || getEmailFromGraphEntity(personDetailsInternal) || ''
        : '';
    if (imageSrc && !this._isInvalidImageSrc && this._avatarType === 'photo') {
      return html`
        <div class="img-wrapper">
          <img alt=${personDetailsInternal.displayName} src=${imageSrc} @error=${() =>
        (this._isInvalidImageSrc = true)} />
        </div>
      `;
    } else if (personDetailsInternal) {
      const initials = this.getInitials(personDetailsInternal);

      return html`
        <span class="initials-text" aria-label="${initials}">
          ${
            initials && initials.length
              ? html`
                ${initials}
              `
              : html`
                <i class="ms-Icon ms-Icon--Contact contact-icon"></i>
              `
          }
        </span>
      `;
    }
  }

  /**
   * Render presence for the person.
   *
   * @protected
   * @param
   * @memberof MgtPersonCard
   */
  protected renderPresence(presence: Presence): TemplateResult {
    if (!this.showPresence || !presence) {
      return html``;
    }

    let statusClass = null;
    // attach appropriate css class to show different icons
    switch (presence.availability) {
      case 'DoNotDisturb':
        switch (presence.activity) {
          case 'OutOfOffice':
            statusClass = 'presence-oof-dnd';
            break;
          default:
            statusClass = 'presence-dnd';
            break;
        }
        break;
      case 'BeRightBack':
        statusClass = 'presence-away';
        break;
      case 'Available':
        switch (presence.activity) {
          case 'Available':
            statusClass = 'presence-available';
            break;
          case 'OutOfOffice':
            statusClass = 'presence-oof-available';
            break;
        }
        break;
      case 'Busy':
        switch (presence.activity) {
          case 'OutOfOffice':
            statusClass = 'presence-oof-busy';
            break;
          default:
            // 'Busy', 'InACall', 'InAMeeting'
            statusClass = 'presence-busy';
            break;
        }
        break;
      case 'Away':
        switch (presence.activity) {
          case 'Away':
            statusClass = 'presence-away';
            break;
          case 'OutOfOffice':
            statusClass = 'presence-oof-offline';
            break;
        }
        break;
      case 'Offline':
        switch (presence.activity) {
          case 'Offline':
            statusClass = 'presence-offline';
            break;
          case 'OutOfOffice':
            statusClass = 'presence-oof-offline';
            break;
          case 'OffWork':
            statusClass = 'presence-offline';
            break;
        }
        break;
      default:
        statusClass = 'presence-offline';
        break;
    }

    const presenceClasses = {
      'ms-Icon': true,
      'presence-basic': true
    };

    presenceClasses[statusClass] = true;
    // workaround because SkypeArrow icon from fluent doesn't work ¯\_(ツ)_/¯
    let iconHtml = null;
    if (statusClass === 'presence-oof-offline') {
      iconHtml = html`
        <div class="ms-Icon presence-basic presence-oof-offline-wrapper">
          <i class="presence-oof-offline">
            ${getSvg(SvgIcon.SkypeArrow, '#666666')}
          </i>
        </div>
      `;
    } else {
      iconHtml = html`
        <i class=${classMap(presenceClasses)} aria-hidden="true"></i>
      `;
    }

    return html`
      <div class="user-presence" title=${presence.activity} aria-label=${presence.activity} role="img">
        ${iconHtml}
      </div>
    `;
  }

  /**
   * Render image with presence for the person.
   *
   * @protected
   * @param
   * @memberof MgtPersonCard
   */
  protected renderAvatar(personDetailsInternal: IDynamicPerson, image: string, presence: Presence): TemplateResult {
    const title =
      personDetailsInternal && this.personCardInteraction === PersonCardInteraction.none
        ? personDetailsInternal.displayName || getEmailFromGraphEntity(personDetailsInternal) || ''
        : '';

    const imageClasses = {
      initials: !image || this._isInvalidImageSrc || this._avatarType === 'initials',
      small: !this.isLargeAvatar(),
      'user-avatar': true
    };

    if ((!image || this._isInvalidImageSrc || this._avatarType === 'initials') && personDetailsInternal) {
      // add avatar background color
      imageClasses[this._personAvatarBg] = true;
    }

    const imageTemplate: TemplateResult = this.renderImage(personDetailsInternal, image);
    const presenceTemplate: TemplateResult = this.renderPresence(presence);

    return html`
      <div class=${classMap(imageClasses)} title=${title} aria-label=${title}>
        ${imageTemplate} ${presenceTemplate}
      </div>
    `;
  }

  private handleLine1Clicked() {
    this.fireCustomEvent('line1clicked', this.personDetailsInternal);
  }

  private handleLine2Clicked() {
    this.fireCustomEvent('line2clicked', this.personDetailsInternal);
  }

  private handleLine3Clicked() {
    this.fireCustomEvent('line3clicked', this.personDetailsInternal);
  }

  /**
   * Render the details part of the person template.
   *
   * @protected
   * @param {IDynamicPerson} [person]
   * @param {string} [image]
   * @returns {TemplateResult}
   * @memberof MgtPerson
   */
  protected renderDetails(personProps: IDynamicPerson, presence?: Presence): TemplateResult {
    if (!personProps || this.view === ViewType.image || this.view === PersonViewType.avatar) {
      return html``;
    }

    let person: IDynamicPerson & { presenceActivity?: string; presenceAvailability?: string } = personProps;
    if (presence) {
      person.presenceActivity = presence?.activity;
      person.presenceAvailability = presence?.availability;
    }

    const details: TemplateResult[] = [];

    if (this.view > ViewType.image) {
      if (this.hasTemplate('line1')) {
        // Render the line1 template
        const template = this.renderTemplate('line1', { person });
        details.push(html`
          <div class="line1" @click=${() => this.handleLine1Clicked()}>${template}</div>
        `);
      } else {
        // Render the line1 property value
        const text = this.getTextFromProperty(person, this.line1Property);
        if (text) {
          details.push(html`
            <div class="line1" @click=${() =>
              this.handleLine1Clicked()} role="presentation" aria-label="${text}">${text}</div>
          `);
        }
      }
    }

    if (this.view > ViewType.oneline) {
      if (this.hasTemplate('line2')) {
        // Render the line2 template
        const template = this.renderTemplate('line2', { person });
        details.push(html`
          <div class="line2" @click=${() => this.handleLine2Clicked()}>${template}</div>
        `);
      } else {
        // Render the line2 property value
        const text = this.getTextFromProperty(person, this.line2Property);
        if (text) {
          details.push(html`
            <div class="line2" @click=${() =>
              this.handleLine2Clicked()} role="presentation" aria-label="${text}">${text}</div>
          `);
        }
      }
    }

    if (this.view > ViewType.twolines) {
      if (this.hasTemplate('line3')) {
        // Render the line3 template
        const template = this.renderTemplate('line3', { person });
        details.push(html`
          <div class="line3" @click=${() => this.handleLine3Clicked()}>${template}</div>
        `);
      } else {
        // Render the line3 property value
        const text = this.getTextFromProperty(person, this.line3Property);
        if (text) {
          details.push(html`
            <div class="line3" @click=${() =>
              this.handleLine3Clicked()} role="presentation" aria-label="${text}">${text}</div>
          `);
        }
      }
    }

    const detailsClasses = classMap({
      details: true,
      small: !this.isLargeAvatar()
    });

    return html`
      <div class="${detailsClasses}">
        ${details}
      </div>
    `;
  }

  /**
   * Render the details flyout.
   *
   * @protected
   * @returns {TemplateResult}
   * @memberof MgtPerson
   */
  protected renderFlyout(
    anchor: TemplateResult,
    personDetails: IDynamicPerson,
    image: string,
    presence: Presence
  ): TemplateResult {
    const flyoutContent = this._personCardShouldRender
      ? html`
          <div slot="flyout">
            ${this.renderFlyoutContent(personDetails, image, presence)}
          </div>
        `
      : html``;

    return html`
      <mgt-flyout light-dismiss class="flyout" .avoidHidingAnchor=${false}>
        ${anchor} ${flyoutContent}
      </mgt-flyout>
    `;
  }

  /**
   * Render the flyout menu content.
   *
   * @protected
   * @returns {TemplateResult}
   * @memberof MgtPerson
   */
  protected renderFlyoutContent(personDetails: IDynamicPerson, image: string, presence: Presence): TemplateResult {
    return (
      this.renderTemplate('person-card', { person: personDetails, personImage: image }) ||
      html`
        <mgt-person-card
          .personDetails=${personDetails}
          .personImage=${image}
          .personPresence=${presence}
          .showPresence=${this.showPresence}
        ></mgt-person-card>
      `
    );
  }

  /**
   * load state into the component.
   *
   * @protected
   * @returns
   * @memberof MgtPerson
   */
  protected async loadState() {
    const provider = Providers.globalProvider;
    if (!provider || provider.state === ProviderState.Loading) {
      return;
    }

    if (provider && provider.state === ProviderState.SignedOut) {
      this.personDetailsInternal = null;
      return;
    }

    const graph = provider.graph.forComponent(this);

    // Prepare person props
    let personProps = [...defaultPersonProperties, this.line1Property, this.line2Property, this.line3Property];
    personProps = personProps.filter(email => email !== 'email');

    let details = this.personDetailsInternal || this.personDetails;

    if (details) {
      if (
        !details.personImage &&
        this.fetchImage &&
        this._avatarType === 'photo' &&
        !this.personImage &&
        !this._fetchedImage
      ) {
        details;
        let image;
        if ('groupTypes' in details) {
          image = await getGroupImage(graph, details, MgtPerson.config.useContactApis);
        } else {
          image = await getPersonImage(graph, details, MgtPerson.config.useContactApis);
        }
        if (image) {
          details.personImage = image;
          this._fetchedImage = image;
        }
      }
    } else if (this.userId || this.personQuery === 'me') {
      // Use userId or 'me' query to get the person and image
      let person;
      if (this._avatarType === 'photo' && !this.disableImageFetch) {
        person = await getUserWithPhoto(graph, this.userId, personProps);
      } else {
        if (this.personQuery === 'me') {
          person = await getMe(graph, personProps);
        } else {
          person = await getUser(graph, this.userId, personProps);
        }
      }
      this.personDetailsInternal = person;
      this._fetchedImage = this.getImage();
    } else if (this.personQuery) {
      // Use the personQuery to find our person.
      let people = await findPeople(graph, this.personQuery, 1);

      if (!people || people.length === 0) {
        people = (await findUsers(graph, this.personQuery, 1)) || [];
      }

      if (people && people.length) {
        this.personDetailsInternal = people[0];
        if (this._avatarType === 'photo' && !this.disableImageFetch) {
          const image = await getPersonImage(graph, people[0], MgtPerson.config.useContactApis);

          if (image) {
            this.personDetailsInternal.personImage = image;
            this._fetchedImage = image;
          }
        }
      }
    }

    // populate presence
    const defaultPresence = {
      activity: 'Offline',
      availability: 'Offline',
      id: null
    };
    if (this.showPresence && !this.personPresence && !this._fetchedPresence) {
      try {
        if (this.personDetailsInternal && this.personDetailsInternal.id) {
          // setting userId to 'me' ensures only the presence.read permission is required
          const userId = this.personQuery !== 'me' ? this.personDetailsInternal.id : null;
          this._fetchedPresence = await getUserPresence(graph, userId);
        } else {
          this._fetchedPresence = defaultPresence;
        }
      } catch (_) {
        // set up a default Presence in case beta api changes or getting error code
        this._fetchedPresence = defaultPresence;
      }
    }
  }

  /**
   * Gets the user initials
   *
   * @protected
   * @returns {string}
   * @memberof MgtPerson
   */
  protected getInitials(person?: IDynamicPerson): string {
    if (!person) {
      person = this.personDetailsInternal;
    }

    if ((person as Contact).initials) {
      return (person as Contact).initials;
    }

    let initials = '';
    if (person.givenName) {
      initials += person.givenName[0].toUpperCase();
    }
    if (person.surname) {
      initials += person.surname[0].toUpperCase();
    }

    if (!initials && person.displayName) {
      const name = person.displayName.split(/\s+/);
      for (let i = 0; i < 2 && i < name.length; i++) {
        if (name[i][0] && this.isLetter(name[i][0])) {
          initials += name[i][0].toUpperCase();
        }
      }
    }

    return initials;
  }

  /**
   * Gets color from name
   *
   * @protected
   * @param {string} name
   * @returns {string}
   * @memberof MgtPerson
   */
  protected getColorFromName(name: string): string {
    const charCodes = name
      .split('')
      .map(char => char.charCodeAt(0))
      .join('');
    const nameInt = parseInt(charCodes, 10);
    const colors = [
      'pinkRed10',
      'red20',
      'red10',
      'orange20',
      'orangeYellow20',
      'green10',
      'green20',
      'cyan20',
      'cyan30',
      'cyanBlue10',
      'cyanBlue20',
      'blue10',
      'blueMagenta30',
      'blueMagenta20',
      'magenta20',
      'magenta10',
      'magentaPink10',
      'orange30',
      'gray30',
      'gray20'
    ];
    return colors[nameInt % colors.length];
  }

  private getImage(): string {
    if (this.personImage) {
      return this.personImage;
    }

    if (this._fetchedImage) {
      return this._fetchedImage;
    }

    const person = this.personDetailsInternal || this.personDetails;
    return person && person.personImage ? person.personImage : null;
  }

  private isLetter(char: string) {
    try {
      return char.match(new RegExp('\\p{L}', 'u'));
    } catch (e) {
      return char.toLowerCase() !== char.toUpperCase();
    }
  }

  private getTextFromProperty(personDetailsInternal: IDynamicPerson, prop: string) {
    if (!prop || prop.length === 0) {
      return null;
    }

    const properties = prop.trim().split(',');
    let text;
    let i = 0;

    while (!text && i < properties.length) {
      const currentProp = properties[i].trim();
      switch (currentProp) {
        case 'mail':
        case 'email':
          text = getEmailFromGraphEntity(personDetailsInternal);
          break;
        default:
          text = personDetailsInternal[currentProp];
      }
      i++;
    }

    return text;
  }

  private isLargeAvatar() {
    return this.avatarSize === 'large' || (this.avatarSize === 'auto' && this.view > ViewType.oneline);
  }

  private handleMouseClick(e: MouseEvent) {
    let element = e.target as HTMLElement;
    if (this.personCardInteraction === PersonCardInteraction.click && element.tagName !== 'MGT-PERSON-CARD') {
      this.showPersonCard();
    }
  }

  private handleKeyDown(e: KeyboardEvent) {
    //enter activates person-card
    if (e) {
      if (e.key === 'Enter') {
        this.showPersonCard();
      }
    }
  }

  private handleMouseEnter(e: MouseEvent) {
    clearTimeout(this._mouseEnterTimeout);
    clearTimeout(this._mouseLeaveTimeout);
    if (this.personCardInteraction !== PersonCardInteraction.hover) {
      return;
    }
    this._mouseEnterTimeout = setTimeout(this.showPersonCard.bind(this), 500);
  }

  private handleMouseLeave(e: MouseEvent) {
    clearTimeout(this._mouseEnterTimeout);
    clearTimeout(this._mouseLeaveTimeout);
    this._mouseLeaveTimeout = setTimeout(this.hidePersonCard.bind(this), 500);
  }

<<<<<<< HEAD
  private handleKeyDown(e: KeyboardEvent) {
    //enter activates person-card
    if (e) {
      if (e.keyCode === 13) {
        this.showPersonCard();
      }
    }
  }

=======
>>>>>>> fe24fe9a
  public hidePersonCard() {
    const flyout = this.flyout;
    if (flyout) {
      flyout.close();
    }
    const personCard = (this.querySelector('mgt-person-card') ||
      this.renderRoot.querySelector('mgt-person-card')) as MgtPersonCard;
    if (personCard) {
      personCard.isExpanded = false;
      personCard.clearHistory();
    }
  }

  private showPersonCard() {
    if (!this._personCardShouldRender) {
      this._personCardShouldRender = true;
    }

    const flyout = this.flyout;
    if (flyout) {
      flyout.open();
    }
  }
}<|MERGE_RESOLUTION|>--- conflicted
+++ resolved
@@ -599,10 +599,7 @@
         @mouseenter=${this.handleMouseEnter}
         @mouseleave=${this.handleMouseLeave}
         @keydown=${this.handleKeyDown}
-<<<<<<< HEAD
-=======
         tabindex=0
->>>>>>> fe24fe9a
       >
         ${personTemplate}
       </div>
@@ -1250,18 +1247,6 @@
     this._mouseLeaveTimeout = setTimeout(this.hidePersonCard.bind(this), 500);
   }
 
-<<<<<<< HEAD
-  private handleKeyDown(e: KeyboardEvent) {
-    //enter activates person-card
-    if (e) {
-      if (e.keyCode === 13) {
-        this.showPersonCard();
-      }
-    }
-  }
-
-=======
->>>>>>> fe24fe9a
   public hidePersonCard() {
     const flyout = this.flyout;
     if (flyout) {
