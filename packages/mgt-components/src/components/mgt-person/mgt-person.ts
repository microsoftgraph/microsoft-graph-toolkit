--- conflicted
+++ resolved
@@ -599,12 +599,7 @@
         @click=${this.handleMouseClick}
         @mouseenter=${this.handleMouseEnter}
         @mouseleave=${this.handleMouseLeave}
-<<<<<<< HEAD
-        @keydown=${this.handleKeyDown}
-        tabindex=0>
-=======
         @keydown=${this.handleKeyDown}>
->>>>>>> ace5c61d
         ${personTemplate}
       </div>
     `;
