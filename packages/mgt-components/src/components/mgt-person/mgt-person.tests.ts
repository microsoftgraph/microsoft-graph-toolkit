/**
 * -------------------------------------------------------------------------------------------
 * Copyright (c) Microsoft Corporation.  All Rights Reserved.  Licensed under the MIT License.
 * See License in the project root for license information.
 * -------------------------------------------------------------------------------------------
 */
// import the mock for media match first to ensure it's hoisted and available for our dependencies
import '../mgt-theme-toggle/mock-media-match';

import { fixture, html, expect, elementUpdated, waitUntil } from '@open-wc/testing';
import { MockProvider, Providers } from '@microsoft/mgt-element';
import './mgt-person';
<<<<<<< HEAD
=======
import { registerMgtPersonComponent } from './mgt-person';
enableFetchMocks();
>>>>>>> c41d7190

describe('mgt-person - tests', () => {
<<<<<<< HEAD
  before(() => {
    Providers.globalProvider = new MockProvider(true);
=======
  beforeEach(() => {
    registerMgtPersonComponent();
    fetchMock.resetMocks();
    fetchMock
      // Response for the setup of the MockGraph to call to the proxy service
      .once(() =>
        Promise.resolve({
          headers: {
            'Content-Type': 'application/json'
          },
          status: 200,
          body: 'https://fake-proxy.microsoft.com/'
        })
      )
      // response to the $batch request to load the user photo and user data when there is nothing in the cache
      // note that this used mockOnceIf matching the fake url supplied in the first mock.
      .mockOnceIf(/https:\/\/fake-proxy\.microsoft\.com\/*$/, () =>
        Promise.resolve({
          headers: {
            'Content-Type': 'application/json'
          },
          status: 200,
          body: JSON.stringify(userPhotoBatchResponse)
        })
      );
>>>>>>> c41d7190
  });

  it('should render', async () => {
    const person = await fixture(html`<mgt-person person-query="me" view="twoLines"></mgt-person>`);
    await waitUntil(() => person.shadowRoot.querySelector('img'), 'mgt-person did not update');
    await expect(person).shadowDom.to.equal(
      `<div class=" person-root twolines " dir="ltr">
        <div class="avatar-wrapper">
          <img alt="Photo for Megan Bowen" src="">
        </div>
        <div class=" details-wrapper ">
              <div class="line1" role="presentation" aria-label="Megan Bowen">Megan Bowen</div>
              <div class="line2" role="presentation" aria-label="Auditor">Auditor</div>
        </div>
      </div>`,
      { ignoreAttributes: ['src'] }
    );
  });

  it('should pop up a flyout on click', async () => {
    const person = await fixture(html`<mgt-person person-query="me" view="twoLines" person-card="click"></mgt-person>`);
    await waitUntil(() => person.shadowRoot.querySelector('img'), 'mgt-person did not update');
    await expect(person).shadowDom.to.equal(
      `<div class=" person-root twolines " dir="ltr"tabindex="0">
        <mgt-flyout
          class="flyout"
          light-dismiss=""
        >
          <div slot="anchor">
            <div class="avatar-wrapper">
              <img alt="Photo for Megan Bowen">
            </div>
            <div class="details-wrapper">
              <div
                aria-label="Megan Bowen"
                class="line1"
                role="presentation"
              >
                Megan Bowen
              </div>
              <div
                aria-label="Auditor"
                class="line2"
                role="presentation"
              >
                Auditor
              </div>
            </div>
        </mgt-flyout>
      </div>`,
      { ignoreAttributes: ['src'] }
    );
    person.shadowRoot.querySelector('img').click();
    await elementUpdated(person);

    const flyout = person.shadowRoot.querySelector('div[data-testid="flyout-slot"]');
    await expect(flyout).dom.to.be.equal(`
      <div slot="flyout" data-testid="flyout-slot">
        <mgt-person-card class="mgt-person-card" lock-tab-navigation="">
        </mgt-person-card>
      </div>`);
  });

  it('should render with initials when given name and surname are supplied', async () => {
    const person = await fixture(
      html`<mgt-person person-details='${JSON.stringify({
        displayName: 'Frank Herbert',
        mail: 'herbert@dune.net',
        givenName: 'Brian',
        surname: 'Herbert',
        personType: {}
      })}' view="twoLines"></mgt-person>`
    );
    await expect(person.shadowRoot.querySelector('span.initials')).lightDom.to.equal('BH');
  });

  it('should render with initials when given name and surname are null', async () => {
    Providers.globalProvider = new MockProvider(true);
    const person = await fixture(html`
      <mgt-person person-details='${JSON.stringify({
        displayName: 'Frank Herbert',
        mail: 'herbert@dune.net',
        givenName: null,
        surname: null,
        personType: {}
      })}' view="twoLines"></mgt-person>`);
    await expect(person.shadowRoot.querySelector('span.initials')).lightDom.to.equal('FH');
  });

  it('should render with first initial when only given name is supplied', async () => {
    const person = await fixture(html`
      <mgt-person person-details='${JSON.stringify({
        displayName: 'Frank Herbert',
        mail: 'herbert@dune.net',
        givenName: 'Frank',
        surname: null,
        personType: {}
      })}' view="twoLines"></mgt-person>`);
    await expect(person.shadowRoot.querySelector('span.initials')).lightDom.to.equal('F');
  });

  it('should render with first initial when only given name is populated and surname is an empty string', async () => {
    const person = await fixture(html`
      <mgt-person person-details='${JSON.stringify({
        displayName: 'Frank Herbert',
        mail: 'herbert@dune.net',
        givenName: 'Frank',
        surname: '',
        personType: {}
      })}' view="twoLines"></mgt-person>`);
    await expect(person.shadowRoot.querySelector('span.initials')).lightDom.to.equal('F');
  });

  it('should render with last initial when only surname is supplied', async () => {
    const person = await fixture(html`
      <mgt-person person-details='${JSON.stringify({
        displayName: 'Frank Herbert',
        mail: 'herbert@dune.net',
        givenName: null,
        surname: 'Herbert',
        personType: {}
      })}' view="twoLines"></mgt-person>`);
    await expect(person.shadowRoot.querySelector('span.initials')).lightDom.to.equal('H');
  });
  it('should render with last initial when only surname is populated and given name is an empty string', async () => {
    const person = await fixture(html`
      <mgt-person person-details='${JSON.stringify({
        displayName: 'Frank Herbert',
        mail: 'herbert@dune.net',
        givenName: '',
        surname: 'Herbert',
        personType: {}
      })}' view="twoLines"></mgt-person>`);
    await expect(person.shadowRoot.querySelector('span.initials')).lightDom.to.equal('H');
  });

  it('should render with one initial when only displayName of one word is supplied', async () => {
    const person = await fixture(html`
      <mgt-person person-details='${JSON.stringify({
        displayName: 'Frank',
        mail: 'herbert@dune.net',
        givenName: null,
        surname: null,
        personType: {}
      })}' view="twoLines"></mgt-person>`);
    await expect(person.shadowRoot.querySelector('span.initials')).lightDom.to.equal('F');
  });

  it('should render with two initial when only displayName of more than two words is supplied', async () => {
    const person = await fixture(html`
      <mgt-person person-details='${JSON.stringify({
        displayName: 'Frank van Herbert',
        mail: 'herbert@dune.net',
        givenName: null,
        surname: null,
        personType: {}
      })}' view="twoLines"></mgt-person>`);
    await expect(person.shadowRoot.querySelector('span.initials')).lightDom.to.equal('FV');
  });
});<|MERGE_RESOLUTION|>--- conflicted
+++ resolved
@@ -4,49 +4,14 @@
  * See License in the project root for license information.
  * -------------------------------------------------------------------------------------------
  */
-// import the mock for media match first to ensure it's hoisted and available for our dependencies
-import '../mgt-theme-toggle/mock-media-match';
-
-import { fixture, html, expect, elementUpdated, waitUntil } from '@open-wc/testing';
+import { fixture, html, expect, waitUntil } from '@open-wc/testing';
 import { MockProvider, Providers } from '@microsoft/mgt-element';
-import './mgt-person';
-<<<<<<< HEAD
-=======
 import { registerMgtPersonComponent } from './mgt-person';
-enableFetchMocks();
->>>>>>> c41d7190
 
 describe('mgt-person - tests', () => {
-<<<<<<< HEAD
   before(() => {
+    registerMgtPersonComponent();
     Providers.globalProvider = new MockProvider(true);
-=======
-  beforeEach(() => {
-    registerMgtPersonComponent();
-    fetchMock.resetMocks();
-    fetchMock
-      // Response for the setup of the MockGraph to call to the proxy service
-      .once(() =>
-        Promise.resolve({
-          headers: {
-            'Content-Type': 'application/json'
-          },
-          status: 200,
-          body: 'https://fake-proxy.microsoft.com/'
-        })
-      )
-      // response to the $batch request to load the user photo and user data when there is nothing in the cache
-      // note that this used mockOnceIf matching the fake url supplied in the first mock.
-      .mockOnceIf(/https:\/\/fake-proxy\.microsoft\.com\/*$/, () =>
-        Promise.resolve({
-          headers: {
-            'Content-Type': 'application/json'
-          },
-          status: 200,
-          body: JSON.stringify(userPhotoBatchResponse)
-        })
-      );
->>>>>>> c41d7190
   });
 
   it('should render', async () => {
@@ -100,8 +65,11 @@
       { ignoreAttributes: ['src'] }
     );
     person.shadowRoot.querySelector('img').click();
-    await elementUpdated(person);
-
+    // need to use wait until here because of the dynamic import of the person card
+    await waitUntil(
+      () => person.shadowRoot.querySelector('div[data-testid="flyout-slot"]'),
+      'mgt-person failed to render flyout'
+    );
     const flyout = person.shadowRoot.querySelector('div[data-testid="flyout-slot"]');
     await expect(flyout).dom.to.be.equal(`
       <div slot="flyout" data-testid="flyout-slot">
