/**
 * -------------------------------------------------------------------------------------------
 * Copyright (c) Microsoft Corporation.  All Rights Reserved.  Licensed under the MIT License.
 * See License in the project root for license information.
 * -------------------------------------------------------------------------------------------
 */

import {
  arraysAreEqual,
  GraphPageIterator,
  Providers,
  ProviderState,
  customElement,
  mgtHtml,
  MgtTemplatedComponent
} from '@microsoft/mgt-element';
import { DriveItem } from '@microsoft/microsoft-graph-types';
import { classMap } from 'lit/directives/class-map.js';
import { html, TemplateResult } from 'lit';
import { property, state } from 'lit/decorators.js';
import { repeat } from 'lit/directives/repeat.js';
import {
  clearFilesCache,
  fetchNextAndCacheForFilesPageIterator,
  getDriveFilesByIdIterator,
  getDriveFilesByPathIterator,
  getFilesByIdIterator,
  getFilesByListQueryIterator,
  getFilesByPathIterator,
  getFilesByQueries,
  getFilesIterator,
  getGroupFilesByIdIterator,
  getGroupFilesByPathIterator,
  getMyInsightsFiles,
  getSiteFilesByIdIterator,
  getSiteFilesByPathIterator,
  getUserFilesByIdIterator,
  getUserFilesByPathIterator,
  getUserInsightsFiles
} from '../../graph/graph.files';
import './mgt-file-upload/mgt-file-upload';
import { getSvg, SvgIcon } from '../../utils/SvgHelper';
import { OfficeGraphInsightString, ViewType } from '../../graph/types';
import { styles } from './mgt-file-list-css';
import { strings } from './strings';
import { MgtFile } from '../mgt-file/mgt-file';
import { MgtFileUploadConfig } from './mgt-file-upload/mgt-file-upload';

import { fluentProgressRing } from '@fluentui/web-components';
import { registerFluentComponents } from '../../utils/FluentComponents';
import { CardSection } from '../BasePersonCardSection';

registerFluentComponents(fluentProgressRing);

/**
 * The File List component displays a list of multiple folders and files by
 * using the file/folder name, an icon, and other properties specified by the developer.
 * This component uses the mgt-file component.
 *
 * @export
 * @class MgtFileList
 *
 * @fires {CustomEvent<MicrosoftGraph.DriveItem>} itemClick - Fired when a user clicks on a file.
 * it returns the file (DriveItem) details.
 *
 * NOTE: This component also allows customizing the tokens from mgt-file and mgt-file-upload components.
 * @cssprop --file-list-background-color - {Color} the background color of the component.
 * @cssprop --file-list-box-shadow - {String} the box-shadow syle of the component. Default value is --elevation-shadow-card-rest.
 * @cssprop --file-list-border-radius - {Length} the file list box border radius. Default value is 8px.
 * @cssprop --file-list-border - {String} the file list border style. Default value is none.
 * @cssprop --file-list-padding -{String} the file list padding.  Default value is 0px.
 * @cssprop --file-list-margin -{String} the file list margin. Default value is 0px.
 * @cssprop --show-more-button-background-color - {Color} the "show more" button background color.
 * @cssprop --show-more-button-background-color--hover - {Color} the "show more" button background color on hover.
 * @cssprop --show-more-button-font-size - {String} the "show more" text font size. Default value is 12px.
 * @cssprop --show-more-button-padding - {String} the "show more" button padding. Default value is 0px.
 * @cssprop --show-more-button-border-bottom-right-radius - {String} the "show more" button bottom right border radius. Default value is 8px.
 * @cssprop --show-more-button-border-bottom-left-radius - {String} the "show more" button bottom left border radius. Default value is 8px;
 * @cssprop --progress-ring-size -{String} Progress ring height and width. Default value is 24px.
 */

@customElement('file-list')
// @customElement('mgt-file-list')
export class MgtFileList extends MgtTemplatedComponent implements CardSection {
  private _isCompact = false;
  /**
   * Array of styles to apply to the element. The styles should be defined
   * using the `css` tag function.
   */
  static get styles() {
    return styles;
  }

  protected get strings(): Record<string, string> {
    return strings;
  }

  /**
   * allows developer to provide query for a file list
   *
   * @type {string}
   * @memberof MgtFileList
   */
  @property({
    attribute: 'file-list-query'
  })
  public get fileListQuery(): string {
    return this._fileListQuery;
  }
  public set fileListQuery(value: string) {
    if (value === this._fileListQuery) {
      return;
    }

    this._fileListQuery = value;
    void this.requestStateUpdate(true);
  }

  /**
   * The name for display in the overview section.
   *
   * @readonly
   * @type {string}
   * @memberof MgtFileList
   */
  public get displayName(): string {
    return this.strings.filesSectionTitle;
  }

  /**
   * The title for the card when rendered as a card full.
   *
   * @readonly
   * @type {string}
   * @memberof MgtFileList
   */
<<<<<<< HEAD
  public asCompactView() {
    this._isCompact = true;
    this._isFullView = false;
    this.requestUpdate();
    return this;
=======
  public get cardTitle(): string {
    return this.strings.filesSectionTitle;
>>>>>>> 31a712ef
  }

  /**
   * Render the icon for display in the navigation ribbon.
   *
   * @returns {TemplateResult}
   * @memberof MgtFileList
   */
  public renderIcon(): TemplateResult {
    return getSvg(SvgIcon.Files);
  }

  /**
   * allows developer to provide an array of file queries
   *
   * @type {string[]}
   * @memberof MgtFileList
   */
  @property({
    attribute: 'file-queries',
    converter: (value, type) => {
      if (value) {
        return value.split(',').map(v => v.trim());
      } else {
        return null;
      }
    }
  })
  public get fileQueries(): string[] {
    return this._fileQueries;
  }
  public set fileQueries(value: string[]) {
    if (arraysAreEqual(this._fileQueries, value)) {
      return;
    }

    this._fileQueries = value;
    void this.requestStateUpdate(true);
  }

  /**
   * allows developer to provide an array of files
   *
   * @type {MicrosoftGraph.DriveItem[]}
   * @memberof MgtFileList
   */
  @property({ type: Object })
  public files: DriveItem[];

  /**
   * allows developer to provide site id for a file
   *
   * @type {string}
   * @memberof MgtFileList
   */
  @property({
    attribute: 'site-id'
  })
  public get siteId(): string {
    return this._siteId;
  }
  public set siteId(value: string) {
    if (value === this._siteId) {
      return;
    }

    this._siteId = value;
    void this.requestStateUpdate(true);
  }

  /**
   * allows developer to provide drive id for a file
   *
   * @type {string}
   * @memberof MgtFileList
   */
  @property({
    attribute: 'drive-id'
  })
  public get driveId(): string {
    return this._driveId;
  }
  public set driveId(value: string) {
    if (value === this._driveId) {
      return;
    }

    this._driveId = value;
    void this.requestStateUpdate(true);
  }

  /**
   * allows developer to provide group id for a file
   *
   * @type {string}
   * @memberof MgtFileList
   */
  @property({
    attribute: 'group-id'
  })
  public get groupId(): string {
    return this._groupId;
  }
  public set groupId(value: string) {
    if (value === this._groupId) {
      return;
    }

    this._groupId = value;
    void this.requestStateUpdate(true);
  }

  /**
   * allows developer to provide item id for a file
   *
   * @type {string}
   * @memberof MgtFileList
   */
  @property({
    attribute: 'item-id'
  })
  public get itemId(): string {
    return this._itemId;
  }
  public set itemId(value: string) {
    if (value === this._itemId) {
      return;
    }

    this._itemId = value;
    void this.requestStateUpdate(true);
  }

  /**
   * allows developer to provide item path for a file
   *
   * @type {string}
   * @memberof MgtFileList
   */
  @property({
    attribute: 'item-path'
  })
  public get itemPath(): string {
    return this._itemPath;
  }
  public set itemPath(value: string) {
    if (value === this._itemPath) {
      return;
    }

    this._itemPath = value;
    void this.requestStateUpdate(true);
  }

  /**
   * allows developer to provide user id for a file
   *
   * @type {string}
   * @memberof MgtFile
   */
  @property({
    attribute: 'user-id'
  })
  public get userId(): string {
    return this._userId;
  }
  public set userId(value: string) {
    if (value === this._userId) {
      return;
    }

    this._userId = value;
    void this.requestStateUpdate(true);
  }

  /**
   * allows developer to provide insight type for a file
   * can be trending, used, or shared
   *
   * @type {OfficeGraphInsightString}
   * @memberof MgtFileList
   */
  @property({
    attribute: 'insight-type'
  })
  public get insightType(): OfficeGraphInsightString {
    return this._insightType;
  }
  public set insightType(value: OfficeGraphInsightString) {
    if (value === this._insightType) {
      return;
    }

    this._insightType = value;
    void this.requestStateUpdate(true);
  }

  /**
   * Sets what data to be rendered (file icon only, oneLine, twoLines threeLines).
   * Default is 'threeLines'.
   *
   * @type {ViewType}
   * @memberof MgtFileList
   */
  @property({
    attribute: 'item-view',
    converter: value => {
      if (!value || value.length === 0) {
        return ViewType.threelines;
      }

      value = value.toLowerCase();

      if (typeof ViewType[value] === 'undefined') {
        return ViewType.threelines;
      } else {
        return ViewType[value] as ViewType;
      }
    }
  })
  public itemView: ViewType;

  /**
   * allows developer to provide file type to filter the list
   * can be docx
   *
   * @type {string[]}
   * @memberof MgtFileList
   */
  @property({
    attribute: 'file-extensions',
    converter: (value, type) => {
      return value.split(',').map(v => v.trim());
    }
  })
  public get fileExtensions(): string[] {
    return this._fileExtensions;
  }
  public set fileExtensions(value: string[]) {
    if (arraysAreEqual(this._fileExtensions, value)) {
      return;
    }

    this._fileExtensions = value;
    void this.requestStateUpdate(true);
  }

  /**
   * A number value to indicate the number of more files to load when show more button is clicked
   *
   * @type {number}
   * @memberof MgtFileList
   */
  @property({
    attribute: 'page-size',
    type: Number
  })
  public get pageSize(): number {
    return this._pageSize;
  }
  public set pageSize(value: number) {
    if (value === this._pageSize) {
      return;
    }

    this._pageSize = value;
    void this.requestStateUpdate(true);
  }

  /**
   * A boolean value indication if 'show-more' button should be disabled
   *
   * @type {boolean}
   * @memberof MgtFileList
   */
  @property({
    attribute: 'hide-more-files-button',
    type: Boolean
  })
  public hideMoreFilesButton: boolean;

  /**
   * A number value indication for file size upload (KB)
   *
   * @type {number}
   * @memberof MgtFileList
   */
  @property({
    attribute: 'max-file-size',
    type: Number
  })
  public get maxFileSize(): number {
    return this._maxFileSize;
  }
  public set maxFileSize(value: number) {
    if (value === this._maxFileSize) {
      return;
    }

    this._maxFileSize = value;
    void this.requestStateUpdate(true);
  }

  /**
   * A boolean value indication if file upload extension should be enable or disabled
   *
   * @type {boolean}
   * @memberof MgtFileList
   */
  @property({
    attribute: 'enable-file-upload',
    type: Boolean
  })
  public enableFileUpload: boolean;

  /**
   * A number value to indicate the max number allowed of files to upload.
   *
   * @type {number}
   * @memberof MgtFileList
   */
  @property({
    attribute: 'max-upload-file',
    type: Number
  })
  public get maxUploadFile(): number {
    return this._maxUploadFile;
  }
  public set maxUploadFile(value: number) {
    if (value === this._maxUploadFile) {
      return;
    }

    this._maxUploadFile = value;
    void this.requestStateUpdate(true);
  }

  /**
   * A Array of file extensions to be excluded from file upload.
   *
   * @type {string[]}
   * @memberof MgtFileList
   */
  @property({
    attribute: 'excluded-file-extensions',
    converter: (value, type) => {
      return value.split(',').map(v => v.trim());
    }
  })
  public get excludedFileExtensions(): string[] {
    return this._excludedFileExtensions;
  }
  public set excludedFileExtensions(value: string[]) {
    if (arraysAreEqual(this._excludedFileExtensions, value)) {
      return;
    }

    this._excludedFileExtensions = value;
    void this.requestStateUpdate(true);
  }

  /**
   * Get the scopes required for file list
   *
   * @static
   * @return {*}  {string[]}
   * @memberof MgtFileList
   */
  public static get requiredScopes(): string[] {
    return [...new Set([...MgtFile.requiredScopes])];
  }

  private _fileListQuery: string;
  private _fileQueries: string[];
  private _siteId: string;
  private _itemId: string;
  private _driveId: string;
  private _itemPath: string;
  private _groupId: string;
  private _insightType: OfficeGraphInsightString;
  private _fileExtensions: string[];
  private _pageSize: number;
  private _excludedFileExtensions: string[];
  private _maxUploadFile: number;
  private _maxFileSize: number;
  private _userId: string;
  private _preloadedFiles: DriveItem[];
  private pageIterator: GraphPageIterator<DriveItem>;
  // tracking user arrow key input of selection for accessibility purpose
  private _focusedItemIndex = -1;

  @state() private _isLoadingMore: boolean;

  constructor() {
    super();

    this.pageSize = 10;
    this.itemView = ViewType.twolines;
    this.maxUploadFile = 10;
    this.enableFileUpload = false;
    this._preloadedFiles = [];
  }

  /**
   * Override requestStateUpdate to include clearstate.
   *
   * @memberof MgtFileList
   */
  protected requestStateUpdate(force?: boolean) {
    this.clearState();
    return super.requestStateUpdate(force);
  }

  /**
   * Reset state
   *
   * @memberof MgtFileList
   */
  protected clearState(): void {
    super.clearState();
    this._isCompact = false;
    this.files = null;
  }

  /**
   * Set the section to compact view mode
   *
   * @returns
   * @memberof BasePersonCardSection
   */
  public asCompactView() {
    this._isCompact = true;
    this.requestUpdate();
    return this;
  }

  /**
   * Set the section to full view mode
   *
   * @returns
   * @memberof BasePersonCardSection
   */
  public asFullView() {
    this._isCompact = false;
    this.requestUpdate();
    return this;
  }

  /**
   * Render the file list
   *
   * @return {*}
   * @memberof MgtFileList
   */
  public render() {
    if (!this.files && this.isLoadingState) {
      return this.renderLoading();
    }

    if (!this.files || this.files.length === 0) {
      return this.renderNoData();
    }

<<<<<<< HEAD
    return (
      this.renderTemplate('default', { files: this._isCompact ? this.files : this.files.slice(0, 3) }) ||
      this.renderFiles()
    );
=======
    return this._isCompact ? this.renderCompactView() : this.renderFullView();
  }

  /**
   * Render the compact view
   *
   * @returns {TemplateResult}
   * @memberof MgtFileList
   */
  public renderCompactView(): TemplateResult {
    const files = this.files.slice(0, 3);
    const contentTemplate = html`
      ${files.map(file => this.renderFile(file))}
    `;

    return html`
      <div class="root compact" dir=${this.direction}>
        ${contentTemplate}
      </div>
    `;
>>>>>>> 31a712ef
  }

  /**
   * Render the full view
   *
   * @returns {TemplateResult}
   * @memberof MgtFileList
   */
  public renderFullView(): TemplateResult {
    return this.renderTemplate('default', { files: this.files }) || this.renderFiles();
  }

  /**
   * Render the loading state
   *
   * @protected
   * @returns {TemplateResult}
   * @memberof MgtFileList
   */
  protected renderLoading(): TemplateResult {
    return this.renderTemplate('loading', null) || html``;
  }

  /**
   * Render the state when no data is available
   *
   * @protected
   * @returns {TemplateResult}
   * @memberof MgtFileList
   */
  protected renderNoData(): TemplateResult {
    return (
      this.renderTemplate('no-data', null) ||
      (this.enableFileUpload === true && Providers.globalProvider !== undefined
        ? html`
            <div id="file-list-wrapper" class="file-list-wrapper" dir=${this.direction}>
              ${this.renderFileUpload()}
            </div>`
        : html``)
    );
  }

  /**
   * Render the list of files.
   *
   * @protected
   * @param {*} files
   * @returns {TemplateResult}
   * @memberof mgtFileList
   */
  protected renderFiles(): TemplateResult {
    let files = this._isCompact ? this.files.slice(0, 3) : this.files;
    const classes = classMap({
      compact: this._isCompact,
      'file-list-wrapper': true,
      fullView: this._isFullView
    });
    return html`
      <div id="file-list-wrapper" class=${classes} dir=${this.direction}>
        ${this.enableFileUpload ? this.renderFileUpload() : null}
        <ul
          id="file-list"
          class="file-list"
        >
          <li
            tabindex="0"
            class="file-item"
            @keydown="${this.onFileListKeyDown}"
            @focus="${this.onFocusFirstItem}"
            @click=${(e: UIEvent) => this.handleItemSelect(files[0], e)}>
            ${this.renderFile(files[0])}
          </li>
          ${repeat(
            files.slice(1),
            f => f.id,
            f => html`
              <li
                class="file-item"
                @keydown="${this.onFileListKeyDown}"
                @click=${(e: UIEvent) => this.handleItemSelect(f, e)}>
                ${this.renderFile(f)}
              </li>
            `
          )}
        </ul>
        ${
          !this.hideMoreFilesButton &&
          this.pageIterator &&
          (this.pageIterator.hasNext || this._preloadedFiles.length) &&
          !this._isCompact
            ? this.renderMoreFileButton()
            : null
        }
      </div>
    `;
  }

  /**
   * Render an individual file.
   *
   * @protected
   * @returns {TemplateResult}
   * @memberof mgtFileList
   */
  protected renderFile(file: DriveItem): TemplateResult {
    const view = this.itemView;
    return (
      this.renderTemplate('file', { file }, file.id) ||
      mgtHtml`
        <mgt-file class="mgt-file-item" .fileDetails=${file} .view=${view}></mgt-file>
      `
    );
  }

  /**
   * Render the button when clicked will show more files.
   *
   * @protected
   * @returns {TemplateResult}
   * @memberof MgtFileList
   */
  protected renderMoreFileButton(): TemplateResult {
    if (this._isLoadingMore) {
      return html`
        <fluent-progress-ring role="progressbar" viewBox="0 0 8 8" class="progress-ring"></fluent-progress-ring>
      `;
    } else {
      return html`
        <fluent-button
          appearance="stealth"
          id="show-more"
          class="show-more"
          @click=${() => this.renderNextPage()}
        >
          <span class="show-more-text">${this.strings.showMoreSubtitle}</span>
        </fluent-button>`;
    }
  }

  /**
   * Render MgtFileUpload sub component
   *
   * @returns
   */
  protected renderFileUpload(): TemplateResult {
    const fileUploadConfig: MgtFileUploadConfig = {
      graph: Providers.globalProvider.graph.forComponent(this),
      driveId: this.driveId,
      excludedFileExtensions: this.excludedFileExtensions,
      groupId: this.groupId,
      itemId: this.itemId,
      itemPath: this.itemPath,
      userId: this.userId,
      siteId: this.siteId,
      maxFileSize: this.maxFileSize,
      maxUploadFile: this.maxUploadFile
    };
    return mgtHtml`
        <mgt-file-upload .fileUploadList=${fileUploadConfig} ></mgt-file-upload>
      `;
  }

  /**
   * Handles setting the focusedItemIndex to 0 when you focus on the first item
   * in the file list.
   *
   * @returns void
   */
  private onFocusFirstItem = () => (this._focusedItemIndex = 0);

  /**
   * Handle accessibility keyboard keydown events (arrow up, arrow down, enter, tab) on file list
   *
   * @param event
   */
  private onFileListKeyDown = (event: KeyboardEvent): void => {
    const fileList = this.renderRoot.querySelector('.file-list');
    let focusedItem: HTMLElement;

    if (!fileList || !fileList.children.length) {
      return;
    }

    if (event.code === 'ArrowUp' || event.code === 'ArrowDown') {
      if (event.code === 'ArrowUp') {
        if (this._focusedItemIndex === -1) {
          this._focusedItemIndex = fileList.children.length;
        }
        this._focusedItemIndex = (this._focusedItemIndex - 1 + fileList.children.length) % fileList.children.length;
      }
      if (event.code === 'ArrowDown') {
        this._focusedItemIndex = (this._focusedItemIndex + 1) % fileList.children.length;
      }

      focusedItem = fileList.children[this._focusedItemIndex] as HTMLElement;
      this.updateItemBackgroundColor(fileList, focusedItem, 'focused');
    }

    if (event.code === 'Enter' || event.code === 'Space') {
      focusedItem = fileList.children[this._focusedItemIndex] as HTMLElement;

      const file = focusedItem.children[0] as MgtFile;
      event.preventDefault();
      this.fireCustomEvent('itemClick', file.fileDetails);

      this.updateItemBackgroundColor(fileList, focusedItem, 'selected');
    }

    if (event.code === 'Tab') {
      focusedItem = fileList.children[this._focusedItemIndex] as HTMLElement;
    }
  };

  /**
   * load state into the component.
   *
   * @protected
   * @returns
   * @memberof MgtFileList
   */
  protected async loadState() {
    const provider = Providers.globalProvider;
    if (!provider || provider.state === ProviderState.Loading) {
      return;
    }

    if (provider.state === ProviderState.SignedOut) {
      this.files = null;
      return;
    }
    const graph = provider.graph.forComponent(this);
    let files: DriveItem[];
    let pageIterator: GraphPageIterator<DriveItem>;

    const getFromMyDrive = !this.driveId && !this.siteId && !this.groupId && !this.userId;

    // combinations of these attributes must be provided in order for the component to know which endpoint to call to request files
    // not supplying enough for these combinations will get a null file result
    if (
      (this.driveId && !this.itemId && !this.itemPath) ||
      (this.groupId && !this.itemId && !this.itemPath) ||
      (this.siteId && !this.itemId && !this.itemPath) ||
      (this.userId && !this.insightType && !this.itemId && !this.itemPath)
    ) {
      this.files = null;
    }

    if (!this.files) {
      if (this.fileListQuery) {
        pageIterator = await getFilesByListQueryIterator(graph, this.fileListQuery, this.pageSize);
      } else if (this.fileQueries) {
        files = await getFilesByQueries(graph, this.fileQueries);
      } else if (getFromMyDrive) {
        if (this.itemId) {
          pageIterator = await getFilesByIdIterator(graph, this.itemId, this.pageSize);
        } else if (this.itemPath) {
          pageIterator = await getFilesByPathIterator(graph, this.itemPath, this.pageSize);
        } else if (this.insightType) {
          files = await getMyInsightsFiles(graph, this.insightType);
        } else {
          pageIterator = await getFilesIterator(graph, this.pageSize);
        }
      } else if (this.driveId) {
        if (this.itemId) {
          pageIterator = await getDriveFilesByIdIterator(graph, this.driveId, this.itemId, this.pageSize);
        } else if (this.itemPath) {
          pageIterator = await getDriveFilesByPathIterator(graph, this.driveId, this.itemPath, this.pageSize);
        }
      } else if (this.groupId) {
        if (this.itemId) {
          pageIterator = await getGroupFilesByIdIterator(graph, this.groupId, this.itemId, this.pageSize);
        } else if (this.itemPath) {
          pageIterator = await getGroupFilesByPathIterator(graph, this.groupId, this.itemPath, this.pageSize);
        }
      } else if (this.siteId) {
        if (this.itemId) {
          pageIterator = await getSiteFilesByIdIterator(graph, this.siteId, this.itemId, this.pageSize);
        } else if (this.itemPath) {
          pageIterator = await getSiteFilesByPathIterator(graph, this.siteId, this.itemPath, this.pageSize);
        }
      } else if (this.userId) {
        if (this.itemId) {
          pageIterator = await getUserFilesByIdIterator(graph, this.userId, this.itemId, this.pageSize);
        } else if (this.itemPath) {
          pageIterator = await getUserFilesByPathIterator(graph, this.userId, this.itemPath, this.pageSize);
        } else if (this.insightType) {
          files = await getUserInsightsFiles(graph, this.userId, this.insightType);
        }
      }

      if (pageIterator) {
        this.pageIterator = pageIterator;
        this._preloadedFiles = [...this.pageIterator.value];

        // handle when cached file length is greater than page size
        if (this._preloadedFiles.length >= this.pageSize) {
          files = this._preloadedFiles.splice(0, this.pageSize);
        } else {
          files = this._preloadedFiles.splice(0, this._preloadedFiles.length);
        }
      }

      // filter files when extensions are provided
      let filteredByFileExtension: DriveItem[];
      if (this.fileExtensions && this.fileExtensions !== null) {
        // retrive all pages before filtering
        if (this.pageIterator && this.pageIterator.value) {
          while (this.pageIterator.hasNext) {
            await fetchNextAndCacheForFilesPageIterator(this.pageIterator);
          }
          files = this.pageIterator.value;
          this._preloadedFiles = [];
        }
        filteredByFileExtension = files.filter(file => {
          for (const e of this.fileExtensions) {
            if (e === this.getFileExtension(file.name)) {
              return file;
            }
          }
        });
      }

      if (filteredByFileExtension && filteredByFileExtension.length >= 0) {
        this.files = filteredByFileExtension;
        if (this.pageSize) {
          files = this.files.splice(0, this.pageSize);
          this.files = files;
        }
      } else {
        this.files = files;
      }
    }
  }

  /**
   * Handle the click event on an item.
   *
   * @protected
   * @memberof MgtFileList
   */
  protected handleItemSelect(item: DriveItem, event: UIEvent): void {
    this.handleFileClick(item);
    this.fireCustomEvent('itemClick', item);

    // handle accessibility updates when item clicked
    if (event) {
      const fileList = this.renderRoot.querySelector('.file-list');

      // get index of the focused item
      const nodes = Array.from(fileList.children);
      const li = (event.target as HTMLElement).closest('li');
      const index = nodes.indexOf(li);
      this._focusedItemIndex = index;
      const clickedItem = fileList.children[this._focusedItemIndex] as HTMLElement;
      this.updateItemBackgroundColor(fileList, clickedItem, 'selected');
    }
  }

  /**
   * Handle the click event on button to show next page.
   *
   * @protected
   * @memberof MgtFileList
   */
  protected async renderNextPage() {
    // render next page from cache if exists, or else use iterator
    if (this._preloadedFiles.length > 0) {
      this.files = [
        ...this.files,
        ...this._preloadedFiles.splice(0, Math.min(this.pageSize, this._preloadedFiles.length))
      ];
    } else {
      if (this.pageIterator.hasNext) {
        this._isLoadingMore = true;
        const root = this.renderRoot.querySelector('file-list-wrapper');
        if (root && root.animate) {
          // play back
          root.animate(
            [
              {
                height: 'auto',
                transformOrigin: 'top left'
              },
              {
                height: 'auto',
                transformOrigin: 'top left'
              }
            ],
            {
              duration: 1000,
              easing: 'ease-in-out',
              fill: 'both'
            }
          );
        }
        await fetchNextAndCacheForFilesPageIterator(this.pageIterator);
        this._isLoadingMore = false;
        this.files = this.pageIterator.value;
      }
    }

    this.requestUpdate();
  }

  private handleFileClick(file: DriveItem) {
    if (file && file.webUrl) {
      window.open(file.webUrl, '_blank', 'noreferrer');
    }
  }

  /**
   * Get file extension string from file name
   *
   * @param name file name
   * @returns {string} file extension
   */
  private getFileExtension(name: string) {
    const re = /(?:\.([^.]+))?$/;
    const fileExtension = re.exec(name)[1] || '';

    return fileExtension;
  }

  /**
   * Handle remove and add css class on accessibility keyboard select and focus
   *
   * @param fileList HTML element
   * @param focusedItem HTML element
   * @param className background class to be applied
   */
  private updateItemBackgroundColor(fileList: Element, focusedItem: HTMLElement, className: string) {
    // reset background color and remove tabindex
    for (const node of fileList.children) {
      node.classList.remove(className);
      node.removeAttribute('tabindex');
    }

    // set focused item background color
    if (focusedItem) {
      focusedItem.classList.add(className);
      focusedItem.scrollIntoView({ behavior: 'smooth', block: 'nearest', inline: 'start' });
      focusedItem.setAttribute('tabindex', '0');
      focusedItem.focus();
    }

    // remove selected classes
    for (const node of fileList.children) {
      node.classList.remove('selected');
    }
  }

  /**
   * Handle reload of File List and condition to clear cache
   *
   * @param clearCache boolean, if true clear cache
   */
  public reload(clearCache = false) {
    if (clearCache) {
      // clear cache File List
      void clearFilesCache();
    }

    void this.requestStateUpdate(true);
  }
}<|MERGE_RESOLUTION|>--- conflicted
+++ resolved
@@ -134,16 +134,8 @@
    * @type {string}
    * @memberof MgtFileList
    */
-<<<<<<< HEAD
-  public asCompactView() {
-    this._isCompact = true;
-    this._isFullView = false;
-    this.requestUpdate();
-    return this;
-=======
   public get cardTitle(): string {
     return this.strings.filesSectionTitle;
->>>>>>> 31a712ef
   }
 
   /**
@@ -607,12 +599,6 @@
       return this.renderNoData();
     }
 
-<<<<<<< HEAD
-    return (
-      this.renderTemplate('default', { files: this._isCompact ? this.files : this.files.slice(0, 3) }) ||
-      this.renderFiles()
-    );
-=======
     return this._isCompact ? this.renderCompactView() : this.renderFullView();
   }
 
@@ -633,7 +619,6 @@
         ${contentTemplate}
       </div>
     `;
->>>>>>> 31a712ef
   }
 
   /**
