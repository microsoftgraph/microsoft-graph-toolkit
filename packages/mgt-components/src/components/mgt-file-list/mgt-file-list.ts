--- conflicted
+++ resolved
@@ -5,9 +5,6 @@
  * -------------------------------------------------------------------------------------------
  */
 
-<<<<<<< HEAD
-import { GraphPageIterator, Providers, ProviderState, customElement, mgtHtml } from '@microsoft/mgt-element';
-=======
 import {
   arraysAreEqual,
   GraphPageIterator,
@@ -17,7 +14,6 @@
   mgtHtml,
   MgtTemplatedComponent
 } from '@microsoft/mgt-element';
->>>>>>> 2970a446
 import { DriveItem } from '@microsoft/microsoft-graph-types';
 import { html, PropertyValueMap, TemplateResult } from 'lit';
 import { state } from 'lit/decorators.js';
@@ -57,7 +53,6 @@
   fluentDataGridCell
 } from '@fluentui/web-components';
 import { registerFluentComponents } from '../../utils/FluentComponents';
-<<<<<<< HEAD
 import '../mgt-menu/mgt-menu';
 import { MgtFileListBase } from './mgt-file-list-base';
 import { CardSection } from '../BasePersonCardSection';
@@ -69,11 +64,6 @@
   fluentDataGridRow,
   fluentDataGridCell
 );
-=======
-import { CardSection } from '../BasePersonCardSection';
-
-registerFluentComponents(fluentProgressRing);
->>>>>>> 2970a446
 
 /**
  * The File List component displays a list of multiple folders and files by
@@ -104,12 +94,7 @@
 
 // tslint:disable-next-line: max-classes-per-file
 @customElement('file-list')
-<<<<<<< HEAD
 export class MgtFileList extends MgtFileListBase implements CardSection {
-=======
-// @customElement('mgt-file-list')
-export class MgtFileList extends MgtTemplatedComponent implements CardSection {
->>>>>>> 2970a446
   private _isCompact = false;
   /**
    * Array of styles to apply to the element. The styles should be defined
@@ -119,7 +104,6 @@
     return styles;
   }
 
-<<<<<<< HEAD
   /**
    * Strings to be used in the component
    *
@@ -127,10 +111,7 @@
    * @protected
    * @memberof MgtFileList
    */
-  protected get strings() {
-=======
   protected get strings(): Record<string, string> {
->>>>>>> 2970a446
     return strings;
   }
 
@@ -145,11 +126,10 @@
     return [...new Set([...MgtFile.requiredScopes])];
   }
 
-<<<<<<< HEAD
   private _preloadedFiles: DriveItem[];
   private pageIterator: GraphPageIterator<DriveItem>;
   // tracking user arrow key input of selection for accessibility purpose
-  private _focusedItemIndex: number = -1;
+  private _focusedItemIndex = -1;
 
   @state()
   private _isLoadingMore: boolean;
@@ -169,11 +149,7 @@
 
   protected updated(changedProperties: PropertyValueMap<any> | Map<PropertyKey, unknown>): void {
     super.updated(changedProperties);
-    (this.renderRoot.querySelector('mgt-file-upload') as MgtFileUpload)?.attachEventListeners();
-=======
-    this._fileListQuery = value;
-    void this.requestStateUpdate(true);
->>>>>>> 2970a446
+    this.renderRoot.querySelector<MgtFileUpload>('mgt-file-upload')?.attachEventListeners();
   }
 
   /**
@@ -188,7 +164,17 @@
   }
 
   /**
-<<<<<<< HEAD
+   * The title for the card when rendered as a card full.
+   *
+   * @readonly
+   * @type {string}
+   * @memberof MgtFileList
+   */
+  public get cardTitle(): string {
+    return this.strings.filesSectionTitle;
+  }
+
+  /**
    * Render the icon for display in the navigation ribbon.
    *
    * @returns {TemplateResult}
@@ -215,355 +201,11 @@
    */
   protected clearState(): void {
     super.clearState();
+    this._isCompact = false;
     this.files = null;
     this._isCompact = false;
     this._selectedFiles = new Map();
     this.fireCustomEvent('selectionChanged', []);
-=======
-   * The title for the card when rendered as a card full.
-   *
-   * @readonly
-   * @type {string}
-   * @memberof MgtFileList
-   */
-  public get cardTitle(): string {
-    return this.strings.filesSectionTitle;
-  }
-
-  /**
-   * Render the icon for display in the navigation ribbon.
-   *
-   * @returns {TemplateResult}
-   * @memberof MgtFileList
-   */
-  public renderIcon(): TemplateResult {
-    return getSvg(SvgIcon.Files);
-  }
-
-  /**
-   * allows developer to provide an array of file queries
-   *
-   * @type {string[]}
-   * @memberof MgtFileList
-   */
-  @property({
-    attribute: 'file-queries',
-    converter: (value, type) => {
-      if (value) {
-        return value.split(',').map(v => v.trim());
-      } else {
-        return null;
-      }
-    }
-  })
-  public get fileQueries(): string[] {
-    return this._fileQueries;
-  }
-  public set fileQueries(value: string[]) {
-    if (arraysAreEqual(this._fileQueries, value)) {
-      return;
-    }
-
-    this._fileQueries = value;
-    void this.requestStateUpdate(true);
-  }
-
-  /**
-   * allows developer to provide an array of files
-   *
-   * @type {MicrosoftGraph.DriveItem[]}
-   * @memberof MgtFileList
-   */
-  @property({ type: Object })
-  public files: DriveItem[];
-
-  /**
-   * allows developer to provide site id for a file
-   *
-   * @type {string}
-   * @memberof MgtFileList
-   */
-  @property({
-    attribute: 'site-id'
-  })
-  public get siteId(): string {
-    return this._siteId;
-  }
-  public set siteId(value: string) {
-    if (value === this._siteId) {
-      return;
-    }
-
-    this._siteId = value;
-    void this.requestStateUpdate(true);
-  }
-
-  /**
-   * allows developer to provide drive id for a file
-   *
-   * @type {string}
-   * @memberof MgtFileList
-   */
-  @property({
-    attribute: 'drive-id'
-  })
-  public get driveId(): string {
-    return this._driveId;
-  }
-  public set driveId(value: string) {
-    if (value === this._driveId) {
-      return;
-    }
-
-    this._driveId = value;
-    void this.requestStateUpdate(true);
-  }
-
-  /**
-   * allows developer to provide group id for a file
-   *
-   * @type {string}
-   * @memberof MgtFileList
-   */
-  @property({
-    attribute: 'group-id'
-  })
-  public get groupId(): string {
-    return this._groupId;
-  }
-  public set groupId(value: string) {
-    if (value === this._groupId) {
-      return;
-    }
-
-    this._groupId = value;
-    void this.requestStateUpdate(true);
-  }
-
-  /**
-   * allows developer to provide item id for a file
-   *
-   * @type {string}
-   * @memberof MgtFileList
-   */
-  @property({
-    attribute: 'item-id'
-  })
-  public get itemId(): string {
-    return this._itemId;
-  }
-  public set itemId(value: string) {
-    if (value === this._itemId) {
-      return;
-    }
-
-    this._itemId = value;
-    void this.requestStateUpdate(true);
-  }
-
-  /**
-   * allows developer to provide item path for a file
-   *
-   * @type {string}
-   * @memberof MgtFileList
-   */
-  @property({
-    attribute: 'item-path'
-  })
-  public get itemPath(): string {
-    return this._itemPath;
-  }
-  public set itemPath(value: string) {
-    if (value === this._itemPath) {
-      return;
-    }
-
-    this._itemPath = value;
-    void this.requestStateUpdate(true);
-  }
-
-  /**
-   * allows developer to provide user id for a file
-   *
-   * @type {string}
-   * @memberof MgtFile
-   */
-  @property({
-    attribute: 'user-id'
-  })
-  public get userId(): string {
-    return this._userId;
-  }
-  public set userId(value: string) {
-    if (value === this._userId) {
-      return;
-    }
-
-    this._userId = value;
-    void this.requestStateUpdate(true);
-  }
-
-  /**
-   * allows developer to provide insight type for a file
-   * can be trending, used, or shared
-   *
-   * @type {OfficeGraphInsightString}
-   * @memberof MgtFileList
-   */
-  @property({
-    attribute: 'insight-type'
-  })
-  public get insightType(): OfficeGraphInsightString {
-    return this._insightType;
-  }
-  public set insightType(value: OfficeGraphInsightString) {
-    if (value === this._insightType) {
-      return;
-    }
-
-    this._insightType = value;
-    void this.requestStateUpdate(true);
-  }
-
-  /**
-   * Sets what data to be rendered (file icon only, oneLine, twoLines threeLines).
-   * Default is 'threeLines'.
-   *
-   * @type {ViewType}
-   * @memberof MgtFileList
-   */
-  @property({
-    attribute: 'item-view',
-    converter: value => {
-      if (!value || value.length === 0) {
-        return ViewType.threelines;
-      }
-
-      value = value.toLowerCase();
-
-      if (typeof ViewType[value] === 'undefined') {
-        return ViewType.threelines;
-      } else {
-        return ViewType[value] as ViewType;
-      }
-    }
-  })
-  public itemView: ViewType;
-
-  /**
-   * allows developer to provide file type to filter the list
-   * can be docx
-   *
-   * @type {string[]}
-   * @memberof MgtFileList
-   */
-  @property({
-    attribute: 'file-extensions',
-    converter: (value, type) => {
-      return value.split(',').map(v => v.trim());
-    }
-  })
-  public get fileExtensions(): string[] {
-    return this._fileExtensions;
-  }
-  public set fileExtensions(value: string[]) {
-    if (arraysAreEqual(this._fileExtensions, value)) {
-      return;
-    }
-
-    this._fileExtensions = value;
-    void this.requestStateUpdate(true);
-  }
-
-  /**
-   * A number value to indicate the number of more files to load when show more button is clicked
-   *
-   * @type {number}
-   * @memberof MgtFileList
-   */
-  @property({
-    attribute: 'page-size',
-    type: Number
-  })
-  public get pageSize(): number {
-    return this._pageSize;
-  }
-  public set pageSize(value: number) {
-    if (value === this._pageSize) {
-      return;
-    }
-
-    this._pageSize = value;
-    void this.requestStateUpdate(true);
-  }
-
-  /**
-   * A boolean value indication if 'show-more' button should be disabled
-   *
-   * @type {boolean}
-   * @memberof MgtFileList
-   */
-  @property({
-    attribute: 'hide-more-files-button',
-    type: Boolean
-  })
-  public hideMoreFilesButton: boolean;
-
-  /**
-   * A number value indication for file size upload (KB)
-   *
-   * @type {number}
-   * @memberof MgtFileList
-   */
-  @property({
-    attribute: 'max-file-size',
-    type: Number
-  })
-  public get maxFileSize(): number {
-    return this._maxFileSize;
-  }
-  public set maxFileSize(value: number) {
-    if (value === this._maxFileSize) {
-      return;
-    }
-
-    this._maxFileSize = value;
-    void this.requestStateUpdate(true);
-  }
-
-  /**
-   * A boolean value indication if file upload extension should be enable or disabled
-   *
-   * @type {boolean}
-   * @memberof MgtFileList
-   */
-  @property({
-    attribute: 'enable-file-upload',
-    type: Boolean
-  })
-  public enableFileUpload: boolean;
-
-  /**
-   * A number value to indicate the max number allowed of files to upload.
-   *
-   * @type {number}
-   * @memberof MgtFileList
-   */
-  @property({
-    attribute: 'max-upload-file',
-    type: Number
-  })
-  public get maxUploadFile(): number {
-    return this._maxUploadFile;
-  }
-  public set maxUploadFile(value: number) {
-    if (value === this._maxUploadFile) {
-      return;
-    }
-
-    this._maxUploadFile = value;
-    void this.requestStateUpdate(true);
->>>>>>> 2970a446
   }
 
   /**
@@ -572,29 +214,10 @@
    * @returns
    * @memberof BasePersonCardSection
    */
-<<<<<<< HEAD
   public asCompactView() {
     this._isCompact = true;
     this.requestUpdate();
     return this;
-=======
-  @property({
-    attribute: 'excluded-file-extensions',
-    converter: (value, type) => {
-      return value.split(',').map(v => v.trim());
-    }
-  })
-  public get excludedFileExtensions(): string[] {
-    return this._excludedFileExtensions;
-  }
-  public set excludedFileExtensions(value: string[]) {
-    if (arraysAreEqual(this._excludedFileExtensions, value)) {
-      return;
-    }
-
-    this._excludedFileExtensions = value;
-    void this.requestStateUpdate(true);
->>>>>>> 2970a446
   }
 
   /**
@@ -603,56 +226,10 @@
    * @returns
    * @memberof BasePersonCardSection
    */
-<<<<<<< HEAD
   public asFullView() {
     this._isCompact = false;
     this.requestUpdate();
     return this;
-=======
-  public static get requiredScopes(): string[] {
-    return [...new Set([...MgtFile.requiredScopes])];
-  }
-
-  private _fileListQuery: string;
-  private _fileQueries: string[];
-  private _siteId: string;
-  private _itemId: string;
-  private _driveId: string;
-  private _itemPath: string;
-  private _groupId: string;
-  private _insightType: OfficeGraphInsightString;
-  private _fileExtensions: string[];
-  private _pageSize: number;
-  private _excludedFileExtensions: string[];
-  private _maxUploadFile: number;
-  private _maxFileSize: number;
-  private _userId: string;
-  private _preloadedFiles: DriveItem[];
-  private pageIterator: GraphPageIterator<DriveItem>;
-  // tracking user arrow key input of selection for accessibility purpose
-  private _focusedItemIndex = -1;
-
-  @state() private _isLoadingMore: boolean;
-
-  constructor() {
-    super();
-
-    this.pageSize = 10;
-    this.itemView = ViewType.twolines;
-    this.maxUploadFile = 10;
-    this.enableFileUpload = false;
-    this._preloadedFiles = [];
-  }
-
-  /**
-   * Override requestStateUpdate to include clearstate.
-   *
-   * @memberof MgtFileList
-   */
-  protected requestStateUpdate(force?: boolean) {
-    this.clearState();
-    return super.requestStateUpdate(force);
->>>>>>> 2970a446
   }
 
   /**
@@ -661,45 +238,6 @@
    * @return {*}
    * @memberof MgtFileList
    */
-<<<<<<< HEAD
-=======
-  protected clearState(): void {
-    super.clearState();
-    this._isCompact = false;
-    this.files = null;
-  }
-
-  /**
-   * Set the section to compact view mode
-   *
-   * @returns
-   * @memberof BasePersonCardSection
-   */
-  public asCompactView() {
-    this._isCompact = true;
-    this.requestUpdate();
-    return this;
-  }
-
-  /**
-   * Set the section to full view mode
-   *
-   * @returns
-   * @memberof BasePersonCardSection
-   */
-  public asFullView() {
-    this._isCompact = false;
-    this.requestUpdate();
-    return this;
-  }
-
-  /**
-   * Render the file list
-   *
-   * @return {*}
-   * @memberof MgtFileList
-   */
->>>>>>> 2970a446
   public render() {
     if (!this.files && this.isLoadingState) {
       return this.renderLoading();
@@ -710,19 +248,6 @@
     }
 
     return this._isCompact ? this.renderCompactView() : this.renderFullView();
-<<<<<<< HEAD
-  }
-
-  /**
-   * Render the full view
-   *
-   * @return {*}  {TemplateResult}
-   * @memberof MgtFileList
-   */
-  public renderFullView(): TemplateResult {
-    return this.renderTemplate('default', { files: this.files }) || this.renderFiles();
-=======
->>>>>>> 2970a446
   }
 
   /**
@@ -796,10 +321,6 @@
     return html`
       <div id="file-list-wrapper" class="file-list-wrapper" dir=${this.direction}>
         ${this.enableFileUpload ? this.renderFileUpload() : null}
-<<<<<<< HEAD
-        <div class="title">${this.strings.filesSectionTitle}</div>
-=======
->>>>>>> 2970a446
         <ul
           id="file-list"
           class="file-list"
@@ -847,7 +368,7 @@
       this.renderTemplate('file', { file }, file.id) ||
       mgtHtml`
         <mgt-file
-          @click=${e => this.handleItemSelect(file, e)}
+          @click=${(e: MouseEvent) => this.handleItemSelect(file, e)}
           part="file-item"
           .fileDetails=${file}
           .view=${view}
@@ -874,12 +395,7 @@
           appearance="stealth"
           id="show-more"
           class="show-more"
-<<<<<<< HEAD
           @click=${this.renderNextPage}
-          @keydown=${this.onShowMoreKeyDown}
-=======
-          @click=${() => this.renderNextPage()}
->>>>>>> 2970a446
         >
           <span class="show-more-text">${this.strings.showMoreSubtitle}</span>
         </fluent-button>`;
@@ -958,24 +474,11 @@
     if (event.code === 'Tab') {
       focusedItem = fileList.children[this._focusedItemIndex] as HTMLElement;
     }
-<<<<<<< HEAD
-  }
+  };
 
   private raiseItemClickedEvent(file: DriveItem) {
     this.fireCustomEvent('itemClick', file);
   }
-
-  /**
-   * Remove accessibility keyboard focused when out of file list
-   *
-   */
-  private onFileListOut() {
-    const fileList = this.renderRoot.querySelector('.file-list');
-    const focusedItem = fileList.children[this._focusedItemIndex];
-  }
-=======
-  };
->>>>>>> 2970a446
 
   /**
    * load state into the component.
@@ -1115,11 +618,7 @@
 
       // get index of the focused item
       const nodes = Array.from(fileList.children);
-<<<<<<< HEAD
-      const li = (event.target as Element).closest('li');
-=======
       const li = (event.target as HTMLElement).closest('li');
->>>>>>> 2970a446
       const index = nodes.indexOf(li);
       this._focusedItemIndex = index;
       const clickedItem = fileList.children[this._focusedItemIndex] as HTMLElement;
@@ -1133,7 +632,7 @@
    * @protected
    * @memberof MgtFileList
    */
-  protected async renderNextPage() {
+  protected renderNextPage = async () => {
     // render next page from cache if exists, or else use iterator
     if (this._preloadedFiles.length > 0) {
       this.files = [
@@ -1171,7 +670,7 @@
     }
 
     this.requestUpdate();
-  }
+  };
 
   private handleFileClick(file: DriveItem) {
     if (file && file.webUrl) {
