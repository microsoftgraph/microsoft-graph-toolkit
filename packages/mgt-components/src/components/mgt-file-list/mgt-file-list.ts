/**
 * -------------------------------------------------------------------------------------------
 * Copyright (c) Microsoft Corporation.  All Rights Reserved.  Licensed under the MIT License.
 * See License in the project root for license information.
 * -------------------------------------------------------------------------------------------
 */

<<<<<<< HEAD
import { GraphPageIterator, Providers, ProviderState, customElement, mgtHtml } from '@microsoft/mgt-element';
import { DriveItem } from '@microsoft/microsoft-graph-types';
=======
import {
  arraysAreEqual,
  GraphPageIterator,
  MgtTemplatedComponent,
  Providers,
  ProviderState,
  customElement,
  mgtHtml
} from '@microsoft/mgt-element';
import { DriveItem, SharedInsight } from '@microsoft/microsoft-graph-types';
>>>>>>> cf62f803
import { html, TemplateResult } from 'lit';
import { state } from 'lit/decorators.js';
import { repeat } from 'lit/directives/repeat.js';
import {
  clearFilesCache,
  fetchNextAndCacheForFilesPageIterator,
  getDriveFilesByIdIterator,
  getDriveFilesByPathIterator,
  getFilesByIdIterator,
  getFilesByListQueryIterator,
  getFilesByPathIterator,
  getFilesByQueries,
  getFilesIterator,
  getGroupFilesByIdIterator,
  getGroupFilesByPathIterator,
  getMyInsightsFiles,
  getSiteFilesByIdIterator,
  getSiteFilesByPathIterator,
  getUserFilesByIdIterator,
  getUserFilesByPathIterator,
  getUserInsightsFiles
} from '../../graph/graph.files';
import './mgt-file-upload/mgt-file-upload';
<<<<<<< HEAD
import { ViewType } from '../../graph/types';
=======
import { getSvg, SvgIcon } from '../../utils/SvgHelper';
import { OfficeGraphInsightString, ViewType } from '../../graph/types';
>>>>>>> cf62f803
import { styles } from './mgt-file-list-css';
import { strings } from './strings';
import { MgtFile } from '../mgt-file/mgt-file';
import { MgtFileUploadConfig } from './mgt-file-upload/mgt-file-upload';

import {
  fluentProgressRing,
  fluentDesignSystemProvider,
  fluentDataGrid,
  fluentDataGridRow,
  fluentDataGridCell
} from '@fluentui/web-components';
import { registerFluentComponents } from '../../utils/FluentComponents';
import '../mgt-menu/mgt-menu';
import { MgtFileListBase } from './mgt-file-list-base';

registerFluentComponents(
  fluentProgressRing,
  fluentDesignSystemProvider,
  fluentDataGrid,
  fluentDataGridRow,
  fluentDataGridCell
);

/**
 * The File List component displays a list of multiple folders and files by
 * using the file/folder name, an icon, and other properties specified by the developer.
 * This component uses the mgt-file component.
 *
 * @export
 * @class MgtFileList
 *
 * @fires {CustomEvent<MicrosoftGraph.DriveItem>} itemClick - Fired when user click a file. Returns the file (DriveItem) details.
 * @fires {CustomEvent<MicrosoftGraph.DriveItem[]>} selectionChanged - Fired when user select a file. Returns the selected files (DriveItem) details.
 *
 * @cssprop --file-upload-border- {String} File upload border top style
 * @cssprop --file-upload-background-color - {Color} File upload background color with opacity style
 * @cssprop --file-upload-button-float - {string} Upload button float position
 * @cssprop --file-upload-button-background-color - {Color} Background color of upload button
 * @cssprop --file-upload-dialog-background-color - {Color} Background color of upload dialog
 * @cssprop --file-upload-dialog-content-background-color - {Color} Background color of dialog content
 * @cssprop --file-upload-dialog-content-color - {Color} Color of dialog content
 * @cssprop --file-upload-dialog-primarybutton-background-color - {Color} Background color of primary button
 * @cssprop --file-upload-dialog-primarybutton-color - {Color} Color text of primary button
 * @cssprop --file-upload-button-color - {Color} Text color of upload button
 * @cssprop --file-list-background-color - {Color} File list background color
 * @cssprop --file-list-box-shadow - {String} File list box shadow style
 * @cssprop --file-list-border - {String} File list border styles
 * @cssprop --file-list-padding -{String} File list padding
 * @cssprop --file-list-margin -{String} File list margin
 * @cssprop --file-item-background-color--hover - {Color} File item background hover color
 * @cssprop --file-item-border-top - {String} File item border top style
 * @cssprop --file-item-border-left - {String} File item border left style
 * @cssprop --file-item-border-right - {String} File item border right style
 * @cssprop --file-item-border-bottom - {String} File item border bottom style
 * @cssprop --file-item-background-color--active - {Color} File item background active color
 * @cssprop --file-item-border-radius - {String} File item border radius
 * @cssprop --file-item-margin - {String} File item margin
 * @cssprop --show-more-button-background-color - {Color} Show more button background color
 * @cssprop --show-more-button-background-color--hover - {Color} Show more button background hover color
 * @cssprop --show-more-button-font-size - {String} Show more button font size
 * @cssprop --show-more-button-padding - {String} Show more button padding
 * @cssprop --show-more-button-border-bottom-right-radius - {String} Show more button bottom right radius
 * @cssprop --show-more-button-border-bottom-left-radius - {String} Show more button bottom left radius
 * @cssprop --progress-ring-size -{String} Progress ring height and width
 */

// tslint:disable-next-line: max-classes-per-file
@customElement('file-list')
export class MgtFileList extends MgtFileListBase {
  /**
   * Array of styles to apply to the element. The styles should be defined
   * using the `css` tag function.
   */
  static get styles() {
    return styles;
  }

<<<<<<< HEAD
=======
  protected get strings() {
    return strings;
  }

  /**
   * allows developer to provide query for a file list
   *
   * @type {string}
   * @memberof MgtFileList
   */
  @property({
    attribute: 'file-list-query'
  })
  public get fileListQuery(): string {
    return this._fileListQuery;
  }
  public set fileListQuery(value: string) {
    if (value === this._fileListQuery) {
      return;
    }

    this._fileListQuery = value;
    this.requestStateUpdate(true);
  }

  /**
   * The name for display in the overview section.
   *
   * @readonly
   * @type {string}
   * @memberof MgtFileList
   */
  public get displayName(): string {
    return this.strings.filesSectionTitle;
  }

  /**
   * Render the icon for display in the navigation ribbon.
   *
   * @returns {TemplateResult}
   * @memberof MgtFileList
   */
  public renderIcon(): TemplateResult {
    return getSvg(SvgIcon.Files);
  }

  /**
   * Set the section to compact view mode
   *
   * @returns
   * @memberof MgtFileList
   */
  public asCompactView() {
    this._isCompact = true;
    this.requestUpdate();
    return this;
  }

  /**
   * Set the section to full view mode
   *
   * @returns
   * @memberof MgtFileList
   */
  public asFullView() {
    this._isCompact = false;
    this._isFullView = true;
    this.requestUpdate();
    return this;
  }

  /**
   * allows developer to provide an array of file queries
   *
   * @type {string[]}
   * @memberof MgtFileList
   */
  @property({
    attribute: 'file-queries',
    converter: (value, type) => {
      if (value) {
        return value.split(',').map(v => v.trim());
      } else {
        return null;
      }
    }
  })
  public get fileQueries(): string[] {
    return this._fileQueries;
  }
  public set fileQueries(value: string[]) {
    if (arraysAreEqual(this._fileQueries, value)) {
      return;
    }

    this._fileQueries = value;
    this.requestStateUpdate(true);
  }

  /**
   * allows developer to provide an array of files
   *
   * @type {MicrosoftGraph.DriveItem[]}
   * @memberof MgtFileList
   */
  @property({ type: Object })
  public files: DriveItem[];

  /**
   * allows developer to provide site id for a file
   *
   * @type {string}
   * @memberof MgtFileList
   */
  @property({
    attribute: 'site-id'
  })
  public get siteId(): string {
    return this._siteId;
  }
  public set siteId(value: string) {
    if (value === this._siteId) {
      return;
    }

    this._siteId = value;
    this.requestStateUpdate(true);
  }

>>>>>>> cf62f803
  /**
   * Strings to be used in the component
   *
<<<<<<< HEAD
   * @readonly
   * @protected
=======
   * @type {string}
   * @memberof MgtFileList
   */
  @property({
    attribute: 'drive-id'
  })
  public get driveId(): string {
    return this._driveId;
  }
  public set driveId(value: string) {
    if (value === this._driveId) {
      return;
    }

    this._driveId = value;
    this.requestStateUpdate(true);
  }

  /**
   * allows developer to provide group id for a file
   *
   * @type {string}
   * @memberof MgtFileList
   */
  @property({
    attribute: 'group-id'
  })
  public get groupId(): string {
    return this._groupId;
  }
  public set groupId(value: string) {
    if (value === this._groupId) {
      return;
    }

    this._groupId = value;
    this.requestStateUpdate(true);
  }

  /**
   * allows developer to provide item id for a file
   *
   * @type {string}
   * @memberof MgtFileList
   */
  @property({
    attribute: 'item-id'
  })
  public get itemId(): string {
    return this._itemId;
  }
  public set itemId(value: string) {
    if (value === this._itemId) {
      return;
    }

    this._itemId = value;
    this.requestStateUpdate(true);
  }

  /**
   * allows developer to provide item path for a file
   *
   * @type {string}
   * @memberof MgtFileList
   */
  @property({
    attribute: 'item-path'
  })
  public get itemPath(): string {
    return this._itemPath;
  }
  public set itemPath(value: string) {
    if (value === this._itemPath) {
      return;
    }

    this._itemPath = value;
    this.requestStateUpdate(true);
  }

  /**
   * allows developer to provide user id for a file
   *
   * @type {string}
   * @memberof MgtFile
   */
  @property({
    attribute: 'user-id'
  })
  public get userId(): string {
    return this._userId;
  }
  public set userId(value: string) {
    if (value === this._userId) {
      return;
    }

    this._userId = value;
    this.requestStateUpdate(true);
  }

  /**
   * allows developer to provide insight type for a file
   * can be trending, used, or shared
   *
   * @type {OfficeGraphInsightString}
   * @memberof MgtFileList
   */
  @property({
    attribute: 'insight-type'
  })
  public get insightType(): OfficeGraphInsightString {
    return this._insightType;
  }
  public set insightType(value: OfficeGraphInsightString) {
    if (value === this._insightType) {
      return;
    }

    this._insightType = value;
    this.requestStateUpdate(true);
  }

  /**
   * Sets what data to be rendered (file icon only, oneLine, twoLines threeLines).
   * Default is 'threeLines'.
   *
   * @type {ViewType}
   * @memberof MgtFileList
   */
  @property({
    attribute: 'item-view',
    converter: value => {
      if (!value || value.length === 0) {
        return ViewType.threelines;
      }

      value = value.toLowerCase();

      if (typeof ViewType[value] === 'undefined') {
        return ViewType.threelines;
      } else {
        return ViewType[value];
      }
    }
  })
  public itemView: ViewType;

  /**
   * allows developer to provide file type to filter the list
   * can be docx
   *
   * @type {string[]}
   * @memberof MgtFileList
   */
  @property({
    attribute: 'file-extensions',
    converter: (value, type) => {
      return value.split(',').map(v => v.trim());
    }
  })
  public get fileExtensions(): string[] {
    return this._fileExtensions;
  }
  public set fileExtensions(value: string[]) {
    if (arraysAreEqual(this._fileExtensions, value)) {
      return;
    }

    this._fileExtensions = value;
    this.requestStateUpdate(true);
  }

  /**
   * A number value to indicate the number of more files to load when show more button is clicked
   * @type {number}
   * @memberof MgtFileList
   */
  @property({
    attribute: 'page-size',
    type: Number
  })
  public get pageSize(): number {
    return this._pageSize;
  }
  public set pageSize(value: number) {
    if (value === this._pageSize) {
      return;
    }

    this._pageSize = value;
    this.requestStateUpdate(true);
  }

  /**
   * A boolean value indication if 'show-more' button should be disabled
   * @type {boolean}
   * @memberof MgtFileList
   */
  @property({
    attribute: 'hide-more-files-button',
    type: Boolean
  })
  public hideMoreFilesButton: boolean;

  /**
   * A number value indication for file size upload (KB)
   * @type {number}
   * @memberof MgtFileList
   */
  @property({
    attribute: 'max-file-size',
    type: Number
  })
  public get maxFileSize(): number {
    return this._maxFileSize;
  }
  public set maxFileSize(value: number) {
    if (value === this._maxFileSize) {
      return;
    }

    this._maxFileSize = value;
    this.requestStateUpdate(true);
  }

  /**
   * A boolean value indication if file upload extension should be enable or disabled
   * @type {boolean}
   * @memberof MgtFileList
   */
  @property({
    attribute: 'enable-file-upload',
    type: Boolean
  })
  public enableFileUpload: boolean;

  /**
   * A number value to indicate the max number allowed of files to upload.
   * @type {number}
   * @memberof MgtFileList
   */
  @property({
    attribute: 'max-upload-file',
    type: Number
  })
  public get maxUploadFile(): number {
    return this._maxUploadFile;
  }
  public set maxUploadFile(value: number) {
    if (value === this._maxUploadFile) {
      return;
    }

    this._maxUploadFile = value;
    this.requestStateUpdate(true);
  }

  @state() private _isCompact: boolean;
  @state() private _isFullView: boolean; // Set Person Card Files FullView Section

  /**
   * A Array of file extensions to be excluded from file upload.
   *
   * @type {string[]}
>>>>>>> cf62f803
   * @memberof MgtFileList
   */
  protected get strings() {
    return strings;
  }

  /**
   * Get the scopes required for file list
   *
   * @static
   * @return {*}  {string[]}
   * @memberof MgtFileList
   */
  public static get requiredScopes(): string[] {
    return [...new Set([...MgtFile.requiredScopes])];
  }

  private _preloadedFiles: DriveItem[];
  private pageIterator: GraphPageIterator<DriveItem>;
  // tracking user arrow key input of selection for accessibility purpose
  private _focusedItemIndex: number = -1;

  @state()
  private _isLoadingMore: boolean;

  @state()
  private _selectedFiles: Map<string, DriveItem>;

  constructor() {
    super();
    this._selectedFiles = new Map();
    this.pageSize = 10;
    this.itemView = ViewType.twolines;
    this.maxUploadFile = 10;
    this.enableFileUpload = false;
    this._preloadedFiles = [];
    this._isCompact = false;
    this._isFullView = false;
  }

  /**
   * Override requestStateUpdate to include clearstate.
   *
   * @memberof MgtFileList
   */
  protected requestStateUpdate(force?: boolean) {
    this.clearState();
    return super.requestStateUpdate(force);
  }

  /**
   * Reset state
   *
   * @memberof MgtFileList
   */
  protected clearState(): void {
    super.clearState();
    this.files = null;
    this._selectedFiles = new Map();
    this.fireCustomEvent('selectionChanged', []);
  }

  /**
   * Render the file list
   *
   * @return {*}
   * @memberof MgtFileList
   */
  public render() {
    if (!this.files && this.isLoadingState) {
      return this.renderLoading();
    }

    if (!this.files || this.files.length === 0) {
      return this.renderNoData();
    }

    return this._isCompact
      ? this.renderCompactView()
      : this.renderTemplate('default', { files: this.files }) || this.renderFiles();
  }

  /**
   * Render the compact view
   *
   * @returns {TemplateResult}
   * @memberof MgtFileList
   */
  public renderCompactView(): TemplateResult {
    let contentTemplate: TemplateResult;
    let files = this.files.slice(0, 3);
    contentTemplate = html`
      ${files.map(file => this.renderFile(file))}
    `;

    return html`
      <div class="root compact" dir=${this.direction}>
        ${contentTemplate}
      </div>
    `;
  }

  /**
   * Render the loading state
   *
   * @protected
   * @returns {TemplateResult}
   * @memberof MgtFileList
   */
  protected renderLoading(): TemplateResult {
    return this.renderTemplate('loading', null) || html``;
  }

  /**
   * Render the state when no data is available
   *
   * @protected
   * @returns {TemplateResult}
   * @memberof MgtFileList
   */
  protected renderNoData(): TemplateResult {
    return (
      this.renderTemplate('no-data', null) ||
      (this.enableFileUpload === true && Providers.globalProvider !== undefined
        ? html`
      <fluent-design-system-provider use-defaults>
        <div id="file-list-wrapper" class="file-list-wrapper" dir=${this.direction}>
          ${this.renderFileUpload()}
        </div>
      </fluent-design-system-provider>
      `
        : html``)
    );
  }

  /**
   * Render the list of files.
   *
   * @protected
   * @param {*} files
   * @returns {TemplateResult}
   * @memberof mgtFileList
   */
  protected renderFiles(): TemplateResult {
    return html`
      <div id="file-list-wrapper" class="file-list-wrapper" dir=${this.direction}>
        ${this.enableFileUpload ? this.renderFileUpload() : null}
        ${this._isFullView ? html`<div class="title">${this.strings.filesSectionTitle}</div>` : null}
        <ul
          id="file-list"
          class="file-list"
          tabindex="0"
          @keydown="${this.onFileListKeyDown}"
          @keyup="${this.onFileListKeyUp}"
          @blur="${this.onFileListOut}"
        >
          ${repeat(
            this.files,
            f => f.id,
            f => html`
              <li class="file-item" @click=${e => this.handleItemSelect(f, e)}>
                ${this.renderFile(f)}
              </li>
            `
          )}
        </ul>
        ${
          !this.hideMoreFilesButton && this.pageIterator && (this.pageIterator.hasNext || this._preloadedFiles.length)
            ? this.renderMoreFileButton()
            : null
        }
      </div>
    `;
  }

  /**
   * Render an individual file.
   *
   * @protected
   * @returns {TemplateResult}
   * @memberof mgtFileList
   */
  protected renderFile(file: DriveItem): TemplateResult {
    const view = this.itemView;
    return (
      this.renderTemplate('file', { file }, file.id) ||
      mgtHtml`
        <mgt-file
          @click=${e => this.handleItemSelect(file, e)}
          part="file-item"
          .fileDetails=${file}
          .view=${view}
        ></mgt-file>
      `
    );
  }

  /**
   * Render the button when clicked will show more files.
   *
   * @protected
   * @returns {TemplateResult}
   * @memberof MgtFileList
   */
  protected renderMoreFileButton(): TemplateResult {
    if (this._isLoadingMore) {
      return html`
        <fluent-progress-ring role="progressbar" viewBox="0 0 8 8" class="progress-ring"></fluent-progress-ring>
      `;
    } else {
      return html`<a id="show-more" class="show-more" @click=${() => this.renderNextPage()} tabindex="0" @keydown=${
        this.onShowMoreKeyDown
      }><span>${this.strings.showMoreSubtitle}</span></a>`;
    }
  }

  /**
   * Render MgtFileUpload sub component
   *
   * @returns
   */
  protected renderFileUpload(): TemplateResult {
    const fileUploadConfig: MgtFileUploadConfig = {
      graph: Providers.globalProvider.graph.forComponent(this),
      driveId: this.driveId,
      excludedFileExtensions: this.excludedFileExtensions,
      groupId: this.groupId,
      itemId: this.itemId,
      itemPath: this.itemPath,
      userId: this.userId,
      siteId: this.siteId,
      maxFileSize: this.maxFileSize,
      maxUploadFile: this.maxUploadFile
    };
    return mgtHtml`
        <mgt-file-upload .fileUploadList=${fileUploadConfig} ></mgt-file-upload>
      `;
  }

  /**
   * Handle accessibility keyboard enter event on 'show more items' button
   *
   * @param event
   */
  private onShowMoreKeyDown(event: KeyboardEvent): void {
    if (event && event.code === 'Enter') {
      event.preventDefault();
      this.renderNextPage();
    }
  }

  /**
   * Handle accessibility keyboard keyup events on file list
   *
   * @param event
   */
  private onFileListKeyUp(event: KeyboardEvent): void {
    const fileList = this.renderRoot.querySelector('.file-list');
    const focusedItem = fileList.children[this._focusedItemIndex];

    if (event.code === 'Enter' || event.code === 'Space') {
      event.preventDefault();

      focusedItem?.classList.remove('selected');
      focusedItem?.classList.add('focused');
    }
  }

  /**
   * Handle accessibility keyboard keydown events (arrow up, arrow down, enter, tab) on file list
   *
   * @param event
   */
  private onFileListKeyDown(event: KeyboardEvent): void {
    const fileList = this.renderRoot.querySelector('.file-list');
    let focusedItem: Element;

    if (!fileList || !fileList.children.length) {
      return;
    }

    if (event.code === 'ArrowUp' || event.code === 'ArrowDown') {
      if (event.code === 'ArrowUp') {
        if (this._focusedItemIndex === -1) {
          this._focusedItemIndex = fileList.children.length;
        }
        this._focusedItemIndex = (this._focusedItemIndex - 1 + fileList.children.length) % fileList.children.length;
      }
      if (event.code === 'ArrowDown') {
        this._focusedItemIndex = (this._focusedItemIndex + 1) % fileList.children.length;
      }

      focusedItem = fileList.children[this._focusedItemIndex];
      this.updateItemBackgroundColor(fileList, focusedItem, 'focused');
    }

    if (event.code === 'Enter' || event.code === 'Space') {
      focusedItem = fileList.children[this._focusedItemIndex];

      const file = focusedItem.children[0] as MgtFile;
      event.preventDefault();
      this.raiseItemClickedEvent(file.fileDetails);

      this.updateItemBackgroundColor(fileList, focusedItem, 'selected');
    }

    if (event.code === 'Tab') {
      focusedItem = fileList.children[this._focusedItemIndex];
      focusedItem?.classList.remove('focused');
    }
  }

  private raiseItemClickedEvent(file: DriveItem) {
    this.fireCustomEvent('itemClick', file);
  }

  /**
   * Remove accessibility keyboard focused when out of file list
   *
   */
  private onFileListOut() {
    const fileList = this.renderRoot.querySelector('.file-list');
    const focusedItem = fileList.children[this._focusedItemIndex];
    focusedItem?.classList.remove('focused');
  }

  /**
   * load state into the component.
   *
   * @protected
   * @returns
   * @memberof MgtFileList
   */
  protected async loadState() {
    const provider = Providers.globalProvider;
    if (!provider || provider.state === ProviderState.Loading) {
      return;
    }

    if (provider.state === ProviderState.SignedOut) {
      this.files = null;
      return;
    }
    const graph = provider.graph.forComponent(this);
    let files: DriveItem[];
    let pageIterator: GraphPageIterator<DriveItem>;

    const getFromMyDrive = !this.driveId && !this.siteId && !this.groupId && !this.userId;

    // combinations of these attributes must be provided in order for the component to know which endpoint to call to request files
    // not supplying enough for these combinations will get a null file result
    if (
      (this.driveId && !this.itemId && !this.itemPath) ||
      (this.groupId && !this.itemId && !this.itemPath) ||
      (this.siteId && !this.itemId && !this.itemPath) ||
      (this.userId && !this.insightType && !this.itemId && !this.itemPath)
    ) {
      this.files = null;
    }

    if (!this.files) {
      if (this.fileListQuery) {
        pageIterator = await getFilesByListQueryIterator(graph, this.fileListQuery, this.pageSize);
      } else if (this.fileQueries) {
        files = await getFilesByQueries(graph, this.fileQueries);
      } else if (getFromMyDrive) {
        if (this.itemId) {
          pageIterator = await getFilesByIdIterator(graph, this.itemId, this.pageSize);
        } else if (this.itemPath) {
          pageIterator = await getFilesByPathIterator(graph, this.itemPath, this.pageSize);
        } else if (this.insightType) {
          files = await getMyInsightsFiles(graph, this.insightType);
        } else {
          pageIterator = await getFilesIterator(graph, this.pageSize);
        }
      } else if (this.driveId) {
        if (this.itemId) {
          pageIterator = await getDriveFilesByIdIterator(graph, this.driveId, this.itemId, this.pageSize);
        } else if (this.itemPath) {
          pageIterator = await getDriveFilesByPathIterator(graph, this.driveId, this.itemPath, this.pageSize);
        }
      } else if (this.groupId) {
        if (this.itemId) {
          pageIterator = await getGroupFilesByIdIterator(graph, this.groupId, this.itemId, this.pageSize);
        } else if (this.itemPath) {
          pageIterator = await getGroupFilesByPathIterator(graph, this.groupId, this.itemPath, this.pageSize);
        }
      } else if (this.siteId) {
        if (this.itemId) {
          pageIterator = await getSiteFilesByIdIterator(graph, this.siteId, this.itemId, this.pageSize);
        } else if (this.itemPath) {
          pageIterator = await getSiteFilesByPathIterator(graph, this.siteId, this.itemPath, this.pageSize);
        }
      } else if (this.userId) {
        if (this.itemId) {
          pageIterator = await getUserFilesByIdIterator(graph, this.userId, this.itemId, this.pageSize);
        } else if (this.itemPath) {
          pageIterator = await getUserFilesByPathIterator(graph, this.userId, this.itemPath, this.pageSize);
        } else if (this.insightType) {
          files = await getUserInsightsFiles(graph, this.userId, this.insightType);
        }
      }

      if (pageIterator) {
        this.pageIterator = pageIterator;
        this._preloadedFiles = [...this.pageIterator.value];

        // handle when cached file length is greater than page size
        if (this._preloadedFiles.length >= this.pageSize) {
          files = this._preloadedFiles.splice(0, this.pageSize);
        } else {
          files = this._preloadedFiles.splice(0, this._preloadedFiles.length);
        }
      }

      // filter files when extensions are provided
      let filteredByFileExtension: DriveItem[];
      if (this.fileExtensions && this.fileExtensions !== null) {
        // retrive all pages before filtering
        if (this.pageIterator && this.pageIterator.value) {
          while (this.pageIterator.hasNext) {
            await fetchNextAndCacheForFilesPageIterator(this.pageIterator);
          }
          files = this.pageIterator.value;
          this._preloadedFiles = [];
        }
        filteredByFileExtension = files.filter(file => {
          for (const e of this.fileExtensions) {
            if (e === this.getFileExtension(file.name)) {
              return file;
            }
          }
        });
      }

      if (filteredByFileExtension && filteredByFileExtension.length >= 0) {
        this.files = filteredByFileExtension;
        if (this.pageSize) {
          files = this.files.splice(0, this.pageSize);
          this.files = files;
        }
      } else {
        this.files = files;
      }
    }
  }

  /**
   * Handle the click event on an item.
   *
   * @protected
   * @memberof MgtFileList
   */
<<<<<<< HEAD
  protected handleItemSelect(item: DriveItem, event: MouseEvent): void {
    event?.stopPropagation();
    this.raiseItemClickedEvent(item);
=======
  protected handleItemSelect(item: DriveItem, event): void {
    this.handleFileClick(item);
    this.fireCustomEvent('itemClick', item);
>>>>>>> cf62f803

    // handle accessibility updates when item clicked
    if (event) {
      const fileList = this.renderRoot.querySelector('.file-list');

      // get index of the focused item
      const nodes = Array.from(fileList.children);
      const li = (event.target as Element).closest('li');
      const index = nodes.indexOf(li);
      this._focusedItemIndex = index;
      const clickedItem = fileList.children[this._focusedItemIndex];
      this.updateItemBackgroundColor(fileList, clickedItem, 'selected');

      for (const node of fileList.children) {
        node.classList.remove('focused');
      }
    }
  }

  /**
   * Handle the click event on button to show next page.
   *
   * @protected
   * @memberof MgtFileList
   */
  protected async renderNextPage() {
    // render next page from cache if exists, or else use iterator
    if (this._preloadedFiles.length > 0) {
      this.files = [
        ...this.files,
        ...this._preloadedFiles.splice(0, Math.min(this.pageSize, this._preloadedFiles.length))
      ];
    } else {
      if (this.pageIterator.hasNext) {
        this._isLoadingMore = true;
        const root = this.renderRoot.querySelector('file-list-wrapper');
        if (root && root.animate) {
          // play back
          root.animate(
            [
              {
                height: 'auto',
                transformOrigin: 'top left'
              },
              {
                height: 'auto',
                transformOrigin: 'top left'
              }
            ],
            {
              duration: 1000,
              easing: 'ease-in-out',
              fill: 'both'
            }
          );
        }
        await fetchNextAndCacheForFilesPageIterator(this.pageIterator);
        this._isLoadingMore = false;
        this.files = this.pageIterator.value;
      }
    }

    this.requestUpdate();
  }

  private handleFileClick(file: DriveItem) {
    if (file && file.webUrl) {
      window.open(file.webUrl, '_blank', 'noreferrer');
    }
  }

  /**
   * Get file extension string from file name
   *
   * @param name file name
   * @returns {string} file extension
   */
  private getFileExtension(name) {
    const re = /(?:\.([^.]+))?$/;
    const fileExtension = re.exec(name)[1] || '';

    return fileExtension;
  }

  /**
   * Handle remove and add css class on accessibility keyboard select and focus
   *
   * @param fileList HTML element
   * @param focusedItem HTML element
   * @param className background class to be applied
   */
  private updateItemBackgroundColor(fileList, focusedItem, className) {
    // reset background color
    for (let i = 0; i < fileList.children.length; i++) {
      fileList.children[i].classList.remove(className);
    }

    // set focused item background color
    if (focusedItem) {
      focusedItem.classList.add(className);
      focusedItem.scrollIntoView({ behavior: 'smooth', block: 'nearest', inline: 'start' });
    }
  }

  /**
   * Handle reload of File List and condition to clear cache
   *
   * @param clearCache boolean, if true clear cache
   */
  public reload(clearCache = false) {
    if (clearCache) {
      // clear cache File List
      clearFilesCache();
    }

    this.requestStateUpdate(true);
  }
}<|MERGE_RESOLUTION|>--- conflicted
+++ resolved
@@ -5,21 +5,8 @@
  * -------------------------------------------------------------------------------------------
  */
 
-<<<<<<< HEAD
 import { GraphPageIterator, Providers, ProviderState, customElement, mgtHtml } from '@microsoft/mgt-element';
 import { DriveItem } from '@microsoft/microsoft-graph-types';
-=======
-import {
-  arraysAreEqual,
-  GraphPageIterator,
-  MgtTemplatedComponent,
-  Providers,
-  ProviderState,
-  customElement,
-  mgtHtml
-} from '@microsoft/mgt-element';
-import { DriveItem, SharedInsight } from '@microsoft/microsoft-graph-types';
->>>>>>> cf62f803
 import { html, TemplateResult } from 'lit';
 import { state } from 'lit/decorators.js';
 import { repeat } from 'lit/directives/repeat.js';
@@ -43,12 +30,8 @@
   getUserInsightsFiles
 } from '../../graph/graph.files';
 import './mgt-file-upload/mgt-file-upload';
-<<<<<<< HEAD
+import { getSvg, SvgIcon } from '../../utils/SvgHelper';
 import { ViewType } from '../../graph/types';
-=======
-import { getSvg, SvgIcon } from '../../utils/SvgHelper';
-import { OfficeGraphInsightString, ViewType } from '../../graph/types';
->>>>>>> cf62f803
 import { styles } from './mgt-file-list-css';
 import { strings } from './strings';
 import { MgtFile } from '../mgt-file/mgt-file';
@@ -64,6 +47,7 @@
 import { registerFluentComponents } from '../../utils/FluentComponents';
 import '../mgt-menu/mgt-menu';
 import { MgtFileListBase } from './mgt-file-list-base';
+import { CardSection } from '../BasePersonCardSection';
 
 registerFluentComponents(
   fluentProgressRing,
@@ -118,7 +102,8 @@
 
 // tslint:disable-next-line: max-classes-per-file
 @customElement('file-list')
-export class MgtFileList extends MgtFileListBase {
+export class MgtFileList extends MgtFileListBase implements CardSection {
+  private _isCompact = false;
   /**
    * Array of styles to apply to the element. The styles should be defined
    * using the `css` tag function.
@@ -127,412 +112,11 @@
     return styles;
   }
 
-<<<<<<< HEAD
-=======
-  protected get strings() {
-    return strings;
-  }
-
-  /**
-   * allows developer to provide query for a file list
-   *
-   * @type {string}
-   * @memberof MgtFileList
-   */
-  @property({
-    attribute: 'file-list-query'
-  })
-  public get fileListQuery(): string {
-    return this._fileListQuery;
-  }
-  public set fileListQuery(value: string) {
-    if (value === this._fileListQuery) {
-      return;
-    }
-
-    this._fileListQuery = value;
-    this.requestStateUpdate(true);
-  }
-
-  /**
-   * The name for display in the overview section.
+  /**
+   * Strings to be used in the component
    *
    * @readonly
-   * @type {string}
-   * @memberof MgtFileList
-   */
-  public get displayName(): string {
-    return this.strings.filesSectionTitle;
-  }
-
-  /**
-   * Render the icon for display in the navigation ribbon.
-   *
-   * @returns {TemplateResult}
-   * @memberof MgtFileList
-   */
-  public renderIcon(): TemplateResult {
-    return getSvg(SvgIcon.Files);
-  }
-
-  /**
-   * Set the section to compact view mode
-   *
-   * @returns
-   * @memberof MgtFileList
-   */
-  public asCompactView() {
-    this._isCompact = true;
-    this.requestUpdate();
-    return this;
-  }
-
-  /**
-   * Set the section to full view mode
-   *
-   * @returns
-   * @memberof MgtFileList
-   */
-  public asFullView() {
-    this._isCompact = false;
-    this._isFullView = true;
-    this.requestUpdate();
-    return this;
-  }
-
-  /**
-   * allows developer to provide an array of file queries
-   *
-   * @type {string[]}
-   * @memberof MgtFileList
-   */
-  @property({
-    attribute: 'file-queries',
-    converter: (value, type) => {
-      if (value) {
-        return value.split(',').map(v => v.trim());
-      } else {
-        return null;
-      }
-    }
-  })
-  public get fileQueries(): string[] {
-    return this._fileQueries;
-  }
-  public set fileQueries(value: string[]) {
-    if (arraysAreEqual(this._fileQueries, value)) {
-      return;
-    }
-
-    this._fileQueries = value;
-    this.requestStateUpdate(true);
-  }
-
-  /**
-   * allows developer to provide an array of files
-   *
-   * @type {MicrosoftGraph.DriveItem[]}
-   * @memberof MgtFileList
-   */
-  @property({ type: Object })
-  public files: DriveItem[];
-
-  /**
-   * allows developer to provide site id for a file
-   *
-   * @type {string}
-   * @memberof MgtFileList
-   */
-  @property({
-    attribute: 'site-id'
-  })
-  public get siteId(): string {
-    return this._siteId;
-  }
-  public set siteId(value: string) {
-    if (value === this._siteId) {
-      return;
-    }
-
-    this._siteId = value;
-    this.requestStateUpdate(true);
-  }
-
->>>>>>> cf62f803
-  /**
-   * Strings to be used in the component
-   *
-<<<<<<< HEAD
-   * @readonly
-   * @protected
-=======
-   * @type {string}
-   * @memberof MgtFileList
-   */
-  @property({
-    attribute: 'drive-id'
-  })
-  public get driveId(): string {
-    return this._driveId;
-  }
-  public set driveId(value: string) {
-    if (value === this._driveId) {
-      return;
-    }
-
-    this._driveId = value;
-    this.requestStateUpdate(true);
-  }
-
-  /**
-   * allows developer to provide group id for a file
-   *
-   * @type {string}
-   * @memberof MgtFileList
-   */
-  @property({
-    attribute: 'group-id'
-  })
-  public get groupId(): string {
-    return this._groupId;
-  }
-  public set groupId(value: string) {
-    if (value === this._groupId) {
-      return;
-    }
-
-    this._groupId = value;
-    this.requestStateUpdate(true);
-  }
-
-  /**
-   * allows developer to provide item id for a file
-   *
-   * @type {string}
-   * @memberof MgtFileList
-   */
-  @property({
-    attribute: 'item-id'
-  })
-  public get itemId(): string {
-    return this._itemId;
-  }
-  public set itemId(value: string) {
-    if (value === this._itemId) {
-      return;
-    }
-
-    this._itemId = value;
-    this.requestStateUpdate(true);
-  }
-
-  /**
-   * allows developer to provide item path for a file
-   *
-   * @type {string}
-   * @memberof MgtFileList
-   */
-  @property({
-    attribute: 'item-path'
-  })
-  public get itemPath(): string {
-    return this._itemPath;
-  }
-  public set itemPath(value: string) {
-    if (value === this._itemPath) {
-      return;
-    }
-
-    this._itemPath = value;
-    this.requestStateUpdate(true);
-  }
-
-  /**
-   * allows developer to provide user id for a file
-   *
-   * @type {string}
-   * @memberof MgtFile
-   */
-  @property({
-    attribute: 'user-id'
-  })
-  public get userId(): string {
-    return this._userId;
-  }
-  public set userId(value: string) {
-    if (value === this._userId) {
-      return;
-    }
-
-    this._userId = value;
-    this.requestStateUpdate(true);
-  }
-
-  /**
-   * allows developer to provide insight type for a file
-   * can be trending, used, or shared
-   *
-   * @type {OfficeGraphInsightString}
-   * @memberof MgtFileList
-   */
-  @property({
-    attribute: 'insight-type'
-  })
-  public get insightType(): OfficeGraphInsightString {
-    return this._insightType;
-  }
-  public set insightType(value: OfficeGraphInsightString) {
-    if (value === this._insightType) {
-      return;
-    }
-
-    this._insightType = value;
-    this.requestStateUpdate(true);
-  }
-
-  /**
-   * Sets what data to be rendered (file icon only, oneLine, twoLines threeLines).
-   * Default is 'threeLines'.
-   *
-   * @type {ViewType}
-   * @memberof MgtFileList
-   */
-  @property({
-    attribute: 'item-view',
-    converter: value => {
-      if (!value || value.length === 0) {
-        return ViewType.threelines;
-      }
-
-      value = value.toLowerCase();
-
-      if (typeof ViewType[value] === 'undefined') {
-        return ViewType.threelines;
-      } else {
-        return ViewType[value];
-      }
-    }
-  })
-  public itemView: ViewType;
-
-  /**
-   * allows developer to provide file type to filter the list
-   * can be docx
-   *
-   * @type {string[]}
-   * @memberof MgtFileList
-   */
-  @property({
-    attribute: 'file-extensions',
-    converter: (value, type) => {
-      return value.split(',').map(v => v.trim());
-    }
-  })
-  public get fileExtensions(): string[] {
-    return this._fileExtensions;
-  }
-  public set fileExtensions(value: string[]) {
-    if (arraysAreEqual(this._fileExtensions, value)) {
-      return;
-    }
-
-    this._fileExtensions = value;
-    this.requestStateUpdate(true);
-  }
-
-  /**
-   * A number value to indicate the number of more files to load when show more button is clicked
-   * @type {number}
-   * @memberof MgtFileList
-   */
-  @property({
-    attribute: 'page-size',
-    type: Number
-  })
-  public get pageSize(): number {
-    return this._pageSize;
-  }
-  public set pageSize(value: number) {
-    if (value === this._pageSize) {
-      return;
-    }
-
-    this._pageSize = value;
-    this.requestStateUpdate(true);
-  }
-
-  /**
-   * A boolean value indication if 'show-more' button should be disabled
-   * @type {boolean}
-   * @memberof MgtFileList
-   */
-  @property({
-    attribute: 'hide-more-files-button',
-    type: Boolean
-  })
-  public hideMoreFilesButton: boolean;
-
-  /**
-   * A number value indication for file size upload (KB)
-   * @type {number}
-   * @memberof MgtFileList
-   */
-  @property({
-    attribute: 'max-file-size',
-    type: Number
-  })
-  public get maxFileSize(): number {
-    return this._maxFileSize;
-  }
-  public set maxFileSize(value: number) {
-    if (value === this._maxFileSize) {
-      return;
-    }
-
-    this._maxFileSize = value;
-    this.requestStateUpdate(true);
-  }
-
-  /**
-   * A boolean value indication if file upload extension should be enable or disabled
-   * @type {boolean}
-   * @memberof MgtFileList
-   */
-  @property({
-    attribute: 'enable-file-upload',
-    type: Boolean
-  })
-  public enableFileUpload: boolean;
-
-  /**
-   * A number value to indicate the max number allowed of files to upload.
-   * @type {number}
-   * @memberof MgtFileList
-   */
-  @property({
-    attribute: 'max-upload-file',
-    type: Number
-  })
-  public get maxUploadFile(): number {
-    return this._maxUploadFile;
-  }
-  public set maxUploadFile(value: number) {
-    if (value === this._maxUploadFile) {
-      return;
-    }
-
-    this._maxUploadFile = value;
-    this.requestStateUpdate(true);
-  }
-
-  @state() private _isCompact: boolean;
-  @state() private _isFullView: boolean; // Set Person Card Files FullView Section
-
-  /**
-   * A Array of file extensions to be excluded from file upload.
-   *
-   * @type {string[]}
->>>>>>> cf62f803
+   * @protected
    * @memberof MgtFileList
    */
   protected get strings() {
@@ -569,8 +153,27 @@
     this.maxUploadFile = 10;
     this.enableFileUpload = false;
     this._preloadedFiles = [];
-    this._isCompact = false;
-    this._isFullView = false;
+  }
+
+  /**
+   * The name for display in the overview section.
+   *
+   * @readonly
+   * @type {string}
+   * @memberof MgtFileList
+   */
+  public get displayName(): string {
+    return this.strings.filesSectionTitle;
+  }
+
+  /**
+   * Render the icon for display in the navigation ribbon.
+   *
+   * @returns {TemplateResult}
+   * @memberof MgtFileList
+   */
+  public renderIcon(): TemplateResult {
+    return getSvg(SvgIcon.Files);
   }
 
   /**
@@ -591,8 +194,33 @@
   protected clearState(): void {
     super.clearState();
     this.files = null;
+    this._isCompact = false;
     this._selectedFiles = new Map();
     this.fireCustomEvent('selectionChanged', []);
+  }
+
+  /**
+   * Set the section to compact view mode
+   *
+   * @returns
+   * @memberof BasePersonCardSection
+   */
+  public asCompactView() {
+    this._isCompact = true;
+    this.requestUpdate();
+    return this;
+  }
+
+  /**
+   * Set the section to full view mode
+   *
+   * @returns
+   * @memberof BasePersonCardSection
+   */
+  public asFullView() {
+    this._isCompact = false;
+    this.requestUpdate();
+    return this;
   }
 
   /**
@@ -610,9 +238,17 @@
       return this.renderNoData();
     }
 
-    return this._isCompact
-      ? this.renderCompactView()
-      : this.renderTemplate('default', { files: this.files }) || this.renderFiles();
+    return this._isCompact ? this.renderCompactView() : this.renderFullView();
+  }
+
+  /**
+   * Render the full view
+   *
+   * @return {*}  {TemplateResult}
+   * @memberof MgtFileList
+   */
+  public renderFullView(): TemplateResult {
+    return this.renderTemplate('default', { files: this.files }) || this.renderFiles();
   }
 
   /**
@@ -680,7 +316,7 @@
     return html`
       <div id="file-list-wrapper" class="file-list-wrapper" dir=${this.direction}>
         ${this.enableFileUpload ? this.renderFileUpload() : null}
-        ${this._isFullView ? html`<div class="title">${this.strings.filesSectionTitle}</div>` : null}
+        <div class="title">${this.strings.filesSectionTitle}</div>
         <ul
           id="file-list"
           class="file-list"
@@ -986,15 +622,10 @@
    * @protected
    * @memberof MgtFileList
    */
-<<<<<<< HEAD
   protected handleItemSelect(item: DriveItem, event: MouseEvent): void {
     event?.stopPropagation();
+    this.handleFileClick(item);
     this.raiseItemClickedEvent(item);
-=======
-  protected handleItemSelect(item: DriveItem, event): void {
-    this.handleFileClick(item);
-    this.fireCustomEvent('itemClick', item);
->>>>>>> cf62f803
 
     // handle accessibility updates when item clicked
     if (event) {
