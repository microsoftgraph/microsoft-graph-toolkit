--- conflicted
+++ resolved
@@ -34,11 +34,7 @@
   getUserFilesByPathIterator,
   getUserInsightsFiles
 } from '../../graph/graph.files';
-<<<<<<< HEAD
-=======
-import '../sub-components/mgt-spinner/mgt-spinner';
 import './mgt-file-upload/mgt-file-upload';
->>>>>>> 2940a696
 import { OfficeGraphInsightString, ViewType } from '../../graph/types';
 import { styles } from './mgt-file-list-css';
 import { strings } from './strings';
@@ -577,7 +573,6 @@
    */
   protected renderFiles(): TemplateResult {
     return html`
-      <fluent-design-system-provider use-defaults>
         <div id="file-list-wrapper" class="file-list-wrapper" dir=${this.direction}>
           ${this.enableFileUpload ? this.renderFileUpload() : null}
           <ul
@@ -604,7 +599,6 @@
               : null
           }
         </div>
-      </fluent-design-system-provider>
     `;
   }
 
