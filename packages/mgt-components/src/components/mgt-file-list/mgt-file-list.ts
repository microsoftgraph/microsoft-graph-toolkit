--- conflicted
+++ resolved
@@ -15,14 +15,8 @@
   MgtTemplatedComponent
 } from '@microsoft/mgt-element';
 import { DriveItem } from '@microsoft/microsoft-graph-types';
-<<<<<<< HEAD
-import { classMap } from 'lit/directives/class-map.js';
-import { html, TemplateResult } from 'lit';
-import { property, state } from 'lit/decorators.js';
-=======
 import { html, PropertyValueMap, TemplateResult } from 'lit';
 import { state } from 'lit/decorators.js';
->>>>>>> 45f86318
 import { repeat } from 'lit/directives/repeat.js';
 import {
   clearFilesCache,
@@ -329,13 +323,8 @@
             class="file-item"
             @keydown="${this.onFileListKeyDown}"
             @focus="${this.onFocusFirstItem}"
-<<<<<<< HEAD
-            @click=${(e: UIEvent) => this.handleItemSelect(files[0], e)}>
-            ${this.renderFile(files[0])}
-=======
             @click=${(e: MouseEvent) => this.handleItemSelect(this.files[0], e)}>
             ${this.renderFile(this.files[0])}
->>>>>>> 45f86318
           </li>
           ${repeat(
             files.slice(1),
