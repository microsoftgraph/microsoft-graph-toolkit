--- conflicted
+++ resolved
@@ -126,22 +126,14 @@
     this.open = !this.open;
   };
 
-<<<<<<< HEAD
-  private onDotKeydown(e: KeyboardEvent) {
-=======
   private onDotKeydown = (e: KeyboardEvent) => {
->>>>>>> 09d550ed
     if (e.key === 'Enter') {
       e.preventDefault();
       e.stopPropagation();
 
       this.open = !this.open;
     }
-<<<<<<< HEAD
-  }
-=======
   };
->>>>>>> 09d550ed
 
   private handleKeydownMenuOption(e: KeyboardEvent) {
     if (e.key === 'Enter') {
