/**
 * -------------------------------------------------------------------------------------------
 * Copyright (c) Microsoft Corporation.  All Rights Reserved.  Licensed under the MIT License.
 * See License in the project root for license information.
 * -------------------------------------------------------------------------------------------
 */

import { fluentMenu, fluentMenuItem, fluentButton } from '@fluentui/web-components';
import { MgtBaseComponent, customElement } from '@microsoft/mgt-element';
import { html } from 'lit';
import { property } from 'lit/decorators.js';
import { classMap } from 'lit/directives/class-map.js';
import { registerFluentComponents } from '../../../utils/FluentComponents';
import { styles } from './mgt-dot-options-css';

registerFluentComponents(fluentMenu, fluentMenuItem, fluentButton);

/**
 * Defines the event functions passed to the option item.
 */
type MenuOptionEventFunction = (e: Event) => void | any;

/**
 * Custom Component used to handle an arrow rendering for TaskGroups utilized in the task component.
 *
 * @export MgtDotOptions
 * @class MgtDotOptions
 * @extends {MgtBaseComponent}
 */
@customElement('dot-options')
export class MgtDotOptions extends MgtBaseComponent {
  /**
   * Array of styles to apply to the element. The styles should be defined
   * user the `css` tag function.
   */
  public static get styles() {
    return styles;
  }
  /**
   * Determines if header menu is rendered or hidden.
   *
   * @type {boolean}
   * @memberof MgtDotOptions
   */
  @property({ type: Boolean }) public open: boolean;

  /**
   * Menu options to be rendered with an attached MouseEvent handler for expansion of details
   *
   * @memberof MgtDotOptions
   */
  @property({ type: Object }) public options: { [option: string]: (e: Event) => void | any };

  private _clickHandler: (e: MouseEvent) => void | any = null;

  constructor() {
    super();
    this._clickHandler = (e: MouseEvent) => (this.open = false);
  }

  // eslint-disable-next-line @typescript-eslint/tslint/config
  public connectedCallback() {
    super.connectedCallback();
    window.addEventListener('click', this._clickHandler);
  }

  // eslint-disable-next-line @typescript-eslint/tslint/config
  public disconnectedCallback() {
    window.removeEventListener('click', this._clickHandler);
    super.disconnectedCallback();
  }

  /**
   * Invoked on each update to perform rendering tasks. This method must return
   * a lit-html TemplateResult. Setting properties inside this method will *not*
   * trigger the element to update.
   */
  public render() {
    const menuOptions = Object.keys(this.options);

    return html`
<<<<<<< HEAD
      <fluent-button
        appearance="stealth"
        @click=${this.onDotClick}
        @keydown=${this.onDotKeydown}
        class="DotIcon">\uE712</fluent-button>
      <fluent-menu class=${classMap({ Menu: true, Open: this.open })}>
        ${menuOptions.map(opt => this.getMenuOption(opt, this.options[opt]))}
      </fluent-menu>`;
=======
      <div tabindex="0" class=${classMap({ DotMenu: true, Open: this.open })}
        @click=${this.onDotClick}
        @keydown=${this.onDotKeydown}>
        <span class="DotIcon">\uE712</span>
        <div tabindex="0" class="Menu">
          ${Object.keys(this.options).map(prop => this.getMenuOption(prop, this.options[prop]))}
        </div>
      </div>
    `;
>>>>>>> 1ebb02f5
  }

  private handleItemClick = (e: MouseEvent, fn: MenuOptionEventFunction) => {
    e.preventDefault();
    e.stopPropagation();
    fn(e);
    this.open = false;
  };

  private handleItemKeydown = (e: KeyboardEvent, fn: MenuOptionEventFunction) => {
    this.handleKeydownMenuOption(e);
    fn(e);
    this.open = false;
  };

  /**
   * Used by the render method to attach click handler to each dot item
   *
   * @param {string} name
   * @param {MenuOptionEventFunction} clickFn
   * @returns
   * @memberof MgtDotOptions
   */
  public getMenuOption(name: string, clickFn: (e: Event) => void | any) {
    return html`
<<<<<<< HEAD
      <fluent-menu-item
        @click=${(e: MouseEvent) => this.handleItemClick(e, clickFn)}
        @keydown=${(e: KeyboardEvent) => this.handleItemKeydown(e, clickFn)}>
=======
      <div
        class="DotItem"
        @click="${(e: Event) => {
          e.preventDefault();
          e.stopPropagation();
          click(e);
          this.open = false;
        }}"
        @keydown="${(e: KeyboardEvent) => {
          if (e.code === 'Enter' || e.code === 'Space') {
            e.preventDefault();
            e.stopPropagation();
            click(e);
            this.open = false;
          }
        }}"
      >
        <span class="DotItemName">
>>>>>>> 1ebb02f5
          ${name}
      </fluent-menu-item>`;
  }

  private onDotClick = (e: MouseEvent) => {
    e.preventDefault();
    e.stopPropagation();

    this.open = !this.open;
  };

<<<<<<< HEAD
  private onDotKeydown(e: KeyboardEvent) {
    if (e.key === 'Enter') {
=======
  private onDotKeydown = (e: KeyboardEvent) => {
    if (e.code === 'Enter') {
>>>>>>> 1ebb02f5
      e.preventDefault();
      e.stopPropagation();

      this.open = !this.open;
    }
<<<<<<< HEAD
  }

  private handleKeydownMenuOption(e: KeyboardEvent) {
    if (e.key === 'Enter') {
      e.preventDefault();
      e.stopPropagation();
    }
  }
=======
  };
>>>>>>> 1ebb02f5
}<|MERGE_RESOLUTION|>--- conflicted
+++ resolved
@@ -79,7 +79,6 @@
     const menuOptions = Object.keys(this.options);
 
     return html`
-<<<<<<< HEAD
       <fluent-button
         appearance="stealth"
         @click=${this.onDotClick}
@@ -88,17 +87,6 @@
       <fluent-menu class=${classMap({ Menu: true, Open: this.open })}>
         ${menuOptions.map(opt => this.getMenuOption(opt, this.options[opt]))}
       </fluent-menu>`;
-=======
-      <div tabindex="0" class=${classMap({ DotMenu: true, Open: this.open })}
-        @click=${this.onDotClick}
-        @keydown=${this.onDotKeydown}>
-        <span class="DotIcon">\uE712</span>
-        <div tabindex="0" class="Menu">
-          ${Object.keys(this.options).map(prop => this.getMenuOption(prop, this.options[prop]))}
-        </div>
-      </div>
-    `;
->>>>>>> 1ebb02f5
   }
 
   private handleItemClick = (e: MouseEvent, fn: MenuOptionEventFunction) => {
@@ -124,30 +112,9 @@
    */
   public getMenuOption(name: string, clickFn: (e: Event) => void | any) {
     return html`
-<<<<<<< HEAD
       <fluent-menu-item
         @click=${(e: MouseEvent) => this.handleItemClick(e, clickFn)}
         @keydown=${(e: KeyboardEvent) => this.handleItemKeydown(e, clickFn)}>
-=======
-      <div
-        class="DotItem"
-        @click="${(e: Event) => {
-          e.preventDefault();
-          e.stopPropagation();
-          click(e);
-          this.open = false;
-        }}"
-        @keydown="${(e: KeyboardEvent) => {
-          if (e.code === 'Enter' || e.code === 'Space') {
-            e.preventDefault();
-            e.stopPropagation();
-            click(e);
-            this.open = false;
-          }
-        }}"
-      >
-        <span class="DotItemName">
->>>>>>> 1ebb02f5
           ${name}
       </fluent-menu-item>`;
   }
@@ -159,19 +126,13 @@
     this.open = !this.open;
   };
 
-<<<<<<< HEAD
   private onDotKeydown(e: KeyboardEvent) {
     if (e.key === 'Enter') {
-=======
-  private onDotKeydown = (e: KeyboardEvent) => {
-    if (e.code === 'Enter') {
->>>>>>> 1ebb02f5
       e.preventDefault();
       e.stopPropagation();
 
       this.open = !this.open;
     }
-<<<<<<< HEAD
   }
 
   private handleKeydownMenuOption(e: KeyboardEvent) {
@@ -180,7 +141,4 @@
       e.stopPropagation();
     }
   }
-=======
-  };
->>>>>>> 1ebb02f5
 }