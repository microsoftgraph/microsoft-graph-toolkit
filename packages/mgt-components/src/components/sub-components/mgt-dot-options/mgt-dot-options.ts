/**
 * -------------------------------------------------------------------------------------------
 * Copyright (c) Microsoft Corporation.  All Rights Reserved.  Licensed under the MIT License.
 * See License in the project root for license information.
 * -------------------------------------------------------------------------------------------
 */

import { fluentMenu, fluentMenuItem, fluentButton } from '@fluentui/web-components';
import { MgtBaseComponent, customElement } from '@microsoft/mgt-element';
import { html } from 'lit';
import { property } from 'lit/decorators.js';
import { classMap } from 'lit/directives/class-map.js';
import { strings } from './strings';
import { registerFluentComponents } from '../../../utils/FluentComponents';
import { styles } from './mgt-dot-options-css';

registerFluentComponents(fluentMenu, fluentMenuItem, fluentButton);

/**
 * Defines the event functions passed to the option item.
 */
type MenuOptionEventFunction = (e: Event) => void | any;

/**
 * Custom Component used to handle an arrow rendering for TaskGroups utilized in the task component.
 *
 * @export MgtDotOptions
 * @class MgtDotOptions
 * @extends {MgtBaseComponent}
 */
@customElement('dot-options')
export class MgtDotOptions extends MgtBaseComponent {
  /**
   * Array of styles to apply to the element. The styles should be defined
   * user the `css` tag function.
   */
  public static get styles() {
    return styles;
  }

  /**
   * Strings for localization
   *
   * @readonly
   * @protected
   * @memberof MgtDotOptions
   */
  protected get strings() {
    return strings;
  }

  /**
   * Determines if header menu is rendered or hidden.
   *
   * @type {boolean}
   * @memberof MgtDotOptions
   */
  @property({ type: Boolean }) public open: boolean;

  /**
   * Menu options to be rendered with an attached MouseEvent handler for expansion of details
   *
   * @memberof MgtDotOptions
   */
  @property({ type: Object }) public options: { [option: string]: (e: Event) => void | any };

  private _clickHandler: (e: MouseEvent) => void | any = null;

  constructor() {
    super();
    this._clickHandler = (e: MouseEvent) => (this.open = false);
  }

  // eslint-disable-next-line @typescript-eslint/tslint/config
  public connectedCallback() {
    super.connectedCallback();
    window.addEventListener('click', this._clickHandler);
  }

  // eslint-disable-next-line @typescript-eslint/tslint/config
  public disconnectedCallback() {
    window.removeEventListener('click', this._clickHandler);
    super.disconnectedCallback();
  }

  /**
   * Invoked on each update to perform rendering tasks. This method must return
   * a lit-html TemplateResult. Setting properties inside this method will *not*
   * trigger the element to update.
   */
  public render() {
    const menuOptions = Object.keys(this.options);

    return html`
<<<<<<< HEAD
      <fluent-button 
        aria-label=${this.strings.dotOptionsTitle} 
        appearance="stealth" 
        class=${classMap({
          'dot-menu': true,
          open: this.open
        })}
        @click=${this.onDotClick}
        @keydown=${this.onDotKeydown}>
        <span class="dot-icon">\uE712</span>
        <div tabindex="0" class="menu">
          ${menuOptions.map(prop => this.getMenuOption(prop, this.options[prop]))}
        </div>
      </fluent-button>
    `;
=======
      <fluent-button
        appearance="stealth"
        @click=${this.onDotClick}
        @keydown=${this.onDotKeydown}
        class="dot-icon">\uE712</fluent-button>
      <fluent-menu class=${classMap({ Menu: true, Open: this.open })}>
        ${menuOptions.map(opt => this.getMenuOption(opt, this.options[opt]))}
      </fluent-menu>`;
>>>>>>> 59ef61a7
  }

  private handleItemClick = (e: MouseEvent, fn: MenuOptionEventFunction) => {
    e.preventDefault();
    e.stopPropagation();
    fn(e);
    this.open = false;
  };

  private handleItemKeydown = (e: KeyboardEvent, fn: MenuOptionEventFunction) => {
    this.handleKeydownMenuOption(e);
    fn(e);
    this.open = false;
  };

  /**
   * Used by the render method to attach click handler to each dot item
   *
   * @param {string} name
   * @param {MenuOptionEventFunction} clickFn
   * @returns
   * @memberof MgtDotOptions
   */
  public getMenuOption(name: string, clickFn: (e: Event) => void | any) {
    return html`
      <fluent-menu-item
        @click=${(e: MouseEvent) => this.handleItemClick(e, clickFn)}
        @keydown=${(e: KeyboardEvent) => this.handleItemKeydown(e, clickFn)}>
          ${name}
      </fluent-menu-item>`;
  }

  private onDotClick = (e: MouseEvent) => {
    e.preventDefault();
    e.stopPropagation();

    this.open = !this.open;
  };

  private onDotKeydown = (e: KeyboardEvent) => {
    if (e.key === 'Enter') {
      e.preventDefault();
      e.stopPropagation();

      this.open = !this.open;
    }
  };

  private handleKeydownMenuOption(e: KeyboardEvent) {
    if (e.key === 'Enter') {
      e.preventDefault();
      e.stopPropagation();
    }
  }
}<|MERGE_RESOLUTION|>--- conflicted
+++ resolved
@@ -92,32 +92,15 @@
     const menuOptions = Object.keys(this.options);
 
     return html`
-<<<<<<< HEAD
-      <fluent-button 
-        aria-label=${this.strings.dotOptionsTitle} 
-        appearance="stealth" 
-        class=${classMap({
-          'dot-menu': true,
-          open: this.open
-        })}
-        @click=${this.onDotClick}
-        @keydown=${this.onDotKeydown}>
-        <span class="dot-icon">\uE712</span>
-        <div tabindex="0" class="menu">
-          ${menuOptions.map(prop => this.getMenuOption(prop, this.options[prop]))}
-        </div>
-      </fluent-button>
-    `;
-=======
       <fluent-button
         appearance="stealth"
+        aria-label=${this.strings.dotOptionsTitle}
         @click=${this.onDotClick}
         @keydown=${this.onDotKeydown}
         class="dot-icon">\uE712</fluent-button>
       <fluent-menu class=${classMap({ Menu: true, Open: this.open })}>
         ${menuOptions.map(opt => this.getMenuOption(opt, this.options[opt]))}
       </fluent-menu>`;
->>>>>>> 59ef61a7
   }
 
   private handleItemClick = (e: MouseEvent, fn: MenuOptionEventFunction) => {
