/**
 * -------------------------------------------------------------------------------------------
 * Copyright (c) Microsoft Corporation.  All Rights Reserved.  Licensed under the MIT License.
 * See License in the project root for license information.
 * -------------------------------------------------------------------------------------------
 */

import { fluentMenu, fluentMenuItem, fluentButton } from '@fluentui/web-components';
import { MgtBaseComponent, customElement } from '@microsoft/mgt-element';
import { html } from 'lit';
import { property } from 'lit/decorators.js';
import { classMap } from 'lit/directives/class-map.js';
import { registerFluentComponents } from '../../../utils/FluentComponents';
import { styles } from './mgt-dot-options-css';

registerFluentComponents(fluentMenu, fluentMenuItem, fluentButton);

/**
 * Defines the event functions passed to the option item.
 */
type MenuOptionEventFunction = (e: Event) => void | any;

/**
 * Custom Component used to handle an arrow rendering for TaskGroups utilized in the task component.
 *
 * @export MgtDotOptions
 * @class MgtDotOptions
 * @extends {MgtBaseComponent}
 */
@customElement('dot-options')
export class MgtDotOptions extends MgtBaseComponent {
  /**
   * Array of styles to apply to the element. The styles should be defined
   * user the `css` tag function.
   */
  public static get styles() {
    return styles;
  }
  /**
   * Determines if header menu is rendered or hidden.
   *
   * @type {boolean}
   * @memberof MgtDotOptions
   */
  @property({ type: Boolean }) public open: boolean;

  /**
   * Menu options to be rendered with an attached MouseEvent handler for expansion of details
   *
   * @memberof MgtDotOptions
   */
  @property({ type: Object }) public options: Record<string, (e: Event) => void | any>;

  private readonly _clickHandler = () => (this.open = false);

<<<<<<< HEAD
  constructor() {
    super();
    this._clickHandler = (e: MouseEvent) => (this.open = false);
  }

=======
>>>>>>> f6ba11f0
  public connectedCallback() {
    super.connectedCallback();
    window.addEventListener('click', this._clickHandler);
  }

  public disconnectedCallback() {
    window.removeEventListener('click', this._clickHandler);
    super.disconnectedCallback();
  }

  /**
   * Invoked on each update to perform rendering tasks. This method must return
   * a lit-html TemplateResult. Setting properties inside this method will *not*
   * trigger the element to update.
   */
  public render() {
    const menuOptions = Object.keys(this.options);
    return html`
      <fluent-button
        appearance="stealth"
        @click=${this.onDotClick}
        @keydown=${this.onDotKeydown}
        class="dot-icon">\uE712</fluent-button>
      <fluent-menu class=${classMap({ Menu: true, Open: this.open })}>
        ${menuOptions.map(opt => this.getMenuOption(opt, this.options[opt]))}
      </fluent-menu>`;
  }

  private readonly handleItemClick = (e: MouseEvent, fn: MenuOptionEventFunction) => {
    e.preventDefault();
    e.stopPropagation();
    fn(e);
    this.open = false;
  };

  private readonly handleItemKeydown = (e: KeyboardEvent, fn: MenuOptionEventFunction) => {
    this.handleKeydownMenuOption(e);
    fn(e);
    this.open = false;
  };

  /**
   * Used by the render method to attach click handler to each dot item
   *
   * @param {string} name
   * @param {MenuOptionEventFunction} clickFn
   * @returns
   * @memberof MgtDotOptions
   */
  public getMenuOption(name: string, clickFn: (e: Event) => void | any) {
    return html`
      <fluent-menu-item
        @click=${(e: MouseEvent) => this.handleItemClick(e, clickFn)}
        @keydown=${(e: KeyboardEvent) => this.handleItemKeydown(e, clickFn)}>
          ${name}
      </fluent-menu-item>`;
  }

  private readonly onDotClick = (e: MouseEvent) => {
    e.preventDefault();
    e.stopPropagation();

    this.open = !this.open;
  };

  private readonly onDotKeydown = (e: KeyboardEvent) => {
    if (e.key === 'Enter') {
      e.preventDefault();
      e.stopPropagation();

      this.open = !this.open;
    }
  };

  private handleKeydownMenuOption(e: KeyboardEvent) {
    if (e.key === 'Enter') {
      e.preventDefault();
      e.stopPropagation();
    }
  }
}<|MERGE_RESOLUTION|>--- conflicted
+++ resolved
@@ -53,14 +53,6 @@
 
   private readonly _clickHandler = () => (this.open = false);
 
-<<<<<<< HEAD
-  constructor() {
-    super();
-    this._clickHandler = (e: MouseEvent) => (this.open = false);
-  }
-
-=======
->>>>>>> f6ba11f0
   public connectedCallback() {
     super.connectedCallback();
     window.addEventListener('click', this._clickHandler);
