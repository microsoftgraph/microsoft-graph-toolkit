/**
 * -------------------------------------------------------------------------------------------
 * Copyright (c) Microsoft Corporation.  All Rights Reserved.  Licensed under the MIT License.
 * See License in the project root for license information.
 * -------------------------------------------------------------------------------------------
 */

import { html } from 'lit';
import { MgtBaseComponent, customElement } from '@microsoft/mgt-element';
import { styles } from './mgt-spinner-css';

/**
 * Custom Component used to handle loading state in components.
 *
 * @export MgtSpinner
 * @class MgtSpinner
 * @extends {MgtBaseComponent}
 */
@customElement('spinner')
// @customElement('mgt-spinner')
export class MgtSpinner extends MgtBaseComponent {
  /**
   * Array of styles to apply to the element. The styles should be defined
   * user the `css` tag function.
   */
  public static get styles() {
    return styles;
  }

  /**
   * Render the loading spinner
   *
   * @returns
   * @memberof MgtSpinner
   */
  public render() {
<<<<<<< HEAD
    return html`<fluent-progress-ring></fluent-progress-ring>`;
=======
    return html`<fluent-progress-ring title="spinner"></fluent-progress-ring>`;
>>>>>>> 51d8531c
  }
}<|MERGE_RESOLUTION|>--- conflicted
+++ resolved
@@ -34,10 +34,6 @@
    * @memberof MgtSpinner
    */
   public render() {
-<<<<<<< HEAD
-    return html`<fluent-progress-ring></fluent-progress-ring>`;
-=======
     return html`<fluent-progress-ring title="spinner"></fluent-progress-ring>`;
->>>>>>> 51d8531c
   }
 }