--- conflicted
+++ resolved
@@ -14,95 +14,33 @@
   position: relative;
   font-family: $font-family;
 
-<<<<<<< HEAD
-  .Header {
+  .header {
     text-decoration: none;
     color: var(--accent-fill-rest);
 
     &:hover{
       color: var(--accent-fill-hover);
     }
+
     &:active{
       color: var(--accent-fill-active);
     }
+    
     &:focus{
       color: var(--accent-fill-focus);
     }
   }
 
-  .Menu{
+  .menu{
     position: absolute;
     left: $arrow-options-left;
     z-index: 1;
     display: none;
     
-    &.Open{
+    &.open{
       display: block;
       width: max-content;
     }
   }
 
-=======
-  .arrow-icon {
-    font-family: $font-icon;
-    margin: 0 0 0 20px;
-    user-select: none;
-
-  }
-
-  .header {
-    cursor: pointer;
-
-    &:hover {
-      color: var(--theme-primary-color);
-    }
-  }
-
-  .menu {
-    position: absolute;
-    left: var(--arrow-options-left, 0);
-    box-shadow: set-var(box-shadow__color, $theme-default, $common) 0 0 40px 5px;
-    background: set-var(background-color, $theme-default, $common);
-    z-index: 1;
-    display: none;
-    color: set-var(color, $theme-default, $common);
-    white-space: nowrap;
-
-    &.open {
-      display: block;
-    }
-  }
-
-  .menu-option {
-    padding: 20px;
-    cursor: pointer;
-    user-select: none;
-    display: flex;
-    align-items: center;
-    justify-content: stretch;
-    justify-items: stretch;
-
-    &:first {
-      padding: 12px 20px 20px;
-    }
-
-    &:hover {
-      background-color: set-var(background-color--hover, $theme-default, $common);
-    }
-
-    &:active {
-      background-color: set-var(background-color--active, $theme-default, $common);
-    }
-  }
-
-  .menu-option-check {
-    font-family: $font-icon;
-    color: rgb(0 0 0 / 0%);
-    margin-right: 10px;
-
-    &.current-value {
-      color: $comm-blue-primary;
-    }
-  }
->>>>>>> ab2dddae
 }