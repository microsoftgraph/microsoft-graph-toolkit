/**
 * -------------------------------------------------------------------------------------------
 * Copyright (c) Microsoft Corporation.  All Rights Reserved.  Licensed under the MIT License.
 * See License in the project root for license information.
 * -------------------------------------------------------------------------------------------
 */

import { html, PropertyValues, TemplateResult } from 'lit';
import { property } from 'lit/decorators.js';
import { classMap } from 'lit/directives/class-map.js';
import { getSegmentAwareWindow, isWindowSegmentAware, IWindowSegment } from '../../../utils/WindowSegmentHelpers';
import { styles } from './mgt-flyout-css';
import { MgtBaseComponent, customElement } from '@microsoft/mgt-element/';

/**
 * A component to create flyout anchored to an element
 *
 * @export
 * @class MgtFlyout
 * @extends {LitElement}
 */
@customElement('flyout')
// @customElement('mgt-flyout')
export class MgtFlyout extends MgtBaseComponent {
  /**
   * Array of styles to apply to the element. The styles should be defined
   * using the `css` tag function.
   */
  static get styles() {
    return styles;
  }

  /**
   * Gets or sets whether the flyout is light dismissible.
   *
   * @type {boolean}
   * @memberof MgtFlyout
   */
  @property({
    attribute: 'light-dismiss',
    type: Boolean
  })
  public isLightDismiss: boolean;

  /**
   * Gets or sets whether the flyout should avoid rendering the flyout
   * on top of the anchor
   *
   * @type {boolean}
   * @memberof MgtFlyout
   */
  @property({
    attribute: null,
    type: Boolean
  })
  public avoidHidingAnchor: boolean;

  /**
   * Gets or sets whether the flyout is visible
   *
   * @type {string}
   * @memberof MgtFlyout
   */
  @property({
    attribute: 'isOpen',
    type: Boolean
  })
  public get isOpen(): boolean {
    return this._isOpen;
  }
  public set isOpen(value: boolean) {
    const oldValue = this._isOpen;
    if (oldValue === value) {
      return;
    }

    this._isOpen = value;

    window.requestAnimationFrame(() => {
      this.setupWindowEvents(this.isOpen);
      const flyout = this._flyout;
      if (!this.isOpen && flyout) {
        // reset style for next update
        flyout.style.width = null;
        flyout.style.setProperty('--mgt-flyout-set-width', null);
        flyout.style.setProperty('--mgt-flyout-set-height', null);
        flyout.style.maxHeight = null;
        flyout.style.top = null;
        flyout.style.left = null;
        flyout.style.bottom = null;
      }
    });

    this.requestUpdate('isOpen', oldValue);
    this.dispatchEvent(new Event(value ? 'opened' : 'closed'));
  }

  // Minimum distance to render from window edge
  private _edgePadding = 24;

  // if the flyout is opened once, this will keep the flyout in the dom
  private _renderedOnce = false;

  private get _flyout(): HTMLElement {
    return this.renderRoot.querySelector('.flyout');
  }

  private get _anchor(): HTMLElement {
    return this.renderRoot.querySelector('.anchor');
  }

  private get _topScout(): HTMLElement {
    return this.renderRoot.querySelector('.scout-top');
  }

  private get _bottomScout(): HTMLElement {
    return this.renderRoot.querySelector('.scout-bottom');
  }

  private _isOpen = false;
  private _smallView = false;
  private _windowHeight: number;

  constructor() {
    super();

    this.avoidHidingAnchor = true;

    // handling when person-card is expanded and size changes
    this.addEventListener('expanded', () => {
      window.requestAnimationFrame(() => {
        this.updateFlyout();
      });
    });
  }

  /**
   * Show the flyout.
   */
  public open(): void {
    this.isOpen = true;
  }

  /**
   * Close the flyout.
   */
  public close(): void {
    this.isOpen = false;
  }

  /**
   * Invoked each time the custom element is disconnected from the document's DOM
   *
   * @memberof MgtFlyout
   */
  public disconnectedCallback() {
    this.setupWindowEvents(false);
    super.disconnectedCallback();
  }

  /**
   * Invoked whenever the element is updated. Implement to perform
   * post-updating tasks via DOM APIs, for example, focusing an element.
   *
   * Setting properties inside this method will trigger the element to update
   * again after this update cycle completes.
   *
   * @param changedProperties Map of changed properties with old values
   */
  protected updated(changedProps: PropertyValues) {
    super.updated(changedProps);

    window.requestAnimationFrame(() => {
      this.updateFlyout();
    });
  }

  /**
   * Invoked on each update to perform rendering tasks. This method must return
   * a lit-html TemplateResult. Setting properties inside this method will *not*
   * trigger the element to update.
   */
  protected render() {
    const flyoutClasses = {
      root: true,
      visible: this.isOpen
    };

    const anchorTemplate = this.renderAnchor();
    let flyoutTemplate = null;
    this._windowHeight =
      window.innerHeight && document.documentElement.clientHeight
        ? Math.min(window.innerHeight, document.documentElement.clientHeight)
        : window.innerHeight || document.documentElement.clientHeight;

    if (this._windowHeight < 250) {
      this._smallView = true;
    }

    if (this.isOpen || this._renderedOnce) {
      this._renderedOnce = true;
<<<<<<< HEAD
      const classes = classMap({
=======
      const smallFlyoutClasses = classMap({
>>>>>>> fc4f1e0a
        flyout: true,
        small: this._smallView
      });
      flyoutTemplate = html`
<<<<<<< HEAD
        <div
          class=${classes}}
          @wheel=${this.handleFlyoutWheel}>
=======
        <div class=${smallFlyoutClasses} @wheel=${this.handleFlyoutWheel}>
>>>>>>> fc4f1e0a
          ${this.renderFlyout()}
        </div>
      `;
    }

    return html`
      <div class=${classMap(flyoutClasses)}>
        ${anchorTemplate}
        <div class="scout-top"></div>
        <div class="scout-bottom"></div>
        ${flyoutTemplate}
      </div>
    `;
  }

  /**
   * Renders the anchor content.
   *
   * @protected
   * @returns
   * @memberof MgtFlyout
   */
  protected renderAnchor(): TemplateResult {
    return html`
      <slot name="anchor"></slot>
    `;
  }

  /**
   * Renders the flyout.
   */
  protected renderFlyout(): TemplateResult {
    return html`
      <slot name="flyout"></slot>
    `;
  }

  private updateFlyout() {
    if (!this.isOpen) {
      return;
    }

    const anchor = this._anchor;
    const flyout = this._flyout;

    if (flyout && anchor) {
      const windowWidth =
        window.innerWidth && document.documentElement.clientWidth
          ? Math.min(window.innerWidth, document.documentElement.clientWidth)
          : window.innerWidth || document.documentElement.clientWidth;

      this._windowHeight =
        window.innerHeight && document.documentElement.clientHeight
          ? Math.min(window.innerHeight, document.documentElement.clientHeight)
          : window.innerHeight || document.documentElement.clientHeight;

      let left = 0;
      let bottom: number;
      let top = 0;
      let height: number;
      let width: number;

      const flyoutRect = flyout.getBoundingClientRect();
      const anchorRect = anchor.getBoundingClientRect();
      const topScoutRect = this._topScout.getBoundingClientRect();
      const bottomScoutRect = this._bottomScout.getBoundingClientRect();

      const windowRect: IWindowSegment = {
        height: this._windowHeight,
        left: 0,
        top: 0,
        width: windowWidth
      };

      if (isWindowSegmentAware()) {
        const segmentAwareWindow = getSegmentAwareWindow();
        const screenSegments = segmentAwareWindow.getWindowSegments();

        let anchorSegment: IWindowSegment;

        const anchorCenterX = anchorRect.left + anchorRect.width / 2;
        const anchorCenterY = anchorRect.top + anchorRect.height / 2;

        for (const segment of screenSegments) {
          if (anchorCenterX >= segment.left && anchorCenterY >= segment.top) {
            anchorSegment = segment;
            break;
          }
        }

        if (anchorSegment) {
          windowRect.left = anchorSegment.left;
          windowRect.top = anchorSegment.top;
          windowRect.width = anchorSegment.width;
          windowRect.height = anchorSegment.height;
        }
      }

      if (flyoutRect.width + 2 * this._edgePadding > windowRect.width) {
        if (flyoutRect.width > windowRect.width) {
          // flyout is wider than the window
          width = windowRect.width;
          left = 0;
        } else {
          // center in between
          left = (windowRect.width - flyoutRect.width) / 2;
        }
      } else if (anchorRect.left + flyoutRect.width + this._edgePadding > windowRect.width) {
        // it will render off screen to the right, move to the left
        left = anchorRect.left - (anchorRect.left + flyoutRect.width + this._edgePadding - windowRect.width);
      } else if (anchorRect.left < this._edgePadding) {
        // it will render off screen to the left, move to the right
        left = this._edgePadding;
      } else {
        left = anchorRect.left;
      }

      const anchorRectBottomToWindowBottom = windowRect.height - (anchorRect.top + anchorRect.height);
      const anchorRectTopToWindowTop = anchorRect.top;

      if (this.avoidHidingAnchor) {
        if (anchorRectBottomToWindowBottom <= flyoutRect.height) {
          if (anchorRectTopToWindowTop < flyoutRect.height) {
            if (anchorRectTopToWindowTop > anchorRectBottomToWindowBottom) {
              // more room top than bottom - render above
              bottom = windowRect.height - anchorRect.top;
              height = anchorRectTopToWindowTop;
            } else {
              // more room bottom than top
              top = anchorRect.bottom;
              height = anchorRectBottomToWindowBottom;
            }
          } else {
            // render above anchor
            bottom = windowRect.height - anchorRect.top;
            height = anchorRectTopToWindowTop;
          }
        } else {
          top = anchorRect.bottom;
          height = anchorRectBottomToWindowBottom;
        }
      } else {
        if (flyoutRect.height + 2 * this._edgePadding > windowRect.height) {
          // flyout wants to be higher than the window hight, and we don't need to avoid hiding the anchor
          // make the flyout height the height of the window
          if (flyoutRect.height >= windowRect.height) {
            height = windowRect.height;
            top = 0;
          } else {
            top = (windowRect.height - flyoutRect.height) / 2;
          }
        } else {
          if (anchorRect.top + anchorRect.height + flyoutRect.height + this._edgePadding > windowRect.height) {
            // it will render offscreen bellow, move it up a bit
            top = windowRect.height - flyoutRect.height - this._edgePadding;
          } else {
            top = Math.max(anchorRect.top + anchorRect.height, this._edgePadding);
          }
        }
      }

      // check the scout is positioned where it is supposed to be
      // if it's not, then we are no longer fixed position and should assume
      // absolute positioning
      // this is a workaround when a transform is applied to a parent
      // https://stackoverflow.com/questions/42660332/css-transform-parent-and-fixed-child
      if (topScoutRect.top !== 0 || topScoutRect.left !== 0) {
        left -= topScoutRect.left;

        if (typeof bottom !== 'undefined') {
          bottom += bottomScoutRect.top - this._windowHeight;
        } else {
          top -= topScoutRect.top;
        }
      }

      if (this.direction === 'rtl') {
        if (left > 100 && this.offsetLeft > 100) {
          // potentially anchored to right side (for non people-picker flyout)
          flyout.style.left = `${windowRect.width - left + flyoutRect.left - flyoutRect.width - 30}px`;
        }
      } else {
        flyout.style.left = `${left + windowRect.left}px`;
      }

      if (typeof bottom !== 'undefined') {
        flyout.style.top = 'unset';
        flyout.style.bottom = `${bottom}px`;
      } else {
        flyout.style.bottom = 'unset';
        flyout.style.top = `${top + windowRect.top}px`;
      }

      if (width) {
        // if we had to set the width, recalculate since the height could have changed
        flyout.style.width = `${width}px`;
        flyout.style.setProperty('--mgt-flyout-set-width', `${width}px`);
        window.requestAnimationFrame(() => this.updateFlyout());
      }

      if (height) {
        flyout.style.maxHeight = `${height}px`;
        flyout.style.setProperty('--mgt-flyout-set-height', `${height}px`);
      } else {
        flyout.style.maxHeight = null;
        flyout.style.setProperty('--mgt-flyout-set-height', 'unset');
      }
    }
  }

  private setupWindowEvents(isOpen: boolean) {
    if (isOpen && this.isLightDismiss) {
      window.addEventListener('wheel', this.handleWindowEvent);
      window.addEventListener('pointerdown', this.handleWindowEvent);
      window.addEventListener('resize', this.handleResize);
      window.addEventListener('keyup', this.handleKeyUp);
    } else {
      window.removeEventListener('wheel', this.handleWindowEvent);
      window.removeEventListener('pointerdown', this.handleWindowEvent);
      window.removeEventListener('resize', this.handleResize);
      window.removeEventListener('keyup', this.handleKeyUp);
    }
  }

  private handleWindowEvent = (e: Event) => {
    const flyout = this._flyout;

    if (flyout) {
      // IE
      if (!e.composedPath) {
        let currentElem = e.target as HTMLElement;
        while (currentElem) {
          currentElem = currentElem.parentElement;
          if (currentElem === flyout || (e.type === 'pointerdown' && currentElem === this)) {
            return;
          }
        }
      } else {
        const path = e.composedPath();
        if (path.includes(flyout) || (e.type === 'pointerdown' && path.includes(this))) {
          return;
        }
      }
    }

    this.close();
  };

  private handleResize = (e: Event) => {
    this.close();
  };

  private handleKeyUp = (e: KeyboardEvent) => {
    if (e.key === 'Escape') {
      this.close();
    }
  };

  private handleFlyoutWheel = (e: Event) => {
    e.preventDefault();
  };
}<|MERGE_RESOLUTION|>--- conflicted
+++ resolved
@@ -199,22 +199,12 @@
 
     if (this.isOpen || this._renderedOnce) {
       this._renderedOnce = true;
-<<<<<<< HEAD
-      const classes = classMap({
-=======
       const smallFlyoutClasses = classMap({
->>>>>>> fc4f1e0a
         flyout: true,
         small: this._smallView
       });
       flyoutTemplate = html`
-<<<<<<< HEAD
-        <div
-          class=${classes}}
-          @wheel=${this.handleFlyoutWheel}>
-=======
         <div class=${smallFlyoutClasses} @wheel=${this.handleFlyoutWheel}>
->>>>>>> fc4f1e0a
           ${this.renderFlyout()}
         </div>
       `;
