--- conflicted
+++ resolved
@@ -318,11 +318,7 @@
         span,
         select {
           vertical-align: middle;
-<<<<<<< HEAD
-          color: $detail-color;
-=======
-          color: $task-color;
->>>>>>> d0846659
+          color: $task-detail-color;
         }
 
         .task-icon {
@@ -378,11 +374,7 @@
 
         .task-content .task-details-container .task-title {
           text-decoration: line-through;
-<<<<<<< HEAD
-          color: $detail-color;
-=======
-          color: $task-color;
->>>>>>> d0846659
+          color: $task-detail-color;
         }
       }
 
@@ -393,11 +385,7 @@
         height: 18px;
         border-radius: $task-icon-border-radius;
         border: $task-icon-border;
-<<<<<<< HEAD
-        color: $task-icon-color;
-=======
         color: $task-color;
->>>>>>> d0846659
         display: flex;
         justify-content: center;
         align-items: center;
@@ -423,20 +411,12 @@
     }
 
     &.complete {
-<<<<<<< HEAD
-      background: $task-background-color--completed;
-=======
       background: $task-background-color-completed;
->>>>>>> d0846659
       border: $task-border-completed;
 
       .task-content .task-details-container .task-title {
         text-decoration: line-through;
-<<<<<<< HEAD
-        color: $detail-color;
-=======
-        color: $task-color;
->>>>>>> d0846659
+        color: $task-detail-color;
       }
     }
 
