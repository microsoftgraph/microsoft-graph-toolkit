/**
 * -------------------------------------------------------------------------------------------
 * Copyright (c) Microsoft Corporation.  All Rights Reserved.  Licensed under the MIT License.
 * See License in the project root for license information.
 * -------------------------------------------------------------------------------------------
 */

import { html, TemplateResult } from 'lit';
import { property } from 'lit/decorators.js';
import { ComponentMediaQuery, Providers, ProviderState, MgtTemplatedComponent } from '@microsoft/mgt-element';
import { strings } from './strings';
import { registerFluentComponents } from '../../utils/FluentComponents';
import { fluentTextField, fluentButton, fluentCalendar } from '@fluentui/web-components';

registerFluentComponents(fluentTextField, fluentButton, fluentCalendar);

/**
 * The foundation for creating task based components.
 *
 * @export
 * @class MgtTasksBase
 * @extends {MgtTemplatedComponent}
 */
export abstract class MgtTasksBase extends MgtTemplatedComponent {
  /**
   * determines if tasks are un-editable
   *
   * @type {boolean}
   */
  @property({ attribute: 'read-only', type: Boolean })
  public readOnly: boolean;

  /**
   * sets whether the header is rendered
   *
   * @type {boolean}
   * @memberof MgtTasks
   */
  @property({ attribute: 'hide-header', type: Boolean })
  public hideHeader: boolean;

  /**
   * sets whether the options are rendered
   *
   * @type {boolean}
   * @memberof MgtTasks
   */
  @property({ attribute: 'hide-options', type: Boolean })
  public hideOptions: boolean;

  /**
   * if set, the component will only show tasks from the target list
   *
   * @type {string}
   */
  @property({ attribute: 'target-id', type: String })
  public targetId: string;

  /**
   * if set, the component will first show tasks from this list
   *
   * @type {string}
   * @memberof MgtTodo
   */
  @property({ attribute: 'initial-id', type: String })
  public initialId: string;

  private _previousMediaQuery: ComponentMediaQuery;

  protected get strings(): { [x: string]: string } {
    return strings;
  }

  constructor() {
    super();

    this.clearState();
    this._previousMediaQuery = this.mediaQuery;
  }

  /**
   * Synchronizes property values when attributes change.
   *
   * @param {*} name
   * @param {*} oldValue
   * @param {*} newValue
   * @memberof MgtTasks
   */
  public attributeChangedCallback(name: string, oldVal: string, newVal: string) {
    super.attributeChangedCallback(name, oldVal, newVal);
    switch (name) {
      case 'target-id':
      case 'initial-id':
        this.clearState();
        void this.requestStateUpdate();
        break;
    }
  }

  /**
   * updates provider state
   *
   * @memberof MgtTasks
   */
  public connectedCallback() {
    super.connectedCallback();
    window.addEventListener('resize', this.onResize);
  }

  /**
   * removes updates on provider state
   *
   * @memberof MgtTasks
   */
  public disconnectedCallback() {
    window.removeEventListener('resize', this.onResize);
    super.disconnectedCallback();
  }

  /**
   * Invoked on each update to perform rendering tasks. This method must return
   * a lit-html TemplateResult. Setting properties inside this method will *not*
   * trigger the element to update.
   */
  protected render() {
    const provider = Providers.globalProvider;
    if (!provider || provider.state !== ProviderState.SignedIn) {
      return html``;
    }

    if (this.isLoadingState) {
      return this.renderLoadingTask();
    }

    const picker = this.renderPicker();
    const newTaskTemplate = this.renderNewTask();
    const tasksTemplate = this.isLoadingState ? this.renderLoadingTask() : this.renderTasks();

    return html`
      ${picker}
      ${newTaskTemplate}
      <div class="Tasks" dir=${this.direction}>
        ${tasksTemplate}
      </div>
    `;
  }

  /**
   * Render a task in a loading state.
   *
   * @protected
   * @returns
   * @memberof MgtTodo
   */
  protected renderLoadingTask() {
    return html`
      <div class="Task LoadingTask">
        <div class="TaskDetails">
          <div class="Title"></div>
          <div class="TaskDue"></div>
          <div class="TaskDelete"></div>
        </div>
      </div>
    `;
  }

  /**
   * Render the panel for creating a new task.
   *
   * @protected
   * @memberof MgtTasksBase
   */
<<<<<<< HEAD
  protected abstract renderNewTask(): TemplateResult;
=======
  protected renderNewTaskPanel(): TemplateResult {
    const newTaskName = this._newTaskName;

    const taskTitle = html`
      <input
        type="text"
        placeholder="${this.strings.newTaskPlaceholder}"
        .value="${newTaskName}"
        label="new-taskName-input"
        aria-label="new-taskName-input"
        role="textbox"
        @input="${(e: Event) => {
          this._newTaskName = (e.target as HTMLInputElement).value;
          this.requestUpdate();
        }}"
      />
    `;

    const taskAddClasses = classMap({
      Disabled: !this._isNewTaskBeingAdded && (!newTaskName || !newTaskName.length),
      TaskAddButtonContainer: true
    });
    const taskAddTemplate = !this._isNewTaskBeingAdded
      ? html`
          <div
            tabindex='0'
            class="TaskIcon TaskAdd"
            @click="${() => this.addTask()}"
            @keypress="${(e: KeyboardEvent) => {
              if (e.key === 'Enter' || e.key === ' ') void this.addTask();
            }}"
          >
          <span>${this.strings.addTaskButtonSubtitle}</span>
          </div>
          <div
            role='button'
            tabindex='0'
            class="TaskIcon TaskCancel"
            @click="${() => this.hideNewTaskPanel()}"
            @keypress="${(e: KeyboardEvent) => {
              if (e.key === 'Enter' || e.key === ' ') this.hideNewTaskPanel();
            }}">
            <span>${this.strings.cancelNewTaskSubtitle}</span>
          </div>
        `
      : null;

    const newTaskDetailsTemplate = this.renderNewTaskDetails();

    return html`
      <div dir=${this.direction} class="Task NewTask Incomplete">
        <div class="TaskContent">
          <div class="TaskDetailsContainer">
            <div class="TaskTitle">
              ${taskTitle}
            </div>
            <div class="TaskDetails">
              ${newTaskDetailsTemplate}
            </div>
          </div>
        </div>
        <div class="${taskAddClasses}">
          ${taskAddTemplate}
        </div>
      </div>
    `;
  }
>>>>>>> 2970a446

  /**
   * Render the generic picker.
   *
   * @protected
   * @memberof MgtTasksBase
   */
  protected abstract renderPicker(): TemplateResult;

  /**
   * Render the generic picker.
   *
   * @protected
   * @memberof MgtTasksBase
   */
  protected abstract renderPicker(): TemplateResult;

  /**
   * Render the list of todo tasks
   *
   * @protected
   * @abstract
   * @param {ITask[]} tasks
   * @returns {TemplateResult}
   * @memberof MgtTasksBase
   */
  protected abstract renderTasks(): TemplateResult;

  /**
   * Make a service call to create the new task object.
   *
   * @protected
   * @abstract
   * @memberof MgtTasksBase
   */
  protected abstract createNewTask(): Promise<void>;

  /**
   * Clear the form data from the new task panel.
   *
   * @protected
   * @memberof MgtTasksBase
   */
  protected clearNewTaskData = (): void => {
    this.requestUpdate();
  };

  /**
   * Clear the component state.
   *
   * @protected
   * @memberof MgtTasksBase
   */
  protected clearState(): void {
    this.requestUpdate();
  }

  /**
   * Handle when a task is clicked
   *
   * @protected
   * @param {Event} e
   * @param {TodoTask} task
   * @memberof MgtTasksBase
   */
<<<<<<< HEAD
  protected handleTaskClick = (task: any) => {
    this.fireCustomEvent('taskClick', { task });
  };
=======
  protected handleTaskClick(e: Event, task: unknown) {
    this.fireCustomEvent('taskClick', task);
  }
>>>>>>> 2970a446

  /**
   * Convert a date to a properly formatted string
   *
   * @protected
   * @param {Date} date
   * @returns
   * @memberof MgtTasksBase
   */
  protected dateToInputValue(date: Date) {
    if (date) {
      return new Date(date.getTime() - date.getTimezoneOffset() * 60000).toISOString().split('T')[0];
    }

    return null;
  }

<<<<<<< HEAD
  private onResize() {
=======
  private showNewTaskPanel(): void {
    this._isNewTaskVisible = true;
    this.requestUpdate();
  }

  private hideNewTaskPanel(): void {
    this._isNewTaskVisible = false;
    this.clearNewTaskData();
    this.requestUpdate();
  }

  private onResize = () => {
>>>>>>> 2970a446
    if (this.mediaQuery !== this._previousMediaQuery) {
      this._previousMediaQuery = this.mediaQuery;
      this.requestUpdate();
    }
  };
}<|MERGE_RESOLUTION|>--- conflicted
+++ resolved
@@ -170,77 +170,7 @@
    * @protected
    * @memberof MgtTasksBase
    */
-<<<<<<< HEAD
   protected abstract renderNewTask(): TemplateResult;
-=======
-  protected renderNewTaskPanel(): TemplateResult {
-    const newTaskName = this._newTaskName;
-
-    const taskTitle = html`
-      <input
-        type="text"
-        placeholder="${this.strings.newTaskPlaceholder}"
-        .value="${newTaskName}"
-        label="new-taskName-input"
-        aria-label="new-taskName-input"
-        role="textbox"
-        @input="${(e: Event) => {
-          this._newTaskName = (e.target as HTMLInputElement).value;
-          this.requestUpdate();
-        }}"
-      />
-    `;
-
-    const taskAddClasses = classMap({
-      Disabled: !this._isNewTaskBeingAdded && (!newTaskName || !newTaskName.length),
-      TaskAddButtonContainer: true
-    });
-    const taskAddTemplate = !this._isNewTaskBeingAdded
-      ? html`
-          <div
-            tabindex='0'
-            class="TaskIcon TaskAdd"
-            @click="${() => this.addTask()}"
-            @keypress="${(e: KeyboardEvent) => {
-              if (e.key === 'Enter' || e.key === ' ') void this.addTask();
-            }}"
-          >
-          <span>${this.strings.addTaskButtonSubtitle}</span>
-          </div>
-          <div
-            role='button'
-            tabindex='0'
-            class="TaskIcon TaskCancel"
-            @click="${() => this.hideNewTaskPanel()}"
-            @keypress="${(e: KeyboardEvent) => {
-              if (e.key === 'Enter' || e.key === ' ') this.hideNewTaskPanel();
-            }}">
-            <span>${this.strings.cancelNewTaskSubtitle}</span>
-          </div>
-        `
-      : null;
-
-    const newTaskDetailsTemplate = this.renderNewTaskDetails();
-
-    return html`
-      <div dir=${this.direction} class="Task NewTask Incomplete">
-        <div class="TaskContent">
-          <div class="TaskDetailsContainer">
-            <div class="TaskTitle">
-              ${taskTitle}
-            </div>
-            <div class="TaskDetails">
-              ${newTaskDetailsTemplate}
-            </div>
-          </div>
-        </div>
-        <div class="${taskAddClasses}">
-          ${taskAddTemplate}
-        </div>
-      </div>
-    `;
-  }
->>>>>>> 2970a446
 
   /**
    * Render the generic picker.
@@ -306,15 +236,9 @@
    * @param {TodoTask} task
    * @memberof MgtTasksBase
    */
-<<<<<<< HEAD
   protected handleTaskClick = (task: any) => {
     this.fireCustomEvent('taskClick', { task });
   };
-=======
-  protected handleTaskClick(e: Event, task: unknown) {
-    this.fireCustomEvent('taskClick', task);
-  }
->>>>>>> 2970a446
 
   /**
    * Convert a date to a properly formatted string
@@ -332,22 +256,7 @@
     return null;
   }
 
-<<<<<<< HEAD
-  private onResize() {
-=======
-  private showNewTaskPanel(): void {
-    this._isNewTaskVisible = true;
-    this.requestUpdate();
-  }
-
-  private hideNewTaskPanel(): void {
-    this._isNewTaskVisible = false;
-    this.clearNewTaskData();
-    this.requestUpdate();
-  }
-
   private onResize = () => {
->>>>>>> 2970a446
     if (this.mediaQuery !== this._previousMediaQuery) {
       this._previousMediaQuery = this.mediaQuery;
       this.requestUpdate();
