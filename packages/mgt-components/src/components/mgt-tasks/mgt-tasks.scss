--- conflicted
+++ resolved
@@ -8,25 +8,9 @@
 @import '../../styles/shared-styles.scss';
 @import '../../../../../node_modules/office-ui-fabric-core/dist/sass/References';
 
-<<<<<<< HEAD
-/**
- * -------------------------------------------------------------------------------------------
- * Copyright (c) Microsoft Corporation.  All Rights Reserved.  Licensed under the MIT License.
- * See License in the project root for license information.
- * -------------------------------------------------------------------------------------------
- */
-
-@import '../../styles/shared-styles.scss';
-@import '../../../../../node_modules/office-ui-fabric-core/dist/sass/References';
-
 $tasks-header-padding: var(--tasks-header-padding, 0 0 14px 0);
 $tasks-header-margin: var(--tasks-header-margin, none);
 $tasks-header-text-font-size: var(--tasks-header-font-size, 16px);
-=======
-$tasks-header-padding: var(--tasks-header-padding, 0 0 14px 0);
-$tasks-header-margin: var(--tasks-header-margin, none);
-$tasks-header-text-font-size: var(--tasks-header-font-size, 24px);
->>>>>>> 09d550ed
 $tasks-header-text-font-weight: var(--tasks-header-font-weight, 600);
 $tasks-header-text-color: var(--tasks-header-text-color, var(--neutral-foreground-hint));
 $tasks-header-text-hover-color: var(--tasks-header-text-hover-color, var(--neutral-foreground-hover));
@@ -70,13 +54,6 @@
 $task-incomplete-border-radius: var(--task-incomplete-border-radius, 4px);
 $task-complete-padding: var(--task-complete-padding, 10px);
 $task-incomplete-padding: var(--task-incomplete-padding, 10px);
-<<<<<<< HEAD
-$tasks-gap: var(--tasks-gap, 4px);
-
-:host {
-  background-color: var(--neutral-layer-2);
-  padding: 12px;
-=======
 $tasks-gap: var(--tasks-gap, 20px);
 
 $tasks-background-color: var(--tasks-background-color, var(--neutral-layer-2));
@@ -114,7 +91,6 @@
   padding: $tasks-padding;
   border: $tasks-border;
   border-radius: $tasks-border-radius;
->>>>>>> 09d550ed
 
   .Header {
     display: flex;
@@ -158,16 +134,6 @@
   .Tasks {
     display: flex;
     flex-direction: column;
-<<<<<<< HEAD
-    row-gap: 20px;
-
-    .Task {
-      display: flex;
-      column-gap: $tasks-gap;
-      align-items: flex-start;
-      justify-content: space-between;
-
-=======
     row-gap: $tasks-gap;
 
     .Task {
@@ -182,16 +148,12 @@
         opacity: 0.4;
       }
 
->>>>>>> 09d550ed
       &.Complete {
         border: $task-complete-border;
         border-radius: $task-complete-border-radius;
         background: $task-complete-bg-color;
         padding: $task-complete-padding;
-<<<<<<< HEAD
-=======
         --dot-options-button-background-color: $task-complete-bg-color;
->>>>>>> 09d550ed
       }
 
       &.Incomplete {
@@ -199,10 +161,7 @@
         border-radius: $task-complete-border-radius;
         background: $task-incomplete-bg-color;
         padding: $task-incomplete-padding;
-<<<<<<< HEAD
-=======
         --dot-options-button-background-color: $task-incomplete-bg-color;
->>>>>>> 09d550ed
       }
 
       .TaskDetailsContainer {
@@ -296,8 +255,6 @@
     }
   }
 
-<<<<<<< HEAD
-=======
   fluent-option {
     background: $task-new-dropdown-list-background-color;
     &:hover {
@@ -328,7 +285,6 @@
     }
   }
 
->>>>>>> 09d550ed
   fluent-checkbox {
     padding-top: 1px;
 
@@ -366,8 +322,6 @@
   fluent-text-field {
     &.NewTask {
       width: 100%;
-<<<<<<< HEAD
-=======
 
       &::part(root) {
         border: $task-new-input-border;
@@ -382,21 +336,17 @@
           color: $task-new-input-placeholder-color;
         }
       }
->>>>>>> 09d550ed
     }
   }
 
   mgt-people {
     [slot='no-data'] {
       margin-top: 8px;
-<<<<<<< HEAD
-=======
       color: $task-new-person-icon-text-color;
 
       svg {
         fill: $task-new-person-icon-color;
       }
->>>>>>> 09d550ed
     }
   }
 }
