/**
 * -------------------------------------------------------------------------------------------
 * Copyright (c) Microsoft Corporation.  All Rights Reserved.  Licensed under the MIT License.
 * See License in the project root for license information.
 * -------------------------------------------------------------------------------------------
 */

@import '../../styles/shared-styles';
@import '../../../../../node_modules/office-ui-fabric-core/dist/sass/References';
<<<<<<< HEAD
@import '../mgt-tasks-base/mgt-tasks-base';
=======
@import './mgt-tasks.theme.scss';

$tasks-header-padding: var(--tasks-header-padding, 0 0 14px 0);
$tasks-header-margin: var(--tasks-header-margin, none);
$tasks-header-text-font-size: var(--tasks-header-font-size, 16px);
$tasks-header-text-font-weight: var(--tasks-header-font-weight, 600);

$tasks-new-button-width: var(--tasks-new-button-width, none);
$tasks-new-button-height: var(--tasks-new-button-height, none);
$tasks-new-button-text-font-weight: var(--tasks-new-button-text-font-weight, 700);
$tasks-new-button-border: var(--tasks-new-button-border, none);
$neutral-btn-border: calc(var(--stroke-width) * 1px) solid transparent;

$task-add-new-button-width: var(--task-add-new-button-width, none);
$task-add-new-button-height: var(--task-add-new-button-height, none);
$task-add-new-button-text-font-weight: var(--task-add-new-button-text-font-weight, initial);
$task-add-new-button-border: var(--task-add-new-button-border, $neutral-btn-border);

$task-cancel-new-button-width: var(--task-cancel-new-button-width, none);
$task-cancel-new-button-height: var(--task-cancel-new-button-height, none);
$task-cancel-new-button-text-font-weight: var(--task-cancel-new-button-text-font-weight, initial);
$task-cancel-new-button-border: var(--task-cancel-new-button-border, $neutral-btn-border);

$task-title-text-font-size: var(--task-title-text-font-size, medium);
$task-title-text-font-weight: var(--task-title-text-font-weight, 600);
$task-icons-width: var(--task-icons-width, 20px);
$task-icons-height: var(--task-icons-height, 20px);
$task-icons-text-size: var(--task-icons-text-font-size, 12px);
$task-icons-text-weight: var(--task-icons-text-font-weight, 600);

$task-complete-border: var(--task-complete-border, 2px dotted var(--neutral-foreground-active));
$task-incomplete-border: var(--task-incomplete-border, 1px solid var(--neutral-foreground-active));
$task-complete-border-radius: var(--task-complete-border-radius, 4px);
$task-incomplete-border-radius: var(--task-incomplete-border-radius, 4px);
$task-complete-padding: var(--task-complete-padding, 10px);
$task-incomplete-padding: var(--task-incomplete-padding, 10px);
$tasks-gap: var(--tasks-gap, 20px);

$tasks-border: var(--tasks-border, 0);
$tasks-border-radius: var(--tasks-border-radius, 0);
$tasks-padding: var(--tasks-padding, 12px);

$task-new-input-border: var(--task-new-input-border, calc(var(--stroke-width) * 1px) solid transparent);
$task-new-input-border-radius: var(--task-new-input-border-radius, calc(var(--control-corner-radius) * 1px));

$task-new-dropdown-border: var(--task-new-dropdown-border, calc(var(--stroke-width) * 1px) solid transparent);
$task-new-dropdown-border-radius: var(--task-new-dropdown-border-radius, calc(var(--control-corner-radius) * 1px));

:host {
  background-color: $tasks-background-color;
  padding: $tasks-padding;
  border: $tasks-border;
  border-radius: $tasks-border-radius;
  --skeleton-fill: var(--neutral-foreground-active);

  .Header {
    display: flex;
    align-items: center;
    justify-content: space-between;
    padding: $tasks-header-padding;
    margin: $tasks-header-padding;
    font-size: $tasks-header-text-font-size;
    font-weight: $tasks-header-text-font-weight;
    color: $tasks-header-text-color;

    &:hover {
      color: $tasks-header-text-hover-color;
    }

    .Title {
      justify-content: left;

      .Shimmer {
        width: 80px;
        height: 20px;
      }
    }

    .NewTaskButton {
      justify-content: right;

      .Shimmer {
        width: 40px;
        height: 24px;
      }

      &::part(control) {
        font-weight: $tasks-new-button-text-font-weight;
        color: $tasks-new-button-text-color;
        width: $tasks-new-button-width;
        height: $tasks-new-button-height;
        background: $tasks-new-button-background;

        &:hover {
          background: $tasks-new-button-background-hover;
        }

        &:active {
          background: $tasks-new-button-background-active;
        }
      }
    }
  }

  .Tasks {
    display: flex;
    flex-direction: column;
    row-gap: $tasks-gap;

    .Task {
      display: flex;
      column-gap: 4px;
      align-items: flex-start;
      justify-content: space-between;

      &.Updating {
        background: var(--neutral-stroke-rest) !important;
        pointer-events: none;
        opacity: 0.4;
      }

      &.Complete {
        border: $task-complete-border;
        border-radius: $task-complete-border-radius;
        background: $task-complete-bg-color;
        padding: $task-complete-padding;
        --dot-options-button-background-color: $task-complete-bg-color;
      }

      &.Incomplete {
        border: $task-incomplete-border;
        border-radius: $task-complete-border-radius;
        background: $task-incomplete-bg-color;
        padding: $task-incomplete-padding;
        --dot-options-button-background-color: $task-incomplete-bg-color;
      }

      .TaskDetailsContainer {
        display: flex;
        flex-direction: column;
        row-gap: 12px;
        width: 100%;

        .Top {
          display: flex;
          justify-content: space-between;
          column-gap: 4px;

          &.AddNewTask {
            flex-direction: row;
          }

          .CheckAndTitle {
            display: flex;
            align-items: flex-start;
            flex-direction: column;
            width: 100%;
            row-gap: 12px;

            &.Shimmer {
              display: flex;
              flex-direction: inherit;
              gap: 10px;

              .Checkbox {
                height: 10px;
                width: 10px;
              }

              .Title {
                height: 10px;
                width: 100%;
              }
            }

            .TaskContent {
              display: grid;
              grid-auto-flow: column;
              column-gap: 12px;
            }
          }

          .TaskOptions {
            .Options {
              height: 10px;
              width: 20px;
            }
            &.NewTaskActionButtons {
              display: flex;
              flex-direction: column;
              row-gap: 12px;
            }
          }
        }

        .Bottom {
          display: grid;
          grid-auto-flow: column;
          grid-auto-columns: 1fr;
          grid-column-gap: 6px;

          .TaskGroup,
          .TaskBucket,
          .TaskDue {
            display: flex;
            align-items: center;
            gap: 6px;

            .TaskIcon {
              display: flex;
              place-content: center;
              width: $task-icons-width;
              height: $task-icons-height;

              .Shimmer {
                &.Icon {
                  width: 20px;
                  height: 20px;
                }
              }

              svg {
                width: $task-icons-width;
                height: $task-icons-height;
                path {
                  fill: $task-icons-bg-color;
                }
              }
            }

            .TaskIconText {
              color: $task-icons-text-color;
              font-size: $task-icons-text-size;
              font-weight: $task-icons-text-weight;
              white-space: normal;
              width: 100%;

              .Shimmer {
                &.Text {
                  width: 100%;
                  height: 10px;
                }
              }
            }
          }
        }

        .TaskDetails {
          display: flex;
          flex-direction: column;
          row-gap: 8px;

          &.Shimmer {
            flex-direction: row;
            place-items: center;
            column-gap: 6px;

            .Shimmer {
              &.Icon {
                width: 24px;
                height: 24px;
              }

              &.Text {
                width: 100%;
                height: 10px;
              }
            }
          }

          .TaskTitle {
            color: var(--foreground-on-neutral-rest);
          }

          .TaskBody {
            display: flex;
          }
        }
      }
    }
  }

  fluent-button {
    &.AddTask {
      &::part(control) {
        font-weight: $task-add-new-button-text-font-weight;
        color: $task-add-new-button-text-color;
        width: $task-add-new-button-width;
        height: $task-add-new-button-height;
        background: $task-add-new-button-background;
        border: $task-add-new-button-border;

        &:hover {
          background: $task-add-new-button-background-hover;
        }

        &:active {
          background: $task-add-new-button-background-active;
        }
      }
    }

    &.CancelTask {
      &::part(control) {
        font-weight: $task-cancel-new-button-text-font-weight;
        color: $task-cancel-new-button-text-color;
        width: $task-cancel-new-button-width;
        height: $task-cancel-new-button-height;
        background: $task-cancel-new-button-background;
        border: $task-cancel-new-button-border;

        &:hover {
          background: $task-cancel-new-button-background-hover;
        }

        &:active {
          background: $task-cancel-new-button-background-active;
        }
      }
    }
  }

  fluent-option {
    background: $task-new-dropdown-list-background-color;
    &:hover {
      background: $task-new-dropdown-option-hover-bg-color;
    }
    &::part(content) {
      color: $task-new-dropdown-option-text-color;
    }
  }

  fluent-select {
    &::part(listbox) {
      background: $task-new-dropdown-list-background-color;
    }

    &::part(control) {
      border: $task-new-dropdown-border;
      border-radius: $task-new-dropdown-border-radius;
      background: $task-new-dropdown-background-color;

      &:hover {
        background: $task-new-dropdown-hover-background-color;
      }

      &::placeholder {
        color: $task-new-dropdown-placeholder-color;
      }
    }
  }

  fluent-checkbox {
    padding-top: 1px;

    // Incomplete checkbox
    &::part(control) {
      border-radius: 50%;
      background: $task-incomplete-checkbox-bg;
      &:hover {
        background: $task-incomplete-checkbox-hover-bg;
      }
    }

    // Incomplete checkbox label
    &::part(label) {
      font-size: $task-title-text-font-size;
      font-weight: $task-title-text-font-weight;
      color: $task-incomplete-title-text-color;
    }

    &.checked {
      // Complete checkbox
      &::part(control) {
        background: $task-complete-checkbox-bg;
        color: $task-complete-checkbox-check-bg;
      }

      // Complete checkbox label
      &::part(label) {
        text-decoration: line-through;
        color: $task-complete-title-text-color;
      }
    }
  }

  fluent-text-field {
    &.NewTask {
      width: 100%;

      &::part(root) {
        border: $task-new-input-border;
        border-radius: $task-new-input-border-radius;
        background: $task-new-input-background-color;

        &:hover {
          background: $task-new-input-hover-background-color;
        }

        &::placeholder {
          color: $task-new-input-placeholder-color;
        }
      }
    }
  }

  mgt-people {
    [slot='no-data'] {
      margin-top: 8px;
      color: $task-new-person-icon-text-color;

      svg {
        fill: $task-new-person-icon-color;
      }
    }
  }
}

@media only screen and (max-width: 600px) {
  :host {
    fluent-select {
      width: 100%;
    }

    .Tasks {
      .Task {
        .TaskDetailsContainer {
          .Bottom {
            display: grid;
            grid-auto-flow: row;
            grid-auto-columns: unset;
            row-gap: 4px;

            .TaskGroup,
            .TaskBucket,
            .TaskDue {
              margin-inline-start: 8px;
            }
          }

          .Top {
            &.AddNewTask {
              flex-direction: column;
              row-gap: 12px;

              .CheckAndTitle {
                .TaskContent {
                  display: grid;
                  grid-auto-flow: row;
                  row-gap: 12px;
                  width: 100%;
                }
              }

              .TaskOptions {
                &.NewTaskActionButtons {
                  flex-direction: row;
                  column-gap: 4px;
                }
              }
            }
          }
        }
      }
    }
  }
}
>>>>>>> 5dd2cadd
<|MERGE_RESOLUTION|>--- conflicted
+++ resolved
@@ -7,9 +7,6 @@
 
 @import '../../styles/shared-styles';
 @import '../../../../../node_modules/office-ui-fabric-core/dist/sass/References';
-<<<<<<< HEAD
-@import '../mgt-tasks-base/mgt-tasks-base';
-=======
 @import './mgt-tasks.theme.scss';
 
 $tasks-header-padding: var(--tasks-header-padding, 0 0 14px 0);
@@ -476,5 +473,4 @@
       }
     }
   }
-}
->>>>>>> 5dd2cadd
+}