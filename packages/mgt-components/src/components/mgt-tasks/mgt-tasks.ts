--- conflicted
+++ resolved
@@ -33,9 +33,7 @@
 import { strings } from './strings';
 import { ITask, ITaskFolder, ITaskGroup, ITaskSource, PlannerTaskSource, TodoTaskSource } from './task-sources';
 import { getSvg, SvgIcon } from '../../utils/SvgHelper';
-<<<<<<< HEAD
 import { isElementDark } from '../../utils/isDark';
-=======
 import { registerFluentComponents } from '../../utils/FluentComponents';
 import {
   fluentSelect,
@@ -47,7 +45,6 @@
 } from '@fluentui/web-components';
 
 registerFluentComponents(fluentSelect, fluentOption, fluentTextField, fluentButton, fluentCheckbox, fluentSkeleton);
->>>>>>> 8fea8ddc
 
 /**
  * Defines how a person card is shown when a user interacts with
