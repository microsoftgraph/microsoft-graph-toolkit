--- conflicted
+++ resolved
@@ -7,11 +7,7 @@
 
 import { Person, PlannerAssignments, PlannerTask, User } from '@microsoft/microsoft-graph-types';
 import { Contact, OutlookTask, OutlookTaskFolder } from '@microsoft/microsoft-graph-types-beta';
-<<<<<<< HEAD
-import { TemplateResult, html } from 'lit';
-=======
-import { html, PropertyValueMap } from 'lit';
->>>>>>> 1ebb02f5
+import { TemplateResult, html, PropertyValueMap, HTMLTemplateResult } from 'lit';
 import { property } from 'lit/decorators.js';
 import { classMap } from 'lit/directives/class-map.js';
 import { repeat } from 'lit/directives/repeat.js';
@@ -792,16 +788,10 @@
     }
   }
 
-<<<<<<< HEAD
-  private async onAddTaskClick(e: MouseEvent) {
-    const picker = this.getPeoplePicker(null);
-    const peopleObj: any = {};
-=======
   private onAddTaskClick = (e: UIEvent) => {
     const picker = this.getPeoplePicker(null);
 
     const peopleObj: Record<string, unknown> = {};
->>>>>>> 1ebb02f5
 
     if (picker) {
       for (const person of picker?.selectedPeople) {
@@ -810,11 +800,7 @@
     }
 
     if (!this._newTaskBeingAdded && this._newTaskName && (this._currentGroup || this._newTaskGroupId)) {
-<<<<<<< HEAD
-      await this.addTask(
-=======
       void this.addTask(
->>>>>>> 1ebb02f5
         this._newTaskName,
         this._newTaskDueDate,
         !this._currentGroup ? this._newTaskGroupId : this._currentGroup,
@@ -824,39 +810,23 @@
     }
   };
 
-<<<<<<< HEAD
   private onAddTaskKeyDown(e: KeyboardEvent) {
     if (e.key === 'Enter') {
       this.onAddTaskClick;
-=======
-  private onAddTaskKeyDown = (e: KeyboardEvent) => {
-    if (e.code === 'Enter' || e.code === ' ') {
-      this.onAddTaskClick(e);
->>>>>>> 1ebb02f5
-    }
-  };
-
-<<<<<<< HEAD
+    }
+  }
+
   private newTaskButtonKeydown(e: KeyboardEvent) {
     if (e.key === 'Enter') {
-=======
-  private newTaskButtonKeydown = (e: KeyboardEvent) => {
-    if (e.code === 'Enter') {
->>>>>>> 1ebb02f5
       this.isNewTaskVisible = !this.isNewTaskVisible;
     }
-  };
-
-<<<<<<< HEAD
+  }
+
   private newTaskVisible(e: KeyboardEvent) {
     if (e.key === 'Enter') {
-=======
-  private newTaskVisible = (e: KeyboardEvent) => {
-    if (e.code === 'Enter') {
->>>>>>> 1ebb02f5
       this.isNewTaskVisible = false;
     }
-  };
+  }
 
   private renderPlanOptions(): TemplateResult {
     const p = Providers.globalProvider;
@@ -1211,7 +1181,6 @@
 
     return html`
       <div
-<<<<<<< HEAD
         class=${taskClasses}
         @click=${() => this.handleTaskClick(task)}>
         <div class="TaskDetailsContainer">
@@ -1225,58 +1194,6 @@
               </fluent-checkbox>
             </div>
             <div class="TaskOptions">${taskOptions}</div>
-=======
-        class=${classMap({
-          Complete: completed,
-          Incomplete: !completed,
-          ReadOnly: this.readOnly,
-          Task: true
-        })}
-      >
-        <div
-          class="TaskContent"
-          @click=${() => {
-            this.handleTaskClick(task);
-          }}
-        >
-          <span
-            class=${classMap({
-              Complete: completed,
-              Incomplete: !completed,
-              TaskCheckContainer: true
-            })}
-            @click="${(e: UIEvent) => {
-              if (!this.readOnly) {
-                if (!task.completed) {
-                  void this.completeTask(task);
-                } else {
-                  void this.uncompleteTask(task);
-                }
-
-                e.stopPropagation();
-                e.preventDefault();
-              }
-            }}"
-            @keydown="${(e: KeyboardEvent) => {
-              if (e.code === 'Enter') {
-                if (!this.readOnly) {
-                  if (!task.completed) {
-                    void this.completeTask(task);
-                  } else {
-                    void this.uncompleteTask(task);
-                  }
-
-                  e.stopPropagation();
-                  e.preventDefault();
-                }
-              }
-            }}"
-          >
-            ${taskCheck}
-          </span>
-          <div class="TaskDetailsContainer ${this.mediaQuery} ${this._currentGroup ? 'NoPlan' : ''}">
-            ${taskDetails}
->>>>>>> 1ebb02f5
           </div>
           <div class="Bottom">${taskDetails}</div>
         </div>
@@ -1284,13 +1201,13 @@
     `;
   }
 
-  private handleTaskCheckKeyDown(e: KeyboardEvent, task: ITask) {
+  private async handleTaskCheckKeyDown(e: KeyboardEvent, task: ITask) {
     if (e.key === 'Enter') {
       if (!this.readOnly) {
         if (!task.completed) {
-          this.completeTask(task);
+          await this.completeTask(task);
         } else {
-          this.uncompleteTask(task);
+          await this.uncompleteTask(task);
         }
 
         e.stopPropagation();
@@ -1299,12 +1216,12 @@
     }
   }
 
-  private checkTask(e: MouseEvent, task: ITask) {
+  private async checkTask(e: MouseEvent, task: ITask) {
     if (!this.readOnly) {
       if (!task.completed) {
-        this.completeTask(task);
+        await this.completeTask(task);
       } else {
-        this.uncompleteTask(task);
+        await this.uncompleteTask(task);
       }
 
       e.stopPropagation();
@@ -1349,7 +1266,7 @@
 
     const assignedPeople = task ? Object.keys(task.assignments).map(key => key) : [];
 
-    const assignedPeopleTemplate = mgtHtml`
+    const assignedPeopleTemplate: HTMLTemplateResult = mgtHtml`
       <mgt-people
         class="people people-${taskId}"
         .userIds=${assignedPeople}
