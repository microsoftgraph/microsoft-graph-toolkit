--- conflicted
+++ resolved
@@ -5,40 +5,33 @@
  * -------------------------------------------------------------------------------------------
  */
 
+import {
+  ComponentMediaQuery,
+  MgtTemplatedComponent,
+  ProviderState,
+  Providers,
+  customElement,
+  mgtHtml
+} from '@microsoft/mgt-element';
 import { Person, PlannerAssignments, PlannerTask, User } from '@microsoft/microsoft-graph-types';
 import { Contact, OutlookTask, OutlookTaskFolder } from '@microsoft/microsoft-graph-types-beta';
-<<<<<<< HEAD
-import { html, PropertyValueMap } from 'lit';
-import { property } from 'lit/decorators.js';
+import { PropertyValueMap, TemplateResult, html } from 'lit';
+import { property, state } from 'lit/decorators.js';
 import { classMap } from 'lit/directives/class-map.js';
 import { repeat } from 'lit/directives/repeat.js';
-import {
-  ComponentMediaQuery,
-  Providers,
-  ProviderState,
-  MgtTemplatedComponent,
-  mgtHtml,
-  customElement
-} from '@microsoft/mgt-element';
-=======
-import { customElement, html, property, state, TemplateResult } from 'lit-element';
-import { ifDefined } from 'lit-html/directives/if-defined';
-import { classMap } from 'lit-html/directives/class-map';
-import { repeat } from 'lit-html/directives/repeat';
-import { ComponentMediaQuery, Providers, ProviderState, MgtTemplatedComponent } from '@microsoft/mgt-element';
->>>>>>> 274af2c6
+import { ifDefined } from 'lit/directives/if-defined.js';
+import { getMe } from '../../graph/graph.user';
 import { getShortDateString } from '../../utils/Utils';
 import { MgtPeoplePicker } from '../mgt-people-picker/mgt-people-picker';
-import { PersonCardInteraction } from './../PersonCardInteraction';
-import { styles } from './mgt-tasks-css';
-import { ITask, ITaskFolder, ITaskGroup, ITaskSource, PlannerTaskSource, TodoTaskSource } from './task-sources';
-import { getMe } from '../../graph/graph.user';
 import { MgtPeople } from '../mgt-people/mgt-people';
 import '../mgt-person/mgt-person';
 import '../sub-components/mgt-arrow-options/mgt-arrow-options';
 import '../sub-components/mgt-dot-options/mgt-dot-options';
 import { MgtFlyout } from '../sub-components/mgt-flyout/mgt-flyout';
+import { PersonCardInteraction } from './../PersonCardInteraction';
+import { styles } from './mgt-tasks-css';
 import { strings } from './strings';
+import { ITask, ITaskFolder, ITaskGroup, ITaskSource, PlannerTaskSource, TodoTaskSource } from './task-sources';
 
 /**
  * Defines how a person card is shown when a user interacts with
@@ -492,7 +485,6 @@
    * trigger the element to update.
    */
   protected render() {
-<<<<<<< HEAD
     let tasks = this._tasks
       .filter(task => this.isTaskInSelectedGroupFilter(task))
       .filter(task => this.isTaskInSelectedFolderFilter(task))
@@ -503,8 +495,6 @@
       tasks = tasks.filter(task => this.taskFilter(task._raw));
     }
 
-=======
->>>>>>> 274af2c6
     const loadingTask = this._inTaskLoad && !this._hasDoneInitialLoad ? this.renderLoadingTask() : null;
 
     let header: TemplateResult;
@@ -548,10 +538,7 @@
     }
 
     this._inTaskLoad = true;
-<<<<<<< HEAD
     let meTask: Promise<User>;
-=======
->>>>>>> 274af2c6
     if (!this._me) {
       const graph = provider.graph.forComponent(this);
       this._me = await getMe(graph);
@@ -569,18 +556,8 @@
       await this._loadAllTasks(ts);
     }
 
-<<<<<<< HEAD
     if (typeof meTask !== 'undefined') {
       this._me = await meTask;
-=======
-    this._tasks = this._tasks
-      .filter(task => this.isTaskInSelectedGroupFilter(task))
-      .filter(task => this.isTaskInSelectedFolderFilter(task))
-      .filter(task => !this._hiddenTasks.includes(task.id));
-
-    if (this.taskFilter) {
-      this._tasks = this._tasks.filter(task => this.taskFilter(task._raw));
->>>>>>> 274af2c6
     }
 
     this._inTaskLoad = false;
@@ -843,9 +820,6 @@
     }
   };
 
-<<<<<<< HEAD
-  private newTaskVisible = (e: KeyboardEvent) => {
-=======
   private addNewTaskButtonClick(e: MouseEvent) {
     this.isNewTaskVisible = !this.isNewTaskVisible;
   }
@@ -868,11 +842,10 @@
   }
 
   private newTaskVisible(e: KeyboardEvent) {
->>>>>>> 274af2c6
     if (e.code === 'Enter') {
       this.isNewTaskVisible = false;
     }
-  };
+  }
 
   private renderPlanOptions() {
     const p = Providers.globalProvider;
@@ -1347,9 +1320,6 @@
     const taskId = task ? task.id : 'newTask';
     taskAssigneeClasses[`flyout-${taskId}`] = true;
 
-<<<<<<< HEAD
-    assignedPeopleHTML = mgtHtml`
-=======
     if (!this.newTaskVisible) {
       const planId = task?._raw?.planId;
       if (planId) {
@@ -1361,7 +1331,6 @@
     const planGroupId = this.isNewTaskVisible ? this._newTaskContainerId : assignedGroupId;
 
     assignedPeopleHTML = html`
->>>>>>> 274af2c6
       <mgt-people
         class="people people-${taskId}"
         .userIds="${assignedPeople}"
@@ -1382,6 +1351,7 @@
     const picker = mgtHtml`
       <mgt-people-picker
         class="people-picker picker-${taskId}"
+        .groupId=${ifDefined(planGroupId)}
         @click=${(e: MouseEvent) => e.stopPropagation()}
         @keydown=${(e: KeyboardEvent) => {
           if (e.code === 'Enter') {
@@ -1395,20 +1365,7 @@
       <mgt-flyout light-dismiss class=${classMap(taskAssigneeClasses)} @closed=${e => this.updateAssignedPeople(task)}>
         ${assignedPeopleHTML}
         <div slot="flyout" class=${classMap({ Picker: true })}>
-<<<<<<< HEAD
           ${picker}
-=======
-          <mgt-people-picker
-            class="picker-${taskId}"
-            .groupId=${ifDefined(planGroupId)}
-            @click=${(e: MouseEvent) => e.stopPropagation()}
-            @keydown=${(e: KeyboardEvent) => {
-              if (e.code === 'Enter') {
-                e.stopPropagation();
-              }
-            }}
-          ></mgt-people-picker>
->>>>>>> 274af2c6
         </div>
       </mgt-flyout>
     `;
