/**
 * -------------------------------------------------------------------------------------------
 * Copyright (c) Microsoft Corporation.  All Rights Reserved.  Licensed under the MIT License.
 * See License in the project root for license information.
 * -------------------------------------------------------------------------------------------
 */

import { Person, PlannerAssignments, PlannerTask, User } from '@microsoft/microsoft-graph-types';
import { Contact, OutlookTask, OutlookTaskFolder } from '@microsoft/microsoft-graph-types-beta';
import { TemplateResult, html, PropertyValueMap, HTMLTemplateResult } from 'lit';
import { property } from 'lit/decorators.js';
import { classMap } from 'lit/directives/class-map.js';
import { repeat } from 'lit/directives/repeat.js';
import {
  ComponentMediaQuery,
  Providers,
  ProviderState,
  MgtTemplatedComponent,
  mgtHtml,
  customElement
} from '@microsoft/mgt-element';
import { debounce, getShortDateString } from '../../utils/Utils';
import { MgtPeoplePicker } from '../mgt-people-picker/mgt-people-picker';
import { styles } from './mgt-tasks-css';
import { ITask, ITaskFolder, ITaskGroup, ITaskSource, PlannerTaskSource, TodoTaskSource } from './task-sources';
import { getMe } from '../../graph/graph.user';
import { MgtPeople } from '../mgt-people/mgt-people';
import '../mgt-person/mgt-person';
import '../sub-components/mgt-arrow-options/mgt-arrow-options';
import '../sub-components/mgt-dot-options/mgt-dot-options';
import { MgtFlyout } from '../sub-components/mgt-flyout/mgt-flyout';
import { strings } from './strings';
import { SvgIcon, getSvg } from '../../utils/SvgHelper';

import { fluentSelect, fluentTextField, fluentDivider } from '@fluentui/web-components';

import { registerFluentComponents } from '../../utils/FluentComponents';

registerFluentComponents(fluentSelect, fluentTextField, fluentDivider);

/**
 * Defines how a person card is shown when a user interacts with
 * a person component
 *
 * @export
 * @enum {number}
 */
export enum TasksSource {
  /**
   * Use Microsoft Planner
   */
  planner,

  /**
   * Use Microsoft To-Do
   */
  todo
}

/**
 * String resources for Mgt Tasks
 *
 * @export
 * @interface TasksStringResource
 */
export interface TasksStringResource {
  /**
   * Self Assigned string
   *
   * @type {string}
   * @memberof TasksStringResource
   */
  BASE_SELF_ASSIGNED: string;
  /**
   * Self Assigned Buckets string
   *
   * @type {string}
   * @memberof TasksStringResource
   */
  BUCKETS_SELF_ASSIGNED: string;
  /**
   * Buckets not found string
   *
   * @type {string}
   * @memberof TasksStringResource
   */
  BUCKET_NOT_FOUND: string;
  /**
   * Self Assigned Plans string
   *
   * @type {string}
   * @memberof TasksStringResource
   */
  PLANS_SELF_ASSIGNED: string;
  /**
   * Plan not found string
   *
   * @type {string}
   * @memberof TasksStringResource
   */
  PLAN_NOT_FOUND: string;
}

/*
 * Filter function
 */
// eslint-disable-next-line @typescript-eslint/tslint/config
export type TaskFilter = (task: PlannerTask | OutlookTask) => boolean;

// Strings and Resources for different task contexts
// eslint-disable-next-line @typescript-eslint/tslint/config
const TASK_RES = {
  todo: {
    BASE_SELF_ASSIGNED: 'All Tasks',
    BUCKETS_SELF_ASSIGNED: 'All Tasks',
    BUCKET_NOT_FOUND: 'Folder not found',
    PLANS_SELF_ASSIGNED: 'All groups',
    PLAN_NOT_FOUND: 'Group not found'
  },
  planner: {
    BASE_SELF_ASSIGNED: 'Assigned to Me',
    BUCKETS_SELF_ASSIGNED: 'All Tasks',
    BUCKET_NOT_FOUND: 'Bucket not found',
    PLANS_SELF_ASSIGNED: 'All Plans',
    PLAN_NOT_FOUND: 'Plan not found'
  }
};

// eslint-disable-next-line @typescript-eslint/tslint/config
const plannerAssignment = {
  '@odata.type': 'microsoft.graph.plannerAssignment',
  orderHint: 'string !'
};

/**
 * Web component enables the user to view, add, remove, complete, or edit tasks. It works with tasks in Microsoft Planner or Microsoft To-Do.
 *
 * @export
 * @class MgtTasks
 * @extends {MgtBaseComponent}
 *
 * @fires {CustomEvent<ITask>} taskAdded - Fires when a new task has been created.
 * @fires {CustomEvent<ITask>} taskChanged - Fires when task metadata has been changed, such as marking completed.
 * @fires {CustomEvent<ITask>} taskClick - Fires when the user clicks or taps on a task.
 * @fires {CustomEvent<ITask>} taskRemoved - Fires when an existing task has been deleted.
 *
 * @cssprop --tasks-header-padding - {String} Tasks header padding. Default is 0 0 14px 0.
 * @cssprop --tasks-header-margin - {String} Tasks header margin. Default is none.
 * @cssprop --tasks-header-text-font-size: {Length} the font size of the tasks header. Default is 24px.
 * @cssprop --tasks-header-text-font-weight: {Length} the font weight of the tasks header. Default is 600.
 * @cssprop --tasks-header-text-color: {Color} the font color of the tasks header.
 * @cssprop --tasks-header-text-hover-color: {Color} the font color of the tasks header when you hover on it.
 *
 * @cssprop --tasks-new-button-width - {Length} Tasks new button width. Default is none.
 * @cssprop --tasks-new-button-height - {Length} Tasks new button height. Default is none
 * @cssprop --tasks-new-button-text-color - {Color} Tasks new button text color.
 * @cssprop --tasks-new-button-text-font-weight - {Length} Tasks new button text font weight. Default is 700.
 * @cssprop --tasks-new-button-background - {Length} Tasks new button background.
 * @cssprop --tasks-new-button-border - {Length} Tasks new button border. Default is none.
 * @cssprop --tasks-new-button-background-hover - {Color} Tasks new button hover background.
 * @cssprop --tasks-new-button-background-active - {Color} Tasks new button active background.
 * TODO: Add other tokens for the addition of a task section.
 *
<<<<<<< HEAD
=======
 * @cssprop --task-new-input-border - {Length} the border of the input for a new task. Default is fluent UI input border.
 * @cssprop --task-new-input-border-radius - {Length} the border radius of the input for a new task. Default is fluent UI input border.
 * @cssprop --task-new-input-background-color - {Color} the background color of the new task input.
 * @cssprop --task-new-input-hover-background-color - {Color} the background color of the new task input when you hover.
 * @cssprop --task-new-input-placeholder-color - {Color} the placeholder colder of the new task input.
 * @cssprop --task-new-dropdown-border - {Length} the border of the dropdown for a new task. Default is fluent UI dropdown border.
 * @cssprop --task-new-dropdown-border-radius - {Length} the border radius of the dropdown for a new task. Default is fluent UI dropdown border.
 * @cssprop --task-new-dropdown-background-color - {Color} the background color of the new task dropdown.
 * @cssprop --task-new-dropdown-hover-background-color - {Color} the background color of the new task dropdown when you hover.
 * @cssprop --task-new-dropdown-placeholder-color - {Color} the placeholder colder of the new task dropdown.
 * @cssprop --task-new-dropdown-list-background-color - {Color} the background color of the dropdown list options.
 * @cssprop --task-new-dropdown-option-text-color - {Color} the text color of the dropdown option text.
 * @cssprop --task-new-dropdown-option-hover-background-color - {Color} the background color of the dropdown option when you hover.
 * @cssprop --task-new-person-icon-color - {Color} color of the assign person text.
 * @cssprop --task-new-person-icon-text-color - {Color} color of the text beside the assign person icon.
 *
 *
>>>>>>> 09d550ed
 * @cssprop --task-complete-checkbox-background-color - {Color} A completed task checkbox background color.
 * @cssprop --task-complete-checkbox-text-color - {Color} A completed task checkbox check color.
 * @cssprop --task-incomplete-checkbox-background-color - {Color} A incompleted task checkbox background color.
 * @cssprop --task-incomplete-checkbox-background-hover-color - {Color} A incompleted task checkbox background color.
 *
 * @cssprop --task-title-text-font-size - {Length} Task title text font size. Default is medium.
 * @cssprop --task-title-text-font-weight - {Length} Task title text font weight. Default is 600.
 * @cssprop --task-complete-title-text-color - {Length} Task title color for a complete task.
 * @cssprop --task-incomplete-title-text-color - {Length} Task title color for an incomplete task.
 *
 * @cssprop --task-icons-width - {Length} The icons in a task width size. Default is 20px;
 * @cssprop --task-icons-height - {Length} The icons in a task height size. Default is 20px;
 * @cssprop --task-icons-background-color - {Color} The icons in a task color background color.
 * @cssprop --task-icons-text-font-color - {Color} The text beside icons in a task color background color.
 * @cssprop --task-icons-text-font-size - {Length} The font size of the text beside icons in a task. Default is 12px.
 * @cssprop --task-icons-text-font-weight - {Length} The font weight of the text beside icons in a task. Default is 600.
 *
 * @cssprop --task-complete-background-color - {Color} The background color of a task that is complete.
 * @cssprop --task-incomplete-background-color - {Color} The background color of a task that is incomplete.
 * @cssprop --task-complete-border - {Length} The border of a task that is complete.  Default is 2px dotted var(--neutral-fill-strong-rest).
 * @cssprop --task-incomplete-border - {Length} The border of a task that is incomplete. Default is 1px solid var(--neutral-fill-strong-rest).
 * @cssprop --task-complete-border-radius - {Length} The border radius of a task that is incomplete. Default is 4px.
 * @cssprop --task-incomplete-border-radius - {Length} The border radius of a task that is incomplete. Default is 4px.
 * @cssprop --task-complete-padding - {Length} The padding of a task that is complete. Default is 10px.
 * @cssprop --task-incomplete-padding - {Length} The padding of a task that is incomplete. Default is 10px.
<<<<<<< HEAD
 * @cssprop --task-gap - {Length} The size of the gap between two tasks. Default is 4px.
 *
 * TODO: add props for tasks. Background, border, border-radius, padding.
 *
=======
 * @cssprop --tasks-gap - {Length} The size of the gap between two tasks in a row. Default is 20px.
 *
 * @cssprop --tasks-background-color - {Color} the color of the background where the tasks are rendered.
 * @cssprop --tasks-border - {Length} the border of the area the tasks are rendered. Default is none.
 * @cssprop --tasks-border-radius - {Length} the border radius of the area where the tasks are rendered. Default is none.
 * @cssprop --tasks-padding - {Length} the padding of the are where the tasks are rendered. Default is 12px.
>>>>>>> 09d550ed
 */

@customElement('tasks')
export class MgtTasks extends MgtTemplatedComponent {
  /**
   * determines whether todo, or planner functionality for task component
   *
   * @readonly
   * @type {TasksStringResource}
   * @memberof MgtTasks
   */
  public get res() {
    switch (this.dataSource) {
      case TasksSource.todo:
        return TASK_RES.todo;
      case TasksSource.planner:
      default:
        return TASK_RES.planner;
    }
  }

  /**
   * Array of styles to apply to the element. The styles should be defined
   * using the `css` tag function.
   */

  public static get styles() {
    return styles;
  }

  /**
   * Strings for localization
   *
   * @readonly
   * @protected
   * @memberof MgtTasks
   */
  protected get strings() {
    return strings;
  }

  /**
   * Get whether new task view is visible
   *
   * @memberof MgtTasks
   */
  public get isNewTaskVisible(): boolean {
    return this._isNewTaskVisible;
  }

  /**
   * Set whether new task is visible
   *
   * @memberof MgtTasks
   */
  public set isNewTaskVisible(value: boolean) {
    this._isNewTaskVisible = value;
    if (!value) {
      this._newTaskDueDate = null;
      this._newTaskName = '';
      this._newTaskGroupId = '';
    }
  }

  /**
   * determines if tasks are un-editable
   *
   * @type {boolean}
   */
  @property({ attribute: 'read-only', type: Boolean })
  public readOnly: boolean;

  /**
   * determines which task source is loaded, either planner or todo
   *
   * @type {TasksSource}
   */
  @property({
    attribute: 'data-source',
    converter: (value, type) => {
      value = value.toLowerCase();
      return (TasksSource[value] as TasksSource) || TasksSource.planner;
    }
  })
  public dataSource: TasksSource = TasksSource.planner;

  /**
   * if set, the component will only show tasks from either this plan or group
   *
   * @type {string}
   */
  @property({ attribute: 'target-id', type: String })
  public targetId: string;

  /**
   * if set, the component will only show tasks from this bucket or folder
   *
   * @type {string}
   */
  @property({ attribute: 'target-bucket-id', type: String })
  public targetBucketId: string;

  /**
   * if set, the component will first show tasks from this plan or group
   *
   * @type {string}
   * @memberof MgtTasks
   */
  @property({ attribute: 'initial-id', type: String })
  public initialId: string;

  /**
   * if set, the component will first show tasks from this bucket or folder
   *
   * @type {string}
   * @memberof MgtTasks
   */
  @property({ attribute: 'initial-bucket-id', type: String })
  public initialBucketId: string;

  /**
   * sets whether the header is rendered
   *
   * @type {boolean}
   * @memberof MgtTasks
   */
  @property({ attribute: 'hide-header', type: Boolean })
  public hideHeader: boolean;

  /**
   * sets whether the options are rendered
   *
   * @type {boolean}
   * @memberof MgtTasks
   */
  @property({ attribute: 'hide-options', type: Boolean })
  public hideOptions: boolean;

  /**
   * allows developer to define specific group id
   *
   * @type {string}
   */
  @property({ attribute: 'group-id', type: String })
  public groupId: string;

  /**
   * Optional filter function when rendering tasks
   *
   * @type {TaskFilter}
   * @memberof MgtTasks
   */
  public taskFilter: TaskFilter;

  /**
   * Get the scopes required for tasks
   *
   * @static
   * @return {*}  {string[]}
   * @memberof MgtTasks
   */
  public static get requiredScopes(): string[] {
    return [
      ...new Set([
        'group.read.all',
        'group.readwrite.all',
        'tasks.read',
        'tasks.readwrite',
        ...MgtPeople.requiredScopes,
        ...MgtPeoplePicker.requiredScopes
      ])
    ];
  }

  @property() private _isNewTaskVisible: boolean;
  @property() private _newTaskBeingAdded: boolean;
  @property() private _newTaskName: string;
  @property() private _newTaskDueDate: Date;
  @property() private _newTaskGroupId: string;
  @property() private _newTaskFolderId: string;
  @property() private _groups: ITaskGroup[];
  @property() private _folders: ITaskFolder[];
  @property() private _tasks: ITask[];
  @property() private _hiddenTasks: string[];
  @property() private _loadingTasks: string[];
  @property() private _inTaskLoad: boolean;
  @property() private _hasDoneInitialLoad: boolean;
  @property() private _todoDefaultSet: boolean;

  @property() private _currentGroup: string;
  @property() private _currentFolder: string;

  private _me: User = null;
  private previousMediaQuery: ComponentMediaQuery;

  constructor() {
    super();
    this.clearState();

    this.previousMediaQuery = this.mediaQuery;
  }

  /**
   * updates provider state
   *
   * @memberof MgtTasks
   */
  public connectedCallback() {
    super.connectedCallback();
    window.addEventListener('resize', this.onResize);
  }

  /**
   * removes updates on provider state
   *
   * @memberof MgtTasks
   */
  public disconnectedCallback() {
    window.removeEventListener('resize', this.onResize);
    super.disconnectedCallback();
  }

  /**
   * Synchronizes property values when attributes change.
   *
   * @param {string} name
   * @param {string} oldVal
   * @param {string} newVal
   * @memberof MgtTasks
   */
  public attributeChangedCallback(name: string, oldVal: string, newVal: string) {
    super.attributeChangedCallback(name, oldVal, newVal);
    if (name === 'data-source') {
      if (this.dataSource === TasksSource.planner) {
        this._currentGroup = this.initialId;
        this._currentFolder = this.initialBucketId;
      } else if (this.dataSource === TasksSource.todo) {
        this._currentGroup = null;
        this._currentFolder = this.initialId;
      }

      this.clearState();
      void this.requestStateUpdate();
    }
  }

  /**
   * clears state of component
   */
  protected clearState(): void {
    this._newTaskFolderId = '';
    this._newTaskGroupId = '';
    this._newTaskDueDate = null;
    this._newTaskName = '';
    this._newTaskBeingAdded = false;

    this._tasks = [];
    this._folders = [];
    this._groups = [];
    this._hiddenTasks = [];
    this._loadingTasks = [];

    this._hasDoneInitialLoad = false;
    this._inTaskLoad = false;
    this._todoDefaultSet = false;
  }

  /**
   * Invoked when the element is first updated. Implement to perform one time
   * work on the element after update.
   *
   * Setting properties inside this method will trigger the element to update
   * again after this update cycle completes.
   *
   * @param _changedProperties Map of changed properties with old values
   */
  protected firstUpdated(changedProperties: PropertyValueMap<any>) {
    super.firstUpdated(changedProperties);

    if (this.initialId && !this._currentGroup) {
      if (this.dataSource === TasksSource.planner) {
        this._currentGroup = this.initialId;
      } else if (this.dataSource === TasksSource.todo) {
        this._currentFolder = this.initialId;
      }
    }

    if (this.dataSource === TasksSource.planner && this.initialBucketId && !this._currentFolder) {
      this._currentFolder = this.initialBucketId;
    }
  }

  /**
   * Invoked on each update to perform rendering tasks. This method must return
   * a lit-html TemplateResult. Setting properties inside this method will *not*
   * trigger the element to update.
   */
  protected render() {
    let tasks = this._tasks
      .filter(task => this.isTaskInSelectedGroupFilter(task))
      .filter(task => this.isTaskInSelectedFolderFilter(task))
      .filter(task => !this._hiddenTasks.includes(task.id));

    if (this.taskFilter) {
      // eslint-disable-next-line @typescript-eslint/no-unsafe-argument
      tasks = tasks.filter(task => this.taskFilter(task._raw));
    }

    const loadingTask = this._inTaskLoad && !this._hasDoneInitialLoad ? this.renderLoadingTask() : null;

    let header: TemplateResult;

    if (!this.hideHeader) {
      header = html`
        <div class="Header">
          ${this.renderPlanOptions()}
        </div>
      `;
    }

    return html`
      ${header}
      <div class="Tasks">
        ${this._isNewTaskVisible ? this.renderNewTask() : null} ${loadingTask}
        ${repeat(
          tasks,
          task => task.id,
          task => this.renderTask(task)
        )}
      </div>
    `;
  }

  /**
   * loads tasks from dataSource
   *
   * @returns
   * @memberof MgtTasks
   */
  protected async loadState() {
    const ts = this.getTaskSource();
    if (!ts) {
      return;
    }

    const provider = Providers.globalProvider;
    if (!provider || provider.state !== ProviderState.SignedIn) {
      return;
    }

    this._inTaskLoad = true;
    let meTask: Promise<User>;
    if (!this._me) {
      const graph = provider.graph.forComponent(this);
      meTask = getMe(graph);
    }

    if (this.groupId && this.dataSource === TasksSource.planner) {
      await this._loadTasksForGroup(ts);
    } else if (this.targetId) {
      if (this.dataSource === TasksSource.todo) {
        await this._loadTargetTodoTasks(ts);
      } else {
        await this._loadTargetPlannerTasks(ts);
      }
    } else {
      await this._loadAllTasks(ts);
    }

    if (typeof meTask !== 'undefined') {
      this._me = await meTask;
    }

    this._inTaskLoad = false;
    this._hasDoneInitialLoad = true;
  }

  private onResize = () => {
    if (this.mediaQuery !== this.previousMediaQuery) {
      this.previousMediaQuery = this.mediaQuery;
      this.requestUpdate();
    }
  };

  private async _loadTargetTodoTasks(ts: ITaskSource) {
    const groups = await ts.getTaskGroups();
    const folders = (await Promise.all(groups.map(group => ts.getTaskFoldersForTaskGroup(group.id)))).reduce(
      (cur, ret) => [...cur, ...ret],
      []
    );
    const tasks = (
      await Promise.all(folders.map(folder => ts.getTasksForTaskFolder(folder.id, folder.parentId)))
    ).reduce((cur, ret) => [...cur, ...ret], []);

    this._tasks = tasks;
    this._folders = folders;
    this._groups = groups;

    this._currentGroup = null;
  }

  private async _loadTargetPlannerTasks(ts: ITaskSource) {
    const group = await ts.getTaskGroup(this.targetId);
    let folders = await ts.getTaskFoldersForTaskGroup(group.id);

    if (this.targetBucketId) {
      folders = folders.filter(folder => folder.id === this.targetBucketId);
    }

    const tasks = (
      await Promise.all(folders.map(folder => ts.getTasksForTaskFolder(folder.id, folder.parentId)))
    ).reduce((cur, ret) => [...cur, ...ret], []);

    this._tasks = tasks;
    this._folders = folders;
    this._groups = [group];
  }

  private async _loadAllTasks(ts: ITaskSource) {
    const groups = await ts.getTaskGroups();
    const folders = (await Promise.all(groups.map(group => ts.getTaskFoldersForTaskGroup(group.id)))).reduce(
      (cur, ret) => [...cur, ...ret],
      []
    );

    if (!this.initialId && this.dataSource === TasksSource.todo && !this._todoDefaultSet) {
      this._todoDefaultSet = true;
      const defaultFolder = folders.find(d => (d._raw as OutlookTaskFolder).isDefaultFolder);
      if (defaultFolder) {
        this._currentFolder = defaultFolder.id;
      }
    }

    const tasks = (
      await Promise.all(folders.map(folder => ts.getTasksForTaskFolder(folder.id, folder.parentId)))
    ).reduce((cur, ret) => [...cur, ...ret], []);

    this._tasks = tasks;
    this._folders = folders;
    this._groups = groups;
  }

  private async _loadTasksForGroup(ts: ITaskSource) {
    const groups = await ts.getTaskGroupsForGroup(this.groupId);
    const folders = (await Promise.all(groups.map(group => ts.getTaskFoldersForTaskGroup(group.id)))).reduce(
      (cur, ret) => [...cur, ...ret],
      []
    );

    const tasks = (
      await Promise.all(folders.map(folder => ts.getTasksForTaskFolder(folder.id, folder.parentId)))
    ).reduce((cur, ret) => [...cur, ...ret], []);

    this._tasks = tasks;
    this._folders = folders;
    this._groups = groups;
  }

  private async addTask(
    name: string,
    dueDate: Date,
    topParentId: string,
    immediateParentId: string,
    assignments: PlannerAssignments = {}
  ) {
    const ts = this.getTaskSource();
    if (!ts) {
      return;
    }

    const newTask = {
      assignments,
      dueDate,
      immediateParentId,
      name,
      topParentId
    } as ITask;

    this._newTaskBeingAdded = true;
    // eslint-disable-next-line @typescript-eslint/no-unsafe-assignment
    newTask._raw = await ts.addTask(newTask);
    this.fireCustomEvent('taskAdded', newTask);

    await this.requestStateUpdate();
    this._newTaskBeingAdded = false;
    this.isNewTaskVisible = false;
  }

  private async completeTask(task: ITask) {
    const ts = this.getTaskSource();
    if (!ts) {
      return;
    }
    this._loadingTasks = [...this._loadingTasks, task.id];
    await ts.setTaskComplete(task.id, task.eTag);
    this.fireCustomEvent('taskChanged', task);

    await this.requestStateUpdate();
    this._loadingTasks = this._loadingTasks.filter(id => id !== task.id);
  }

  private async uncompleteTask(task: ITask) {
    const ts = this.getTaskSource();
    if (!ts) {
      return;
    }

    this._loadingTasks = [...this._loadingTasks, task.id];
    await ts.setTaskIncomplete(task.id, task.eTag);
    this.fireCustomEvent('taskChanged', task);

    await this.requestStateUpdate();
    this._loadingTasks = this._loadingTasks.filter(id => id !== task.id);
  }

  private async removeTask(task: ITask) {
    const ts = this.getTaskSource();
    if (!ts) {
      return;
    }

    this._hiddenTasks = [...this._hiddenTasks, task.id];
    await ts.removeTask(task.id, task.eTag);
    this.fireCustomEvent('taskRemoved', task);

    await this.requestStateUpdate();
    this._hiddenTasks = this._hiddenTasks.filter(id => id !== task.id);
  }

  private async assignPeople(task: ITask, people: (User | Person | Contact)[]) {
    const ts = this.getTaskSource();
    if (!ts) {
      return;
    }

    // create previously selected people Object
    let savedSelectedPeople = [];
    if (task) {
      if (task.assignments) {
        savedSelectedPeople = Object.keys(task.assignments).sort();
      }
    }

    const newPeopleIds = people.map(person => {
      return person.id;
    });

    // new people from people picker
    const isEqual =
      newPeopleIds.length === savedSelectedPeople.length &&
      newPeopleIds.sort().every((value, index) => {
        return value === savedSelectedPeople[index];
      });

    if (isEqual) {
      return;
    }

    const peopleObj = {};

    if (people.length === 0) {
      for (const p of savedSelectedPeople) {
        // eslint-disable-next-line @typescript-eslint/no-unsafe-member-access
        peopleObj[p] = null;
      }
    }

    if (people) {
      // eslint-disable-next-line @typescript-eslint/prefer-for-of
      for (let i = 0; i < savedSelectedPeople.length; i++) {
        // eslint-disable-next-line @typescript-eslint/prefer-for-of
        for (let j = 0; j < people.length; j++) {
          if (savedSelectedPeople[i] !== people[j].id) {
            // eslint-disable-next-line @typescript-eslint/no-unsafe-member-access
            peopleObj[savedSelectedPeople[i]] = null;
            break;
          } else {
            // eslint-disable-next-line @typescript-eslint/no-unsafe-member-access
            peopleObj[savedSelectedPeople[i]] = plannerAssignment;
          }
        }
      }

      // eslint-disable-next-line @typescript-eslint/prefer-for-of
      for (let i = 0; i < people.length; i++) {
        peopleObj[people[i].id] = plannerAssignment;
      }
    }

    if (task) {
      this._loadingTasks = [...this._loadingTasks, task.id];
      await ts.assignPeopleToTask(task.id, peopleObj, task.eTag);
      await this.requestStateUpdate();
      this._loadingTasks = this._loadingTasks.filter(id => id !== task.id);
    }
  }

  private onAddTaskClick = (e: UIEvent) => {
    const picker = this.getPeoplePicker(null);

    const peopleObj: Record<string, unknown> = {};

    if (picker) {
      for (const person of picker?.selectedPeople) {
        peopleObj[person.id] = plannerAssignment;
      }
    }

    if (!this._newTaskBeingAdded && this._newTaskName && (this._currentGroup || this._newTaskGroupId)) {
      void this.addTask(
        this._newTaskName,
        this._newTaskDueDate,
        !this._currentGroup ? this._newTaskGroupId : this._currentGroup,
        !this._currentFolder ? this._newTaskFolderId : this._currentFolder,
        peopleObj
      );
    }
  };

  private onAddTaskKeyDown(e: KeyboardEvent) {
    if (e.key === 'Enter') {
      this.onAddTaskClick;
    }
  }

  private newTaskButtonKeydown(e: KeyboardEvent) {
    if (e.key === 'Enter') {
      this.isNewTaskVisible = !this.isNewTaskVisible;
    }
  }

  private newTaskVisible(e: KeyboardEvent) {
    if (e.key === 'Enter') {
      this.isNewTaskVisible = false;
    }
  }

  private renderPlanOptions(): TemplateResult {
    const p = Providers.globalProvider;

    if (!p || p.state !== ProviderState.SignedIn) {
      return null;
    }

    if (this._inTaskLoad && !this._hasDoneInitialLoad) {
      return html`<span class="LoadingHeader"></span>`;
    }

    const addButton =
      this.readOnly || this._isNewTaskVisible
        ? null
        : html`
          <fluent-button
            appearance="accent"
            class="NewTaskButton"
            @keydown=${this.newTaskButtonKeydown}
            @click=${() => (this.isNewTaskVisible = !this.isNewTaskVisible)}>
              <span slot="start">${getSvg(SvgIcon.Add, 'currentColor')}</span>
              ${this.strings.addTaskButtonSubtitle}
          </fluent-button>
        `;

    if (this.dataSource === TasksSource.planner) {
      const currentGroup = this._groups.find(d => d.id === this._currentGroup) || {
        title: this.res.BASE_SELF_ASSIGNED
      };
      const groupOptions = {
        [this.res.BASE_SELF_ASSIGNED]: () => {
          this._currentGroup = null;
          this._currentFolder = null;
        }
      };
      for (const group of this._groups) {
        groupOptions[group.title] = () => {
          this._currentGroup = group.id;
          this._currentFolder = null;
        };
      }
      const groupSelect = mgtHtml`
        <mgt-arrow-options class="arrow-options" .options="${groupOptions}" .value="${currentGroup.title}"></mgt-arrow-options>
      `;

      const divider = !this._currentGroup ? null : html`<fluent-divider></fluent-divider>`;

      const currentFolder = this._folders.find(d => d.id === this._currentFolder) || {
        name: this.res.BUCKETS_SELF_ASSIGNED
      };
      const folderOptions = {
        [this.res.BUCKETS_SELF_ASSIGNED]: e => {
          this._currentFolder = null;
        }
      };

      for (const folder of this._folders.filter(d => d.parentId === this._currentGroup)) {
        folderOptions[folder.name] = e => {
          this._currentFolder = folder.id;
        };
      }

      const folderSelect = this.targetBucketId
        ? html`
            <span class="PlanTitle">
              ${this._folders[0] && this._folders[0].name}
            </span>`
        : mgtHtml`
            <mgt-arrow-options class="arrow-options" .options="${folderOptions}" .value="${currentFolder.name}"></mgt-arrow-options>
          `;

      return html`
        <div class="Title">
          ${groupSelect} ${divider} ${!this._currentGroup ? null : folderSelect}
        </div>
        ${addButton}
      `;
    } else {
      const folder = this._folders.find(d => d.id === this.targetId) || { name: this.res.BUCKETS_SELF_ASSIGNED };
      const currentFolder = this._folders.find(d => d.id === this._currentFolder) || {
        name: this.res.BUCKETS_SELF_ASSIGNED
      };

      const folderOptions = {};

      for (const d of this._folders) {
        folderOptions[d.name] = () => {
          this._currentFolder = d.id;
        };
      }

      folderOptions[this.res.BUCKETS_SELF_ASSIGNED] = () => {
        this._currentFolder = null;
      };

      const folderSelect = this.targetId
        ? html`
            <span class="PlanTitle">
              ${folder.name}
            </span>
          `
        : mgtHtml`
            <mgt-arrow-options class="arrow-options" .value="${currentFolder.name}" .options="${folderOptions}"></mgt-arrow-options>
          `;

      return html`
        <span class="Title">
          ${folderSelect}
        </span>
        ${addButton}
      `;
    }
  }

  private handleDateChange = (e: UIEvent) => {
    const value = (e.target as HTMLInputElement).value;
    if (value) {
      this._newTaskDueDate = new Date(value + 'T17:00');
    } else {
      this._newTaskDueDate = null;
    }
  };

  private renderNewTask() {
    const iconColor = 'var(--neutral-foreground-hint)';

    const taskTitle = html`
      <fluent-text-field
        placeholder=${this.strings.newTaskPlaceholder}
        .value="${this._newTaskName}"
        class="NewTask"
        aria-label=${this.strings.newTaskPlaceholder}
        @input=${(e: KeyboardEvent) => (this._newTaskName = (e.target as HTMLInputElement).value)}>
      </fluent-text-field>`;

    if (this._groups.length > 0 && !this._newTaskGroupId) {
      this._newTaskGroupId = this._groups[0].id;
    }

    const groupOptions = html`
      ${repeat(
        this._groups,
        group => group.id,
        group => html`<fluent-option value="${group.id}">${group.title}</fluent-option>`
      )}`;

    const group =
      this.dataSource === TasksSource.todo
        ? null
        : this._currentGroup
        ? html`
          <span class="NewTaskGroup">
            ${this.renderPlannerIcon(iconColor)}
            <span>${this.getPlanTitle(this._currentGroup)}</span>
          </span>`
        : html`
            <fluent-select>
              <span slot="start">${this.renderPlannerIcon(iconColor)}</span>
              ${this._groups.length > 0 ? groupOptions : html`<fluent-option selected>No groups found</fluent-option>`}
            </fluent-select>`;

    const folders = this._folders.filter(
      folder =>
        (this._currentGroup && folder.parentId === this._currentGroup) ||
        (!this._currentGroup && folder.parentId === this._newTaskGroupId)
    );
    if (folders.length > 0 && !this._newTaskFolderId) {
      this._newTaskFolderId = folders[0].id;
    }

    const folderOptions = html`
      ${repeat(
        folders,
        folder => folder.id,
        folder => html`<fluent-option value="${folder.id}">${folder.name}</fluent-option>`
      )}`;

    const taskFolder = this._currentFolder
      ? html`
          <span class="NewTaskBucket">
            ${this.renderBucketIcon(iconColor)}
            <span>${this.getFolderName(this._currentFolder)}</span>
          </span>
        `
      : html`
         <fluent-select>
          <span slot="start">${this.renderBucketIcon(iconColor)}</span>
          ${folders.length > 0 ? folderOptions : html`<fluent-option selected>No folders found</fluent-option>`}
        </fluent-select>`;

    const taskDue = html`
      <fluent-text-field
        type="date"
        class="NewTask"
        aria-label="${this.strings.addTaskDate}"
        .value="${this.dateToInputValue(this._newTaskDueDate)}"
        @change=${this.handleDateChange}>
      </fluent-text-field>`;

    const taskPeople = this.dataSource === TasksSource.todo ? null : this.renderAssignedPeople(null, iconColor);

    const newTaskActionButtons = this._newTaskBeingAdded
      ? html`<div class="TaskAddButtonContainer"></div>`
      : html`
          <fluent-button
            @click=${this.onAddTaskClick}
            @keydown=${this.onAddTaskKeyDown}
            appearance="neutral">
              ${this.strings.addTaskButtonSubtitle}
          </fluent-button>
          <fluent-button
            @click=${() => (this.isNewTaskVisible = false)}
            @keydown=${this.newTaskVisible}
            appearance="neutral">
              ${this.strings.cancelNewTaskSubtitle}
          </fluent-button>`;

    return html`
    <div
      class=${classMap({
        Task: true,
        NewTask: true
      })}>
      <div class="TaskDetailsContainer">
        <div class="Top AddNewTask">
          <div class="CheckAndTitle">
            ${taskTitle}
            <div class="TaskContent">
              <div class="TaskGroup">${group}</div>
              <div class="TaskBucket">${taskFolder}</div>
              ${taskPeople}
              <div class="TaskDue">${taskDue}</div>
            </div>
          </div>
          <div class="TaskOptions NewTaskActionButtons">${newTaskActionButtons}</div>
        </div>
      </div>
    </div>
  `;
  }

  private togglePeoplePicker(task: ITask) {
    const picker = this.getPeoplePicker(task);
    const mgtPeople = this.getMgtPeople(task);
    const flyout = this.getFlyout(task);

    if (picker && mgtPeople && flyout) {
      if (flyout.isOpen) {
        flyout.close();
      } else {
        picker.selectedPeople = mgtPeople.people;
        flyout.open();
        window.requestAnimationFrame(() => {
          picker.focus();
        });
      }
    }
  }

  private updateAssignedPeople(task: ITask) {
    const picker = this.getPeoplePicker(task);
    const mgtPeople = this.getMgtPeople(task);

    if (picker && picker.selectedPeople !== mgtPeople.people) {
      mgtPeople.people = picker.selectedPeople;
      void this.assignPeople(task, picker.selectedPeople);
    }
  }

  private getPeoplePicker(task: ITask): MgtPeoplePicker {
    const taskId = task ? task.id : 'newTask';
    return this.renderRoot.querySelector<MgtPeoplePicker>(`.picker-${taskId}`);
  }

  private getMgtPeople(task: ITask): MgtPeople {
    const taskId = task ? task.id : 'newTask';
    return this.renderRoot.querySelector<MgtPeople>(`.people-${taskId}`);
  }

  private getFlyout(task: ITask): MgtFlyout {
    const taskId = task ? task.id : 'newTask';
    return this.renderRoot.querySelector(`.flyout-${taskId}`);
  }

  private renderTask(task: ITask) {
    const { name = 'Task', completed = false, dueDate } = task;

    const groupTitle = this._currentGroup ? null : this.getPlanTitle(task.topParentId);
    const folderTitle = this._currentFolder ? null : this.getFolderName(task.immediateParentId);

    // eslint-disable-next-line @typescript-eslint/no-unsafe-assignment
    const context = { task: { ...task._raw, groupTitle, folderTitle } };
    const taskTemplate = this.renderTemplate('task', context, task.id);
    if (taskTemplate) {
      return taskTemplate;
    }

    let taskDetails = this.renderTemplate('task-details', context, `task-details-${task.id}`);

    if (!taskDetails) {
      const iconColor = 'var(--neutral-foreground-hint)';
      const group =
        this.dataSource === TasksSource.todo || this._currentGroup
          ? null
          : html`
              <div class="TaskGroup">
                <span class="TaskIcon">${this.renderPlannerIcon(iconColor)}</span>
                <span class="TaskIconText">${this.getPlanTitle(task.topParentId)}</span>
              </div>
            `;

      const folder = this._currentFolder
        ? null
        : html`
            <div class="TaskBucket">
              <span class="TaskIcon">${this.renderBucketIcon(iconColor)}</span>
              <span class="TaskIconText">${this.getFolderName(task.immediateParentId)}</span>
            </div>
          `;

      const taskDue = !dueDate
        ? null
        : html`
            <div class="TaskDue">
              <span class="TaskIconText">${this.strings.due}${getShortDateString(dueDate)}</span>
            </div>
          `;

      const taskPeople = this.dataSource !== TasksSource.todo ? this.renderAssignedPeople(task, iconColor) : null;

      taskDetails = html`${group} ${folder} ${taskPeople} ${taskDue}`;
    }

    // TODO: find out how to make the options classes colors match task state.
    const taskOptions =
      this.readOnly || this.hideOptions
        ? null
        : mgtHtml`
            <mgt-dot-options
              class="dot-options"
              .options="${{
                [this.strings.removeTaskSubtitle]: () => this.removeTask(task)
              }}"
            ></mgt-dot-options>`;
<<<<<<< HEAD

    const taskClasses = classMap({
      Task: true,
      Complete: completed,
      Incomplete: !completed,
      ReadOnly: this.readOnly
    });

    // TODO: change the background colors of the task when you (un)check.
    return html`
      <div
=======

    const taskClasses = classMap({
      Task: true,
      Complete: completed,
      Incomplete: !completed,
      ReadOnly: this.readOnly
    });

    // TODO: change the background colors of the task when you (un)check.
    return html`
      <div
        id="task-${task.id}"
>>>>>>> 09d550ed
        class=${taskClasses}
        @click=${() => this.handleTaskClick(task)}>
        <div class="TaskDetailsContainer">
          <div class="Top">
            <div class="CheckAndTitle">
              <fluent-checkbox
                @click=${(e: MouseEvent) => this.checkTask(e, task)}
                @keydown=${(e: KeyboardEvent) => this.handleTaskCheckKeyDown(e, task)}
                ?checked=${completed}>
                  ${name}
              </fluent-checkbox>
            </div>
            <div class="TaskOptions">${taskOptions}</div>
          </div>
          <div class="Bottom">${taskDetails}</div>
        </div>
      </div>
    `;
  }

  private async handleTaskCheckKeyDown(e: KeyboardEvent, task: ITask) {
    if (e.key === 'Enter') {
      if (!this.readOnly) {
        if (!task.completed) {
          await this.completeTask(task);
        } else {
          await this.uncompleteTask(task);
        }

        e.stopPropagation();
        e.preventDefault();
      }
    }
  }

  private async checkTask(e: MouseEvent, task: ITask) {
    if (!this.readOnly) {
<<<<<<< HEAD
=======
      const target = this.shadowRoot.querySelector(`#task-${task.id}`);
      if (target) target.classList.add('Updating');
>>>>>>> 09d550ed
      if (!task.completed) {
        await this.completeTask(task);
      } else {
        await this.uncompleteTask(task);
      }
<<<<<<< HEAD

=======
      // wait a bit before removing the freeze on the task updating
      debounce(() => {
        if (target) target.classList.remove('Updating');
      }, 2000)();
>>>>>>> 09d550ed
      e.stopPropagation();
      e.preventDefault();
    }
  }

  private renderPlannerIcon = (iconColor: string) => {
    return getSvg(SvgIcon.Planner, iconColor);
  };
  private renderBucketIcon = (iconColor: string) => {
    return getSvg(SvgIcon.Milestone, iconColor);
  };

  private handlePeopleClick = (e: MouseEvent, task: ITask) => {
    this.togglePeoplePicker(task);
    e.stopPropagation();
  };

  private handlePeopleKeydown = (e: KeyboardEvent, task: ITask) => {
    if (e.key === 'Enter') {
      this.togglePeoplePicker(task);
      e.stopPropagation();
    }
  };

  private handlePeoplePickerKeydown = (e: KeyboardEvent) => {
    if (e.key === 'Enter') {
      e.stopPropagation();
    }
  };

  private renderAssignedPeople(task: ITask, iconColor: string): TemplateResult {
    const taskAssigneeClasses = {
      NewTaskAssignee: task === null,
      TaskAssignee: task !== null,
      TaskDetail: task !== null
    };

    const taskId = task ? task.id : 'newTask';
    taskAssigneeClasses[`flyout-${taskId}`] = true;

    const assignedPeople = task ? Object.keys(task.assignments).map(key => key) : [];

    const assignedPeopleTemplate: HTMLTemplateResult = mgtHtml`
      <mgt-people
        class="people people-${taskId}"
        .userIds=${assignedPeople}
        @click=${(e: MouseEvent) => this.handlePeopleClick(e, task)}
        @keydown=${(e: KeyboardEvent) => this.handlePeopleKeydown(e, task)}>
          <template data-type="no-data">
            <span style="display:flex;place-content:center;gap:4px;">
              <svg width="20" height="20" viewBox="0 0 20 20" xmlns="http://www.w3.org/2000/svg" class="svg" fill="currentColor">
                <path d="M9 2a4 4 0 100 8 4 4 0 000-8zM6 6a3 3 0 116 0 3 3 0 01-6 0z"></path>
                <path d="M4 11a2 2 0 00-2 2c0 1.7.83 2.97 2.13 3.8A9.14 9.14 0 009 18c.41 0 .82-.02 1.21-.06A5.5 5.5 0 019.6 17 12 12 0 019 17a8.16 8.16 0 01-4.33-1.05A3.36 3.36 0 013 13a1 1 0 011-1h5.6c.18-.36.4-.7.66-1H4z"></path>
                <path d="M14.5 19a4.5 4.5 0 100-9 4.5 4.5 0 000 9zm0-7c.28 0 .5.22.5.5V14h1.5a.5.5 0 010 1H15v1.5a.5.5 0 01-1 0V15h-1.5a.5.5 0 010-1H14v-1.5c0-.28.22-.5.5-.5z"></path>
              </svg> Assign</span>
          </template>
      </mgt-people>`;

    const picker = mgtHtml`
      <mgt-people-picker
        class="people-picker picker-${taskId}"
        @click=${(e: MouseEvent) => e.stopPropagation()}
        @keydown=${this.handlePeoplePickerKeydown}>
      </mgt-people-picker>
    `;

    return mgtHtml`
      <mgt-flyout
        light-dismiss
        class=${classMap(taskAssigneeClasses)}
        @closed=${() => this.updateAssignedPeople(task)}>
          ${assignedPeopleTemplate}
          <div slot="flyout" class="Picker">
            ${picker}
          </div>
      </mgt-flyout>
    `;
  }

  private handleTaskClick(task: ITask) {
    if (task) {
      this.fireCustomEvent('taskClick', task);
    }
  }

  private renderLoadingTask() {
    // TODO: use fluent UI with shimmer
    return html`
      <div class="Task LoadingTask">
        <div class="TaskContent">
          <div class="TaskCheckContainer">
            <div class="TaskCheck"></div>
          </div>
          <div class="TaskDetailsContainer">
            <div class="TaskTitle"></div>
            <div class="TaskDetails">
              <span class="TaskDetail">
                <div class="TaskDetailIcon"></div>
                <div class="TaskDetailName"></div>
              </span>
              <span class="TaskDetail">
                <div class="TaskDetailIcon"></div>
                <div class="TaskDetailName"></div>
              </span>
            </div>
          </div>
        </div>
      </div>
    `;
  }

  private getTaskSource(): ITaskSource {
    const p = Providers.globalProvider;
    if (!p || p.state !== ProviderState.SignedIn) {
      return null;
    }

    const graph = p.graph.forComponent(this);
    if (this.dataSource === TasksSource.planner) {
      return new PlannerTaskSource(graph);
    } else if (this.dataSource === TasksSource.todo) {
      return new TodoTaskSource(graph);
    } else {
      return null;
    }
  }

  private getPlanTitle(planId: string): string {
    if (!planId) {
      return this.res.BASE_SELF_ASSIGNED;
    } else if (planId === this.res.PLANS_SELF_ASSIGNED) {
      return this.res.PLANS_SELF_ASSIGNED;
    } else {
      return (
        this._groups.find(plan => plan.id === planId) || {
          title: this.res.PLAN_NOT_FOUND
        }
      ).title;
    }
  }

  private getFolderName(bucketId: string): string {
    if (!bucketId) {
      return this.res.BUCKETS_SELF_ASSIGNED;
    }
    return (
      this._folders.find(buck => buck.id === bucketId) || {
        name: this.res.BUCKET_NOT_FOUND
      }
    ).name;
  }

  private isTaskInSelectedGroupFilter(task: ITask) {
    return (
      task.topParentId === this._currentGroup ||
      (!this._currentGroup && this.getTaskSource().isAssignedToMe(task, this._me?.id))
    );
  }

  private isTaskInSelectedFolderFilter(task: ITask) {
    return task.immediateParentId === this._currentFolder || !this._currentFolder;
  }

  private dateToInputValue(date: Date) {
    if (date) {
      return new Date(date.getTime() - date.getTimezoneOffset() * 60000).toISOString().split('T')[0];
    }

    return null;
  }
}

export { ITask };<|MERGE_RESOLUTION|>--- conflicted
+++ resolved
@@ -161,8 +161,6 @@
  * @cssprop --tasks-new-button-background-active - {Color} Tasks new button active background.
  * TODO: Add other tokens for the addition of a task section.
  *
-<<<<<<< HEAD
-=======
  * @cssprop --task-new-input-border - {Length} the border of the input for a new task. Default is fluent UI input border.
  * @cssprop --task-new-input-border-radius - {Length} the border radius of the input for a new task. Default is fluent UI input border.
  * @cssprop --task-new-input-background-color - {Color} the background color of the new task input.
@@ -180,7 +178,6 @@
  * @cssprop --task-new-person-icon-text-color - {Color} color of the text beside the assign person icon.
  *
  *
->>>>>>> 09d550ed
  * @cssprop --task-complete-checkbox-background-color - {Color} A completed task checkbox background color.
  * @cssprop --task-complete-checkbox-text-color - {Color} A completed task checkbox check color.
  * @cssprop --task-incomplete-checkbox-background-color - {Color} A incompleted task checkbox background color.
@@ -206,19 +203,12 @@
  * @cssprop --task-incomplete-border-radius - {Length} The border radius of a task that is incomplete. Default is 4px.
  * @cssprop --task-complete-padding - {Length} The padding of a task that is complete. Default is 10px.
  * @cssprop --task-incomplete-padding - {Length} The padding of a task that is incomplete. Default is 10px.
-<<<<<<< HEAD
- * @cssprop --task-gap - {Length} The size of the gap between two tasks. Default is 4px.
- *
- * TODO: add props for tasks. Background, border, border-radius, padding.
- *
-=======
  * @cssprop --tasks-gap - {Length} The size of the gap between two tasks in a row. Default is 20px.
  *
  * @cssprop --tasks-background-color - {Color} the color of the background where the tasks are rendered.
  * @cssprop --tasks-border - {Length} the border of the area the tasks are rendered. Default is none.
  * @cssprop --tasks-border-radius - {Length} the border radius of the area where the tasks are rendered. Default is none.
  * @cssprop --tasks-padding - {Length} the padding of the are where the tasks are rendered. Default is 12px.
->>>>>>> 09d550ed
  */
 
 @customElement('tasks')
@@ -1189,7 +1179,6 @@
       taskDetails = html`${group} ${folder} ${taskPeople} ${taskDue}`;
     }
 
-    // TODO: find out how to make the options classes colors match task state.
     const taskOptions =
       this.readOnly || this.hideOptions
         ? null
@@ -1200,7 +1189,6 @@
                 [this.strings.removeTaskSubtitle]: () => this.removeTask(task)
               }}"
             ></mgt-dot-options>`;
-<<<<<<< HEAD
 
     const taskClasses = classMap({
       Task: true,
@@ -1212,20 +1200,7 @@
     // TODO: change the background colors of the task when you (un)check.
     return html`
       <div
-=======
-
-    const taskClasses = classMap({
-      Task: true,
-      Complete: completed,
-      Incomplete: !completed,
-      ReadOnly: this.readOnly
-    });
-
-    // TODO: change the background colors of the task when you (un)check.
-    return html`
-      <div
         id="task-${task.id}"
->>>>>>> 09d550ed
         class=${taskClasses}
         @click=${() => this.handleTaskClick(task)}>
         <div class="TaskDetailsContainer">
@@ -1263,24 +1238,17 @@
 
   private async checkTask(e: MouseEvent, task: ITask) {
     if (!this.readOnly) {
-<<<<<<< HEAD
-=======
       const target = this.shadowRoot.querySelector(`#task-${task.id}`);
       if (target) target.classList.add('Updating');
->>>>>>> 09d550ed
       if (!task.completed) {
         await this.completeTask(task);
       } else {
         await this.uncompleteTask(task);
       }
-<<<<<<< HEAD
-
-=======
       // wait a bit before removing the freeze on the task updating
       debounce(() => {
         if (target) target.classList.remove('Updating');
       }, 2000)();
->>>>>>> 09d550ed
       e.stopPropagation();
       e.preventDefault();
     }
