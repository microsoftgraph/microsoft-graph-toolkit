/**
 * -------------------------------------------------------------------------------------------
 * Copyright (c) Microsoft Corporation.  All Rights Reserved.  Licensed under the MIT License.
 * See License in the project root for license information.
 * -------------------------------------------------------------------------------------------
 */

import { User } from '@microsoft/microsoft-graph-types';
import { html, TemplateResult } from 'lit';
<<<<<<< HEAD
import { TeamsHelper, customElement, error } from '@microsoft/mgt-element';
=======
import { TeamsHelper } from '@microsoft/mgt-element';
>>>>>>> 2bb60d1e
import { classMap } from 'lit/directives/class-map.js';

import { getEmailFromGraphEntity } from '../../graph/graph.people';
import { BasePersonCardSection } from '../BasePersonCardSection';
import { styles } from './mgt-contact-css';
import { getSvg, SvgIcon } from '../../utils/SvgHelper';
import { strings } from './strings';
import { registerComponent } from '@microsoft/mgt-element';

/**
 * Represents a contact part and its metadata
 *
 * @interface IContactPart
 */
interface IContactPart {
  icon: TemplateResult;
  title: string;
  value?: string;
  onClick?: (e: Event) => void;
  showCompact: boolean;
}

type Protocol = 'mailto:' | 'tel:';

export const registerMgtContactComponent = () => {
  registerComponent('contact', MgtContact);
};

/**
 * The contact details subsection of the person card
 *
 * @export
 * @class MgtContact
 * @extends {MgtTemplatedComponent}
 */
export class MgtContact extends BasePersonCardSection {
  /**
   * Array of styles to apply to the element. The styles should be defined
   * using the `css` tag function.
   */
  static get styles() {
    return styles;
  }

  protected get strings() {
    return strings;
  }

  /**
   * Returns true if the component has data it can render
   *
   * @readonly
   * @abstract
   * @type {boolean}
   * @memberof BasePersonCardSection
   */
  public get hasData(): boolean {
    if (!this._contactParts) {
      return false;
    }

    const availableParts: IContactPart[] = Object.values(this._contactParts).filter((p: IContactPart) => !!p.value);

    return !!availableParts.length;
  }

  private readonly _person?: User;

  private readonly _contactParts: Record<string, IContactPart> = {
    email: {
      icon: getSvg(SvgIcon.Email),
      onClick: () => this.sendEmail(getEmailFromGraphEntity(this._person)),
      showCompact: true,
      title: this.strings.emailTitle
    },
    chat: {
      icon: getSvg(SvgIcon.Chat),
      onClick: () => this.sendChat(this._person?.userPrincipalName),
      showCompact: false,
      title: this.strings.chatTitle
    },
    businessPhone: {
      icon: getSvg(SvgIcon.Phone),
      onClick: () => this.sendCall(this._person?.businessPhones?.length > 0 ? this._person.businessPhones[0] : null),
      showCompact: true,
      title: this.strings.businessPhoneTitle
    },
    cellPhone: {
      icon: getSvg(SvgIcon.CellPhone),
      onClick: () => this.sendCall(this._person?.mobilePhone),
      showCompact: true,
      title: this.strings.cellPhoneTitle
    },
    department: {
      icon: getSvg(SvgIcon.Department),
      showCompact: false,
      title: this.strings.departmentTitle
    },
    title: {
      icon: getSvg(SvgIcon.Person),
      showCompact: false,
      title: this.strings.titleTitle
    },
    officeLocation: {
      icon: getSvg(SvgIcon.OfficeLocation),
      showCompact: true,
      title: this.strings.officeLocationTitle
    }
  };

  public constructor(person: User) {
    super();
    this._person = person;

    this._contactParts.email.value = getEmailFromGraphEntity(this._person);
    this._contactParts.chat.value = this._person.userPrincipalName;
    this._contactParts.cellPhone.value = this._person.mobilePhone;
    this._contactParts.department.value = this._person.department;
    this._contactParts.title.value = this._person.jobTitle;
    this._contactParts.officeLocation.value = this._person.officeLocation;

    if (this._person.businessPhones?.length) {
      this._contactParts.businessPhone.value = this._person.businessPhones[0];
    }
  }

  /**
   * The name for display in the overview section.
   *
   * @readonly
   * @type {string}
   * @memberof MgtContact
   */
  public get displayName(): string {
    return this.strings.contactSectionTitle;
  }

  /**
   * The title for display when rendered as a full card.
   *
   * @readonly
   * @type {string}
   * @memberof MgtContact
   */
  public get cardTitle(): string {
    return this.strings.contactSectionTitle;
  }

  // Defines the skeleton for what contact fields are available and what they do.

  /**
   * Render the icon for display in the navigation ribbon.
   *
   * @returns {TemplateResult}
   * @memberof MgtContact
   */
  public renderIcon(): TemplateResult {
    return getSvg(SvgIcon.Contact);
  }

  /**
   * Reset any state in the section
   *
   * @protected
   * @memberof MgtContact
   */
  public clearState() {
    super.clearState();
    for (const key of Object.keys(this._contactParts)) {
      this._contactParts[key].value = null;
    }
  }

  /**
   * Render the compact view
   *
   * @returns {TemplateResult}
   * @memberof MgtContact
   */
  protected renderCompactView(): TemplateResult {
    if (!this.hasData) {
      return null;
    }

    const availableParts: IContactPart[] = Object.values(this._contactParts).filter((p: IContactPart) => !!p.value);

    // Filter for compact mode parts with values
    let compactParts: IContactPart[] = Object.values(availableParts).filter(
      (p: IContactPart) => !!p.value && p.showCompact
    );

    if (!compactParts?.length) {
      compactParts = Object.values(availableParts).slice(0, 2);
    }

    const contentTemplate = html`
      ${compactParts.map(p => this.renderContactPart(p))}
    `;

    return html`
      <div class="root compact" dir=${this.direction}>
        ${contentTemplate}
      </div>
    `;
  }

  /**
   * Render the full view
   *
   * @protected
   * @returns {TemplateResult}
   * @memberof MgtContact
   */
  protected renderFullView(): TemplateResult {
    let contentTemplate: TemplateResult;

    if (this.hasData) {
      // Filter for parts with values only
      const availableParts: IContactPart[] = Object.values(this._contactParts).filter((p: IContactPart) => !!p.value);
      contentTemplate = html`
        ${availableParts.map(part => this.renderContactPart(part))}
      `;
    }

    return html`
      <div class="root" dir=${this.direction}>
        ${contentTemplate}
      </div>
    `;
  }

  /**
   * Render a specific contact part
   *
   * @protected
   * @param {IContactPart} part
   * @returns {TemplateResult}
   * @memberof MgtContact
   */
  protected renderContactPart(part: IContactPart): TemplateResult {
    let isPhone = false;

    if (part.title === 'Mobile Phone' || part.title === 'Business Phone') {
      isPhone = true;
    }

    const partLinkClasses = {
      part__link: true,
      phone: isPhone
    };

    const valueTemplate = part.onClick
      ? html`
          <span class=${classMap(partLinkClasses)} @click=${(e: Event) => part.onClick(e)}>${part.value}</span>
        `
      : html`
          ${part.value}
        `;

    return html`
      <div class="part" role="button" @click=${(e: MouseEvent) => this.handlePartClick(e, part.value)} tabindex="0">
        <div class="part__icon" aria-label=${part.title} title=${part.title}>${part.icon}</div>
        <div class="part__details">
          <div class="part__title">${part.title}</div>
          <div class="part__value" title=${part.title}>${valueTemplate}</div>
        </div>
        <div
          class="part__copy"
          aria-label=${this.strings.copyToClipboardButton}
          title=${this.strings.copyToClipboardButton}
        >
          ${getSvg(SvgIcon.Copy)}
        </div>
      </div>
    `;
  }

  /**
   * Handle the click event for contact parts
   *
   * @protected
   * @memberof MgtContact
   */
  protected handlePartClick(e: MouseEvent, value: string): void {
    if (value) {
      void navigator.clipboard.writeText(value);
    }
  }

  private sendLink(protocol: Protocol, resource: string): void {
    if (resource) {
      window.open(`${protocol}${resource}`, '_blank', 'noreferrer');
    } else {
      error(`Target resource for ${protocol} link was not provided: resource: ${resource}`);
    }
  }

  /**
   * Send a chat message to the user
   *
   * @protected
   * @memberof MgtContact
   */
  protected sendChat(upn: string): void {
    if (!upn) {
      error(" Can't send chat when upn is not provided");
      return;
    }

    const url = `https://teams.microsoft.com/l/chat/0/0?users=${upn}`;
    const openWindow = () => window.open(url, '_blank', 'noreferrer');

    if (TeamsHelper.isAvailable) {
      TeamsHelper.executeDeepLink(url, (status: boolean) => {
        if (!status) {
          openWindow();
        }
      });
    } else {
      openWindow();
    }
  }

  /**
   * Send an email to the user
   *
   * @protected
   * @memberof MgtContact
   */
  protected sendEmail(email: string): void {
    this.sendLink('mailto:', email);
  }

  /**
   * Send a call to the user
   *
   * @protected
   * @memberof MgtContact
   */
  protected sendCall = (phone: string): void => {
    this.sendLink('tel:', phone);
  };
}<|MERGE_RESOLUTION|>--- conflicted
+++ resolved
@@ -7,11 +7,7 @@
 
 import { User } from '@microsoft/microsoft-graph-types';
 import { html, TemplateResult } from 'lit';
-<<<<<<< HEAD
-import { TeamsHelper, customElement, error } from '@microsoft/mgt-element';
-=======
-import { TeamsHelper } from '@microsoft/mgt-element';
->>>>>>> 2bb60d1e
+import { TeamsHelper, error } from '@microsoft/mgt-element';
 import { classMap } from 'lit/directives/class-map.js';
 
 import { getEmailFromGraphEntity } from '../../graph/graph.people';
