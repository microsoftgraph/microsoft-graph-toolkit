--- conflicted
+++ resolved
@@ -687,11 +687,7 @@
     return html`
       <div
         class="expanded-details-button"
-<<<<<<< HEAD
-        @click=${() => this.showExpandedDetails()}
-=======
         @click=${this.showExpandedDetails}
->>>>>>> 9ed3b4bc
         @keydown=${this.handleKeyDown}
         tabindex=0
       >
@@ -788,38 +784,26 @@
     });
 
     return html`
-<<<<<<< HEAD
-      <button
-        aria-label="overview"
-        tabindex=0
-        class=${overviewClasses}
-        @click=${() => this.updateCurrentSection(null)}>
-          ${getSvg(SvgIcon.Overview)}
-      </button>
-      ${navIcons}
+      <fluent-tabs
+        orientation="horizontal"
+        activeindicator
+        @wheel=${(e: WheelEvent) => this.handleSectionScroll(e)}
+      >
+        <fluent-tab
+          class="${overviewClasses}"
+          slot="tab"
+          @keyup="${() => this.updateCurrentSection(null)}"
+          @click=${() => this.updateCurrentSection(null)}
+        >
+          <div>${getSvg(SvgIcon.Overview)}</div>
+        </fluent-tab>
+        ${additionalSectionTemplates}
+        <fluent-tab-panel slot="tabpanel" >
+          <div class="overview-panel">${!this._currentSection ? this.renderOverviewSection() : null}</div>
+        </fluent-tab-panel>
+        ${additionalPanelTemplates}
+      </fluent-tabs>
     `;
-=======
-        <fluent-tabs
-          orientation="horizontal"
-          activeindicator
-          @wheel=${(e: WheelEvent) => this.handleSectionScroll(e)}
-        >
-          <fluent-tab
-            class="${overviewClasses}"
-            slot="tab"
-            @keyup="${() => this.updateCurrentSection(null)}"
-            @click=${() => this.updateCurrentSection(null)}
-          >
-            <div>${getSvg(SvgIcon.Overview)}</div>
-          </fluent-tab>
-          ${additionalSectionTemplates}
-          <fluent-tab-panel slot="tabpanel" >
-            <div class="overview-panel">${!this._currentSection ? this.renderOverviewSection() : null}</div>
-          </fluent-tab-panel>
-          ${additionalPanelTemplates}
-        </fluent-tabs>
-      `;
->>>>>>> 9ed3b4bc
   }
 
   /**
@@ -834,15 +818,6 @@
       (section: BasePersonCardSection) => html`
         <div class="section">
           <div class="section__header">
-<<<<<<< HEAD
-            <div class="section__title" tabindex="0">${section.displayName}</div>
-            <a
-              class="section__show-more"
-              tabindex=0
-              @keydown=${(e: KeyboardEvent) => handleKeyDown(e, section)}
-              @click=${() => this.updateCurrentSection(section)}>
-                ${this.strings.showMoreSectionButton}</a>
-=======
             <div class="section__title" tabindex=0>${section.displayName}</div>
               <fluent-button
                 appearance="lightweight"
@@ -851,7 +826,6 @@
               >
                 ${this.strings.showMoreSectionButton}
               </fluent-button>
->>>>>>> 9ed3b4bc
           </div>
           <div class="section__content">${section.asCompactView()}</div>
         </div>
