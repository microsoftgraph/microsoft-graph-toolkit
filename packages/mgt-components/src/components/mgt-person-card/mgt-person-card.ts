/**
 * -------------------------------------------------------------------------------------------
 * Copyright (c) Microsoft Corporation.  All Rights Reserved.  Licensed under the MIT License.
 * See License in the project root for license information.
 * -------------------------------------------------------------------------------------------
 */

import { customElement, html, internalProperty, property, TemplateResult } from 'lit-element';
import { classMap } from 'lit-html/directives/class-map';
import { MgtTemplatedComponent, Providers, ProviderState, TeamsHelper } from '@microsoft/mgt-element';
import { Presence, User, Person } from '@microsoft/microsoft-graph-types';

import { findPeople, getEmailFromGraphEntity } from '../../graph/graph.people';
import { IDynamicPerson, ViewType } from '../../graph/types';
import { getPersonImage } from '../../graph/graph.photos';
import { getUserWithPhoto } from '../../graph/graph.userWithPhoto';
import { getSvg, SvgIcon } from '../../utils/SvgHelper';
import { getUserPresence } from '../../graph/graph.presence';
import { getPersonCardGraphData } from './mgt-person-card.graph';
import { MgtPerson } from '../mgt-person/mgt-person';
import { styles } from './mgt-person-card-css';
import { BasePersonCardSection } from './sections/BasePersonCardSection';
import { MgtPersonCardContact } from './sections/mgt-person-card-contact/mgt-person-card-contact';
import { MgtPersonCardFiles } from './sections/mgt-person-card-files/mgt-person-card-files';
import { MgtPersonCardMessages } from './sections/mgt-person-card-messages/mgt-person-card-messages';
import { MgtPersonCardOrganization } from './sections/mgt-person-card-organization/mgt-person-card-organization';
import { MgtPersonCardProfile } from './sections/mgt-person-card-profile/mgt-person-card-profile';
import { MgtPersonCardConfig, MgtPersonCardState } from './mgt-person-card.types';
import { strings } from './strings';

import '../sub-components/mgt-spinner/mgt-spinner';

export * from './mgt-person-card.types';

// tslint:disable-next-line:completed-docs
interface MgtPersonCardStateHistory {
  // tslint:disable-next-line:completed-docs
  state: MgtPersonCardState;
  // tslint:disable-next-line:completed-docs
  personDetails: IDynamicPerson;
  // tslint:disable-next-line:completed-docs
  personImage: string;
}

/**
 * Web Component used to show detailed data for a person in the Microsoft Graph
 *
 * @export
 * @class MgtPersonCard
 * @extends {MgtTemplatedComponent}
 *
 * @fires expanded - Fired when expanded details section is opened
 *
 * @cssprop --person-card-display-name-font-size - {Length} Font size of display name title
 * @cssprop --person-card-display-name-color - {Color} Color of display name font
 * @cssprop --person-card-title-font-size - {Length} Font size of title
 * @cssprop --person-card-title-color - {Color} Color of title
 * @cssprop --person-card-subtitle-font-size - {Length} Font size of subtitle
 * @cssprop --person-card-subtitle-color - {Color} Color of subttitle
 * @cssprop --person-card-details-title-font-size - {Length} Font size additional details title
 * @cssprop --person-card-details-title-color- {Color} Color of additional details title
 * @cssprop --person-card-details-item-font-size - {Length} Font size items in additional details section
 * @cssprop --person-card-details-item-color - {Color} Color of items in additional details section
 * @cssprop --person-card-background-color - {Color} Color of person card background
 */
@customElement('mgt-person-card')
export class MgtPersonCard extends MgtTemplatedComponent {
  /**
   * Array of styles to apply to the element. The styles should be defined
   * using the `css` tag function.
   */
  static get styles() {
    return styles;
  }

  protected get strings() {
    return strings;
  }

  /**
   * Get the scopes required for the person card
   * The scopes depend on what sections are shown
   *
   * Use the `MgtPersonCard.config` object to configure
   * what sections are shown
   *
   * @static
   * @return {*}  {string[]}
   * @memberof MgtPersonCard
   */
  public static get requiredScopes(): string[] {
    return MgtPersonCard.getScopes();
  }

  public static getScopes(): string[] {
    const scopes = [];

    if (this.config.sections.files) {
      scopes.push('Sites.Read.All');
    }

    if (this.config.sections.mailMessages) {
      scopes.push('Mail.ReadBasic');
    }

    if (this.config.sections.organization) {
      scopes.push('User.Read.All');

      if (typeof this.config.sections.organization !== 'boolean' && this.config.sections.organization.showWorksWith) {
        scopes.push('People.Read.All');
      }
    }

    if (this.config.sections.profile) {
      scopes.push('User.Read.All');
    }

    if (this.config.useContactApis) {
      scopes.push('Contacts.Read');
    }

    if (scopes.indexOf('User.Read.All') < 0) {
      // at minimum, we need these scopes
      scopes.push('User.ReadBasic.All');
      scopes.push('User.Read');
    }

    if (scopes.indexOf('People.Read.All') < 0) {
      // at minimum, we need these scopes
      scopes.push('People.Read');
    }

    // return unique
    return [...new Set(scopes)];
  }

  /**
   * Global configuration object for
   * all person card components
   *
   * @static
   * @type {MgtPersonCardConfig}
   * @memberof MgtPersonCard
   */
  public static get config() {
    return this._config;
  }

  private static _config: MgtPersonCardConfig = {
    sections: {
      files: true,
      mailMessages: true,
      organization: { showWorksWith: true },
      profile: true
    },
    useContactApis: true
  };

  /**
   * Set the person details to render
   *
   * @type {IDynamicPerson}
   * @memberof MgtPersonCard
   */
  @property({
    attribute: 'person-details',
    type: Object
  })
  public get personDetails(): IDynamicPerson {
    return this._personDetails;
  }
  public set personDetails(value: IDynamicPerson) {
    if (this._personDetails === value) {
      return;
    }

    this._personDetails = value;
    this.personImage = this.getImage();
    this.requestStateUpdate();
  }
  /**
   * allows developer to define name of person for component
   * @type {string}
   */
  @property({
    attribute: 'person-query'
  })
  public personQuery: string;

  /**
   * allows the locking of navigation using tabs to not flow out of the card section
   * @type {boolean}
   */
  @property({
    attribute: 'lock-tab-navigation',
    type: Boolean
  })
  public lockTabNavigation: boolean;

  /**
   * user-id property allows developer to use id value for component
   * @type {string}
   */
  @property({
    attribute: 'user-id'
  })
  public get userId(): string {
    return this._userId;
  }
  public set userId(value: string) {
    if (value === this._userId) {
      return;
    }
    this._userId = value;
    this.personDetails = null;
    this.state = null;
    this.requestStateUpdate();
  }

  /**
   * Set the image of the person
   * Set to '@' to look up image from the graph
   *
   * @type {string}
   * @memberof MgtPersonCard
   */
  @property({
    attribute: 'person-image',
    type: String
  })
  public personImage: string;

  /**
   * Sets whether the person image should be fetched
   * from the Microsoft Graph based on the personDetails
   * provided by the user
   *
   * @type {boolean}
   * @memberof MgtPerson
   */
  @property({
    attribute: 'fetch-image',
    type: Boolean
  })
  public fetchImage: boolean;

  /**
   * Gets or sets whether expanded details section is rendered
   *
   * @type {boolean}
   * @memberof MgtPersonCard
   */
  @property({
    attribute: 'is-expanded',
    type: Boolean
  })
  public isExpanded: boolean;

  /**
   * Gets or sets whether person details should be inherited from an mgt-person parent
   * Useful when used as template in an mgt-person component
   *
   * @type {boolean}
   * @memberof MgtPersonCard
   */
  @property({
    attribute: 'inherit-details',
    type: Boolean
  })
  public inheritDetails: boolean;

  /**
   * determines if person card component renders presence
   * @type {boolean}
   */
  @property({
    attribute: 'show-presence',
    type: Boolean
  })
  public showPresence: boolean;

  /**
   * Gets or sets presence of person
   *
   * @type {MicrosoftGraph.Presence}
   * @memberof MgtPerson
   */
  @property({
    attribute: 'person-presence',
    type: Object
  })
  public personPresence: Presence;

  /**
   * The subsections for display in the lower part of the card
   *
   * @protected
   * @type {BasePersonCardSection[]}
   * @memberof MgtPersonCard
   */
  protected sections: BasePersonCardSection[];

  @internalProperty() private state: MgtPersonCardState;
  @internalProperty() private isStateLoading: boolean;

  private _history: MgtPersonCardStateHistory[];
  private _chatInput: string;
  private _currentSection: BasePersonCardSection;
  private _personDetails: IDynamicPerson;
  private _me: User;
  private _smallView;
  private _windowHeight;

  private _userId: string;

  private get internalPersonDetails(): IDynamicPerson {
    return (this.state && this.state.person) || this.personDetails;
  }

  constructor() {
    super();
    this._chatInput = '';
    this._currentSection = null;
    this._history = [];
    this.sections = [];
  }

  /**
   * Synchronizes property values when attributes change.
   *
   * @param {*} name
   * @param {*} oldValue
   * @param {*} newValue
   * @memberof MgtPersonCard
   */
  public attributeChangedCallback(name: string, oldValue: string, newValue: string) {
    super.attributeChangedCallback(name, oldValue, newValue);

    if (oldValue === newValue) {
      return;
    }

    switch (name) {
      case 'person-query':
        this.personDetails = null;
        this.state = null;
        this.requestStateUpdate();
        break;
    }
  }

  /**
   * Navigate the card to a different person.
   *
   * @protected
   * @memberof MgtPersonCard
   */
  public navigate(person: IDynamicPerson): void {
    this._history.push({
      personDetails: this.personDetails,
      personImage: this.getImage(),
      state: this.state
    });

    this._personDetails = person;
    this.state = null;
    this.personImage = null;
    this._currentSection = null;
    this.sections = [];
    this.requestStateUpdate();
  }

  /**
   * Navigate the card back to the previous person
   *
   * @returns {void}
   * @memberof MgtPersonCard
   */
  public goBack(): void {
    if (!this._history || !this._history.length) {
      return;
    }

    const historyState = this._history.pop();
    this._currentSection = null;

    this.state = historyState.state;
    this._personDetails = historyState.state;
    this.personImage = historyState.personImage;
    this.loadSections();
  }

  /**
   * Navigate the card back to first person and clear history
   *
   * @returns {void}
   * @memberof MgtPersonCard
   */
  public clearHistory(): void {
    this._currentSection = null;

    if (!this._history || !this._history.length) {
      return;
    }

    const historyState = this._history[0];
    this._history = [];

    this.state = historyState.state;
    this._personDetails = historyState.state;
    this.personImage = historyState.personImage;
    this.loadSections();
  }

  /**
   * Invoked on each update to perform rendering tasks. This method must return
   * a lit-html TemplateResult. Setting properties inside this method will *not*
   * trigger the element to update.
   */
  protected render() {
    // Handle no data
    if (!this.internalPersonDetails) {
      return this.renderNoData();
    }

    const person = this.internalPersonDetails;
    const image = this.getImage();

    // Check for a default template.
    // tslint:disable-next-line: no-string-literal
    if (this.hasTemplate('default')) {
      return this.renderTemplate('default', {
        person: this.internalPersonDetails,
        personImage: image
      });
    }

    const navigationTemplate =
      this._history && this._history.length
        ? html`
            <div class="nav">
              <div class="nav__back" @click=${() => this.goBack()}>${getSvg(SvgIcon.Back)}</div>
            </div>
          `
        : null;

    // Check for a person-details template
    let personDetailsTemplate = this.renderTemplate('person-details', {
      person: this.internalPersonDetails,
      personImage: image
    });
    if (!personDetailsTemplate) {
      const personTemplate = this.renderPerson();
      const contactIconsTemplate = this.renderContactIcons(person);

      personDetailsTemplate = html`
        ${personTemplate} ${contactIconsTemplate}
      `;
    }

    const expandedDetailsTemplate = this.isExpanded ? this.renderExpandedDetails() : this.renderExpandedDetailsButton();
<<<<<<< HEAD
    this._windowHeight =
      window.innerHeight && document.documentElement.clientHeight
        ? Math.min(window.innerHeight, document.documentElement.clientHeight)
        : window.innerHeight || document.documentElement.clientHeight;

    if (this._windowHeight < 250) {
      this._smallView = true;
    }

    return html`
      <div class="root " dir=${this.direction}>
        <div class=${this._smallView ? 'small' : ''}>
          ${navigationTemplate}
          <div class="person-details-container">${personDetailsTemplate}</div>
          <div class="expanded-details-container">${expandedDetailsTemplate}</div>
        </div>
=======
    const tabLocker = this.lockTabNavigation
      ? html`<div @keydown=${this.handleEndOfCard} aria-label=${this.strings.endOfCard} tabindex="0" id="end-of-container"></div>`
      : html``;
    return html`
      <div class="root" dir=${this.direction}>
        ${navigationTemplate}
        <div class="person-details-container">${personDetailsTemplate}</div>
        <div class="expanded-details-container">${expandedDetailsTemplate}</div>
        ${tabLocker}
>>>>>>> cd03a35e
      </div>
    `;
  }

  private handleEndOfCard(e: KeyboardEvent) {
    if (e && e.code === 'Tab') {
      const endOfCardEl = this.renderRoot.querySelector('#end-of-container') as HTMLElement;
      if (endOfCardEl) {
        endOfCardEl.blur();
        const imageCardEl = this.renderRoot.querySelector('mgt-person') as HTMLElement;
        if (imageCardEl) {
          imageCardEl.focus();
        }
      }
    }
  }

  /**
   * Render the state when no data is available.
   *
   * @protected
   * @returns {TemplateResult}
   * @memberof MgtPersonCard
   */
  protected renderNoData(): TemplateResult {
    return this.renderTemplate('no-data', null) || html``;
  }

  /**
   * Render a display image for the person.
   *
   * @protected
   * @param {*} image
   * @memberof MgtPersonCard
   */
  protected renderPerson(): TemplateResult {
    const avatarSize = 'large';
    return html`
      <mgt-person
        tabindex="0"
        class="person-image"
        .personDetails=${this.internalPersonDetails}
        .personImage=${this.getImage()}
        .personPresence=${this.personPresence}
        .showPresence=${this.showPresence}
        .avatarSize=${avatarSize}
        .view=${ViewType.threelines}
        .line2Property=${'jobTitle'}
        .line3Property=${'department'}
      ></mgt-person>
    `;
  }

  /**
   * Render person subtitle.
   *
   * @protected
   * @param {IDynamicPerson} person
   * @returns {TemplateResult}
   * @memberof MgtPersonCard
   */
  protected renderPersonSubtitle(person?: IDynamicPerson): TemplateResult {
    person = person || this.internalPersonDetails;
    if (!person.department) {
      return;
    }
    return html`
      <div class="department">${person.department}</div>
    `;
  }

  /**
   * Render the various icons for contacting the person.
   *
   * @protected
   * @returns {TemplateResult}
   * @memberof MgtPersonCard
   */
  protected renderContactIcons(person?: IDynamicPerson): TemplateResult {
    if (this.isExpanded) {
      return;
    }

    person = person || this.internalPersonDetails;
    const userPerson = person as User;

    // Email
    let email: TemplateResult;
    if (getEmailFromGraphEntity(person)) {
      email = html`
        <div class="icon" @click=${() => this.emailUser()} tabindex=0>
          ${getSvg(SvgIcon.SmallEmail)}
          <span>${this.strings.sendEmailLinkSubtitle}</span>
        </div>
      `;
    }

    // Chat
    let chat: TemplateResult;
    if (userPerson.userPrincipalName) {
      chat = html`
        <div class="icon" @click=${() => this.chatUser()} tabindex=0>
          ${getSvg(SvgIcon.SmallChat)}
          <span>${this.strings.startChatLinkSubtitle}</span>
        </div>
      `;
    }

    return html`
      <div class="base-icons">
        ${email} ${chat}
      </div>
    `;
  }

  /**
   * Render the button used to expand the expanded details.
   *
   * @protected
   * @returns {TemplateResult}
   * @memberof MgtPersonCard
   */
  protected renderExpandedDetailsButton(): TemplateResult {
    return html`
      <div 
        class="expanded-details-button" 
        @click=${() => this.showExpandedDetails()} 
        @keydown=${this.handleKeyDown}
        tabindex=0>
          ${getSvg(SvgIcon.ExpandDown)}
      </div>
    `;
  }

  /**
   * Render expanded details.
   *
   * @protected
   * @param {IDynamicPerson} [person]
   * @returns {TemplateResult}
   * @memberof MgtPersonCard
   */
  protected renderExpandedDetails(person?: IDynamicPerson): TemplateResult {
    if (!this.state && this.isStateLoading) {
      return html`
        <div class="loading">
          <mgt-spinner></mgt-spinner>
        </div>
      `;
    }
    // load sections when details are expanded
    // when not singed in
    const provider = Providers.globalProvider;
    if (provider.state === ProviderState.SignedOut) {
      this.loadSections();
    }

    person = person || this.internalPersonDetails;

    const sectionNavTemplate = this.renderSectionNavigation();
    const currentSectionTemplate = this.renderCurrentSection();

    return html`
      <div class="section-nav">
        ${sectionNavTemplate}
      </div>
      <div class="section-host ${this._smallView ? 'small' : ''}" @wheel=${(e: WheelEvent) =>
      this.handleSectionScroll(e)} tabindex=0>
        ${currentSectionTemplate}
      </div>
    `;
  }

  /**
   * Render the navigation ribbon for subsections
   *
   * @protected
   * @returns {TemplateResult}
   * @memberof MgtPersonCard
   */
  protected renderSectionNavigation(): TemplateResult {
    if (!this.sections || (this.sections.length < 2 && !this.hasTemplate('additional-details'))) {
      return;
    }

    const currentSectionIndex = this._currentSection ? this.sections.indexOf(this._currentSection) : -1;

    const navIcons = this.sections.map((section, i) => {
      const classes = classMap({
        active: i === currentSectionIndex,
        'section-nav__icon': true
      });
      const tagName = section.tagName;
      const ariaLabel = tagName.substring(16, tagName.length).toLowerCase();
      return html`
        <button
          aria-label=${ariaLabel}
          tabindex=0
          class=${classes}
          @click=${() => this.updateCurrentSection(section)}>
            ${section.renderIcon()}</button>
      `;
    });

    const overviewClasses = classMap({
      active: currentSectionIndex === -1,
      'section-nav__icon': true
    });
    return html`
      <button 
        aria-label="overview"
        tabindex=0 
        class=${overviewClasses}
        @click=${() => this.updateCurrentSection(null)}>
          ${getSvg(SvgIcon.Overview)}
      </button>
      ${navIcons}
    `;
  }

  /**
   * Render the default section with compact views for each subsection.
   *
   * @protected
   * @returns {TemplateResult}
   * @memberof MgtPersonCard
   */
  protected renderOverviewSection(): TemplateResult {
    function handleKeyDown(e: KeyboardEvent, section: BasePersonCardSection) {
      e.code === 'Enter' ? this.updateCurrentSection(section) : '';
    }

    const compactTemplates = this.sections.map(
      (section: BasePersonCardSection) => html`
        <div class="section">
          <div class="section__header">
            <div class="section__title">${section.displayName}</div>
            <a 
              class="section__show-more"
              tabindex=0
              @keydown=${(e: KeyboardEvent) => handleKeyDown(e, section)}
              @click=${() => this.updateCurrentSection(section)}>
                ${this.strings.showMoreSectionButton}</a>
          </div>
          <div class="section__content">${section.asCompactView()}</div>
        </div>
      `
    );

    const additionalDetails = this.renderTemplate('additional-details', {
      person: this.internalPersonDetails,
      personImage: this.getImage(),
      state: this.state
    });
    if (additionalDetails) {
      compactTemplates.splice(
        1,
        0,
        html`
          <div class="section">
            <div class="additional-details">${additionalDetails}</div>
          </div>
        `
      );
    }

    // To be included when support for direct messaging is added
    // ${this.internalPersonDetails.id !== this._me.id && MgtPersonCard.config.isSendMessageVisible
    //   ? html`
    //       <div class="quick-message">
    //         <input
    //           type="text"
    //           class="quick-message__input"
    //           placeholder="Message ${this.internalPersonDetails.displayName}"
    //           .value=${this._chatInput}
    //           @input=${(e: Event) => {
    //             this._chatInput = (e.target as HTMLInputElement).value;
    //           }}
    //         />
    //         <button class="quick-message__send" @click=${() => this.sendQuickMessage()}>
    //           ${getSvg(SvgIcon.Send)}
    //         </button>
    //       </div>
    //     `
    //   : null}

    return html`
      <div class="sections">
        ${compactTemplates}
      </div>
    `;
  }

  /**
   * Render the actively selected section.
   *
   * @protected
   * @returns {TemplateResult}
   * @memberof MgtPersonCard
   */
  protected renderCurrentSection(): TemplateResult {
    if ((!this.sections || !this.sections.length) && !this.hasTemplate('additional-details')) {
      return;
    }

    if (this.sections.length === 1 && !this.hasTemplate('additional-details')) {
      return html`
        ${this.sections[0].asFullView()}
      `;
    }

    if (!this._currentSection) {
      return this.renderOverviewSection();
    }

    return html`
      ${this._currentSection.asFullView()}
    `;
  }

  /**
   * load state into the component
   *
   * @protected
   * @returns
   * @memberof MgtPersonCard
   */
  protected async loadState() {
    if (this.state) {
      return;
    }

    if (!this.personDetails && this.inheritDetails) {
      // User person details inherited from parent tree
      let parent = this.parentElement;
      while (parent && parent.tagName !== 'MGT-PERSON') {
        parent = parent.parentElement;
      }

      let parentPerson = (parent as MgtPerson).personDetails || parent['personDetailsInternal'];

      if (parent && parentPerson) {
        this.personDetails = parentPerson;
        this.personImage = (parent as MgtPerson).personImage;
      }
    }

    const provider = Providers.globalProvider;

    // check if user is signed in
    if (!provider || provider.state !== ProviderState.SignedIn) {
      return;
    }

    const graph = provider.graph.forComponent(this);

    this.isStateLoading = true;

    if (!this._me) {
      this._me = await Providers.me();
    }

    // check if personDetail already populated
    if (this.personDetails) {
      const user = this.personDetails as User;
      const id = user.userPrincipalName || user.id;

      // if we have an id but no email, we should get data from the graph
      // in some graph calls, the user object does not contain the email
      if (id && !getEmailFromGraphEntity(user)) {
        const person = await getUserWithPhoto(graph, id);
        this.personDetails = person;
        this.personImage = this.getImage();
      }
    } else if (this.userId || this.personQuery === 'me') {
      // Use userId or 'me' query to get the person and image
      const person = await getUserWithPhoto(graph, this.userId);
      this.personDetails = person;
      this.personImage = this.getImage();
    } else if (this.personQuery) {
      // Use the personQuery to find our person.
      const people = await findPeople(graph, this.personQuery, 1);

      if (people && people.length) {
        this.personDetails = people[0];
        getPersonImage(graph, this.personDetails, MgtPersonCard.config.useContactApis).then(image => {
          if (image) {
            this.personDetails.personImage = image;
            this.personImage = image;
          }
        });
      }
    }

    // populate presence
    const defaultPresence = {
      activity: 'Offline',
      availability: 'Offline',
      id: null
    };
    if (!this.personPresence && this.showPresence) {
      try {
        if (this.personDetails && this.personDetails.id) {
          getUserPresence(graph, this.personDetails.id).then(presence => {
            this.personPresence = presence;
          });
        } else {
          this.personPresence = defaultPresence;
        }
      } catch (_) {
        // set up a default Presence in case beta api changes or getting error code
        this.personPresence = defaultPresence;
      }
    }

    // populate state
    if (this.personDetails?.id) {
      this.state = await getPersonCardGraphData(
        graph,
        this.personDetails,
        this._me === this.personDetails.id,
        MgtPersonCard.config
      );
    }

    this.loadSections();

    this.isStateLoading = false;
  }

  /**
   * Send a chat message to the user from the quick message input.
   *
   * @protected
   * @returns {void}
   * @memberof MgtPersonCard
   */
  protected sendQuickMessage(): void {
    const message = this._chatInput.trim();
    if (!message || !message.length) {
      return;
    }

    this.chatUser(message);
  }

  /**
   * Use the mailto: protocol to initiate a new email to the user.
   *
   * @protected
   * @memberof MgtPersonCard
   */
  protected emailUser() {
    const user = this.internalPersonDetails;
    if (user) {
      const email = getEmailFromGraphEntity(user);
      if (email) {
        window.open('mailto:' + email, '_blank', 'noreferrer');
      }
    }
  }

  /**
   * Use the tel: protocol to initiate a new call to the user.
   *
   * @protected
   * @memberof MgtPersonCard
   */
  protected callUser() {
    const user = this.personDetails as User;
    const person = this.personDetails as microsoftgraph.Person;

    if (user && user.businessPhones && user.businessPhones.length) {
      const phone = user.businessPhones[0];
      if (phone) {
        window.open('tel:' + phone, '_blank', 'noreferrer');
      }
    } else if (person && person.phones && person.phones.length) {
      const businessPhones = this.getPersonBusinessPhones(person);
      const phone = businessPhones[0];
      if (phone) {
        window.open('tel:' + phone, '_blank', 'noreferrer');
      }
    }
  }

  /**
   * Initiate a chat message to the user via deeplink.
   *
   * @protected
   * @memberof MgtPersonCard
   */
  protected chatUser(message: string = null) {
    const user = this.personDetails as User;
    if (user && user.userPrincipalName) {
      const users: string = user.userPrincipalName;

      let url = `https://teams.microsoft.com/l/chat/0/0?users=${users}`;
      if (message && message.length) {
        url += `&message=${message}`;
      }

      const openWindow = () => window.open(url, '_blank', 'noreferrer');

      if (TeamsHelper.isAvailable) {
        TeamsHelper.executeDeepLink(url, (status: boolean) => {
          if (!status) {
            openWindow();
          }
        });
      } else {
        openWindow();
      }
    }
  }

  /**
   * Display the expanded details panel.
   *
   * @protected
   * @memberof MgtPersonCard
   */
  protected showExpandedDetails() {
    const root = this.renderRoot.querySelector('.root');
    if (root && root.animate) {
      // play back
      root.animate(
        [
          {
            height: 'auto',
            transformOrigin: 'top left'
          },
          {
            height: 'auto',
            transformOrigin: 'top left'
          }
        ],
        {
          duration: 1000,
          easing: 'ease-in-out',
          fill: 'both'
        }
      );
    }
    this.isExpanded = true;

    this.fireCustomEvent('expanded', null, true);
  }

  private loadSections() {
    this.sections = [];

    if (!this.internalPersonDetails) {
      return;
    }

    const contactSections = new MgtPersonCardContact(this.internalPersonDetails as User);
    if (contactSections.hasData) {
      this.sections.push(contactSections);
    }

    if (!this.state) {
      return;
    }

    const { person, directReports, messages, files, profile } = this.state;

    if (
      MgtPersonCard.config.sections.organization &&
      ((person && person.manager) || (directReports && directReports.length))
    ) {
      this.sections.push(new MgtPersonCardOrganization(this.state, this._me));
    }

    if (MgtPersonCard.config.sections.mailMessages && messages && messages.length) {
      this.sections.push(new MgtPersonCardMessages(messages));
    }

    if (MgtPersonCard.config.sections.files && files && files.length) {
      this.sections.push(new MgtPersonCardFiles(files));
    }

    if (MgtPersonCard.config.sections.profile && profile) {
      const profileSection = new MgtPersonCardProfile(profile);
      if (profileSection.hasData) {
        this.sections.push(profileSection);
      }
    }
  }

  private getImage(): string {
    if (this.personImage) {
      return this.personImage;
    }

    const person = this.personDetails;
    return person && person.personImage ? person.personImage : null;
  }

  private getPersonBusinessPhones(person: Person): string[] {
    const phones = person.phones;
    const businessPhones: string[] = [];
    for (const p of phones) {
      if (p.type === 'business') {
        businessPhones.push(p.number);
      }
    }
    return businessPhones;
  }

  private updateCurrentSection(section) {
    const sectionHost = this.renderRoot.querySelector('.section-host');
    sectionHost.scrollTop = 0;

    this._currentSection = section;
    this.requestUpdate();
  }

  private handleSectionScroll(e: WheelEvent) {
    const target = this.renderRoot.querySelector('.section-host') as HTMLElement;
    if (target) {
      if (
        !(e.deltaY < 0 && target.scrollTop === 0) &&
        !(e.deltaY > 0 && target.clientHeight + target.scrollTop >= target.scrollHeight - 1)
      ) {
        e.stopPropagation();
      }
    }
  }

  private handleKeyDown(e: KeyboardEvent) {
    //enter activates person-card
    if (e) {
      if (e.keyCode === 13) {
        this.showExpandedDetails();
      }
    }
  }
}<|MERGE_RESOLUTION|>--- conflicted
+++ resolved
@@ -459,7 +459,6 @@
     }
 
     const expandedDetailsTemplate = this.isExpanded ? this.renderExpandedDetails() : this.renderExpandedDetailsButton();
-<<<<<<< HEAD
     this._windowHeight =
       window.innerHeight && document.documentElement.clientHeight
         ? Math.min(window.innerHeight, document.documentElement.clientHeight)
@@ -468,25 +467,17 @@
     if (this._windowHeight < 250) {
       this._smallView = true;
     }
-
-    return html`
-      <div class="root " dir=${this.direction}>
-        <div class=${this._smallView ? 'small' : ''}>
-          ${navigationTemplate}
-          <div class="person-details-container">${personDetailsTemplate}</div>
-          <div class="expanded-details-container">${expandedDetailsTemplate}</div>
-        </div>
-=======
     const tabLocker = this.lockTabNavigation
       ? html`<div @keydown=${this.handleEndOfCard} aria-label=${this.strings.endOfCard} tabindex="0" id="end-of-container"></div>`
       : html``;
     return html`
       <div class="root" dir=${this.direction}>
-        ${navigationTemplate}
-        <div class="person-details-container">${personDetailsTemplate}</div>
-        <div class="expanded-details-container">${expandedDetailsTemplate}</div>
-        ${tabLocker}
->>>>>>> cd03a35e
+      <div class=${this._smallView ? 'small' : ''}>
+          ${navigationTemplate}
+          <div class="person-details-container">${personDetailsTemplate}</div>
+          <div class="expanded-details-container">${expandedDetailsTemplate}</div>
+          ${tabLocker}
+        </div>
       </div>
     `;
   }
