--- conflicted
+++ resolved
@@ -46,13 +46,8 @@
         line-height: normal;
 
         .message__subject {
-<<<<<<< HEAD
-          font-size: 14px;
           color: set-var(color, $theme-default, $common);
-=======
           font-size: 16px;
-          color: #323130;
->>>>>>> 2b2d54f0
         }
 
         .message__from {
