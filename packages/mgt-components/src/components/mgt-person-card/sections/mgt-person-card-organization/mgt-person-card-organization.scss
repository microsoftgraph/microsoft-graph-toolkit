--- conflicted
+++ resolved
@@ -76,11 +76,7 @@
 
       &.org-member--target {
         background-color: set-var(background-color__sub2, $theme-default, $common);
-<<<<<<< HEAD
-        border: 1px solid set-var(line-seperator__color, $theme-default, $common);
-=======
         border: 1px solid $person-card-active-org-member-color;
->>>>>>> fe24fe9a
       }
 
       &.org-member--direct-report:not(:last-child) {
