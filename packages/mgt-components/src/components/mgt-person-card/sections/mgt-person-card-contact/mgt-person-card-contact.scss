--- conflicted
+++ resolved
@@ -69,13 +69,10 @@
             white-space: nowrap;
             width: 100%;
             display: inline-block;
-<<<<<<< HEAD
-=======
 
             &:hover {
               color: $person-card-contact-link-hover-color;
             }
->>>>>>> fe24fe9a
           }
         }
       }
