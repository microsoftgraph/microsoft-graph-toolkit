--- conflicted
+++ resolved
@@ -75,38 +75,21 @@
       .part__copy {
         width: 32px;
         height: 100%;
-<<<<<<< HEAD
         background-color: set-var(background-color__sub2, $theme-default, $common);
-=======
->>>>>>> 2b2d54f0
         visibility: hidden;
         display: flex;
         align-items: center;
         justify-content: center;
-<<<<<<< HEAD
 
         svg {
           fill: set-var(color__sub1, $theme-default, $common);
-=======
-        cursor: pointer;
-
-        &:hover {
-          background-color: #e1dfdd;
-        }
-
-        &:active {
-          background-color: #f3f2f1;
->>>>>>> 2b2d54f0
+          cursor: pointer;
         }
       }
 
       &:hover {
-<<<<<<< HEAD
         background-color: set-var(background-color--hover, $theme-default, $common);
         cursor: pointer;
-=======
-        background-color: #f3f2f1;
->>>>>>> 2b2d54f0
 
         .part__copy {
           visibility: visible;
