--- conflicted
+++ resolved
@@ -104,11 +104,7 @@
   }
 
   /**
-<<<<<<< HEAD
    * Allows developer to use specific user details for login.
-=======
-   * allows developer to use specific user details for login
->>>>>>> 5831ad17
    *
    * @type {IDynamicPerson}
    */
@@ -165,14 +161,9 @@
   }
 
   /**
-<<<<<<< HEAD
    * Determines if login menu popup should be showing.
    *
    * @private
-=======
-   * determines if login menu popup should be showing
-   *
->>>>>>> 5831ad17
    * @type {boolean}
    */
   @property({ attribute: false }) private _isFlyoutOpen: boolean;
@@ -429,14 +420,8 @@
           .view=${ViewType.twolines}
           .line2Property=${'email'}
           ?vertical-layout=${this.usesVerticalPersonCard}
-<<<<<<< HEAD
           class="person">
         </mgt-person>`
-=======
-          class="person"
-        ></mgt-person>
-        `
->>>>>>> 5831ad17
     );
   }
 
@@ -488,32 +473,15 @@
   protected renderAddAccountContent() {
     if (Providers.globalProvider.isMultiAccountSupportedAndEnabled) {
       return html`
-<<<<<<< HEAD
         <div class="add-account">
           <fluent-button
             appearance="stealth"
             aria-label="${this.strings.signInWithADifferentAccount}"
-            @click=${() => this.login()}>
+            @click=${() => void this.login()}>
             <span slot="start"><i>${getSvg(SvgIcon.SelectAccount, 'currentColor')}</i></span>
             ${this.strings.signInWithADifferentAccount}
           </fluent-button>
         </div>`;
-=======
-          <div class="add-account">
-             <fluent-button
-               appearance="lightweight"
-               class="add-account-button"
-               aria-label="Sign in with different account"
-               @click=${() => {
-                 void this.login();
-               }}
-             >
-               <i class="account-switch-icon">${getSvg(SvgIcon.SelectAccount, '#000000')}</i>
-               Sign in with a different account
-             </fluent-button>
-           </div>
-       `;
->>>>>>> 5831ad17
     }
   }
 
@@ -557,14 +525,8 @@
           .showPresence=${this.showPresence}
           .avatarSize=${displayConfig.avatarSize}
           line2-property="email"
-<<<<<<< HEAD
           class="signed-in-person"
         ></mgt-person`
-=======
-          class="person"
-        ></mgt-person>
-       `
->>>>>>> 5831ad17
     );
   }
 
@@ -601,15 +563,8 @@
                         .personDetails=${details ? JSON.parse(details) : null}
                         .fallbackDetails=${{ displayName: account.name, mail: account.mail }}
                         .view=${PersonViewType.twolines}
-<<<<<<< HEAD
                         class="account"/>
                     </fluent-option>`;
-=======
-                        class="person"
-                      ></mgt-person>
-                    </fluent-option>
-                  `;
->>>>>>> 5831ad17
                 }
               })}
              </fluent-listbox>
@@ -682,7 +637,6 @@
     }
   }
 
-<<<<<<< HEAD
   /**
    * Handles the click on the button in the flyout.
    *
@@ -690,9 +644,6 @@
    * @memberof MgtLogin
    */
   private onClick(): void {
-=======
-  private onClick = () => {
->>>>>>> 5831ad17
     if (this.userDetails && this._isFlyoutOpen) {
       this.hideFlyout();
     } else if (this.userDetails) {
@@ -700,5 +651,5 @@
     } else {
       void this.login();
     }
-  };
+  }
 }