/**
 * -------------------------------------------------------------------------------------------
 * Copyright (c) Microsoft Corporation.  All Rights Reserved.  Licensed under the MIT License.
 * See License in the project root for license information.
 * -------------------------------------------------------------------------------------------
 */

@import '../../../../../node_modules/office-ui-fabric-core/dist/sass/References';
@import '../../styles/shared-styles.scss';
@import './mgt-login.theme.scss';

:host,
mgt-login {
  --font-size: #{$ms-font-size-m};
  --font-weight: #{$ms-font-weight-semibold};
  --margin: 0;
<<<<<<< HEAD
  --padding: 12px 20px;
  --popup-command-font-size: 14px;
  --popup-command-margin: 16px 0 0;
  --popup-padding: 10px 4px 16px 4px;
=======
  --popup-command-font-size: 14px;
  --popup-command-margin: 16px 0 0;
  --popup-padding: 10px 4px 16px 4px;
  --box-shadow: none; // disable the box-shadow on the flyout and use the one from fluent-card
  --popup-padding: 12px 4px;
  --profile-spacing: 12px 0 28px 0;
  --profile-spacing-full: 21px 0 28px 0;
>>>>>>> 731bba43
}

:host .root,
mgt-login .root {
  position: relative;
  display: inline-block;

  &.vertical-layout {
    --profile-spacing: var(--profile-spacing-full);
  }
}

:host .login-button,
mgt-login .login-button {
  display: flex;
  align-items: center;
  font-family: $font-family;
  font-size: var(--font-size);
  font-weight: var(--font-weight);
  width: var(--width);
  height: var(--height);
  margin: var(--margin);
  color: set-var(button__color, $theme-default, $login);
  background-color: var(--button-background-color, transparent);
  border: none;
  cursor: pointer;
  transition: color 0.3s, background-color 0.3s;
  word-spacing: inherit;
  text-indent: inherit;
  letter-spacing: inherit;

  &:hover {
    color: $button__color--hover;
    --color: #{$button__color--hover};
    background-color: $button__background-color--hover;
    --color-sub1: #{$button__color--hover};
    border-radius: 4px;
  }

  &:focus {
    outline: 0;
  }

  &:disabled {
    opacity: 0.4;
    pointer-events: none;
  }

  &.no-click {
    pointer-events: none;
  }

  &.signed-in {
    padding: 7px 11px;
    &:hover {
      color: inherit;
      --color: inherit;
      --color-sub1: inherit;
    }

    &.small {
      padding: 0;
      &:hover {
        background-color: inherit;
      }
      > mgt-person {
        --focus-offset: 2px;
      }
    }

    &.full-size {
      padding: 9px 11px;
    }
  }
  > mgt-person {
    --focus-offset: 8px;
  }
}
:host fluent-button.login-button::part(content) {
  margin: 5px 0;
}

:host .login-icon,
mgt-login .login-icon {
  & + span {
    margin-left: 6px;
  }
}

:host .popup,
mgt-login .popup {
  font-family: $font-family;
  background-color: $popup__background-color;
  width: 300px;
  max-width: 300px;
  z-index: 1;
  color: set-var(popup__color, $theme-default, $login);
  border-radius: 8px;

  mgt-person {
    --color-sub1: set-var(popup__color, $theme-default, $login);
  }
}

:host .popup-content,
mgt-login .popup-content {
  display: flex;
  flex-direction: column;
  padding: var(--popup-padding);
  border-radius: 8px;
  background-color: $popup__background-color;
  .inside-content {
    overflow-y: auto;
    overflow-x: clip;
    max-height: 400px;

    .list-box {
      margin-bottom: 25px;
<<<<<<< HEAD
=======
      margin-top: 6px;
>>>>>>> 731bba43
      background-color: $popup__background-color;
      --accent-fill-hover: $popup__background-color;
      --accent-fill-active: $popup__background-color;
      --accent-foreground-cut-rest: black;
<<<<<<< HEAD
      color: black !important;
      .list-box-option {
        margin-bottom: 4px;
        mgt-person {
          max-width: 270px;
          width: 270px;
          margin-left: 18px;
          --details-spacing: 9px;
          --avatar-size: 40px;
          position: relative;
          --line1-color: rgba(0, 0, 0, 0.83);
          --line2-color: rgba(0, 0, 0, 0.55);
          &:after {
            content: '';
            position: absolute;
            z-index: 1;
            top: 0;
            right: 8px;
            bottom: 0px;
            pointer-events: none;
            background-image: linear-gradient(to right, rgba(255, 255, 255, 0), $popup__background-color 100%);
            width: 50%;
          }
        }
        &:hover {
          border-radius: 4px;
          background: rgba(0, 0, 0, 0.1);
          mgt-person {
            &:after {
              background-image: none;
            }
          }
=======
      // eliminates the border on the list-box
      --stroke-width: 0;
      .list-box-option {
        // keeps background hover inside list-box and ensure focus rings don't overlap other accounts
        margin: 8px 1px;
        mgt-person {
          max-width: 246px;
          width: 246px;
          margin: 0 22px;
          --avatar-size: 40px;
          --focus-offset: 4px;
        }
        &:hover {
          // --neutral-fill-hover: #{$neutralFillHover};
          background-color: var(--login-hover-fill, set-var(background-color--hover, $theme-default, $common));
          cursor: pointer;
>>>>>>> 731bba43
        }
      }
      &:focus {
        .list-box-option {
          &.selected {
            border-radius: 4px;
            background: rgba(0, 0, 0, 0.1);
          }
        }
        mgt-person {
          &:after {
            background-image: none;
          }
        }
      }
    }
    &:after {
      content: '';
      position: absolute;
      bottom: 0;
      background: linear-gradient(to bottom, rgba(255, 255, 255, 0), $popup__background-color);
      height: 25%;
      width: 100%;
    }
    &::-webkit-scrollbar {
      height: 4em;
      width: 4px;
      border-radius: 11px;
    }
    &::-webkit-scrollbar-button {
      background: white;
    }
    &::-webkit-scrollbar-track {
      background: white;
      border-radius: 10px;
    }
    &::-webkit-scrollbar-track-piece {
      background: white;
    }
    &::-webkit-scrollbar-thumb {
      background: grey;
      border-radius: 10px;
      height: 4px;
    }
  }
  .add-account {
<<<<<<< HEAD
    .add-account-button {
      position: relative;
      color: #{$commblue_primary};
      border: none;
      background-color: $popup__background-color;
      cursor: pointer;
      margin: 0px 0px 10px 19px;
      padding: 0;
      border: 1px solid transparent;
      &:hover {
        color: #{$commblue_shade20};
        text-shadow: 0 0 0.01px #{$commblue_shade20};
      }
      .account-switch-icon {
        vertical-align: middle;
        display: inline-block;
=======
    margin: 0 8px;
    .add-account-button {
      position: relative;
      color: $popup__add-account-button-color;
      border: none;
      background-color: $popup__background-color;
      cursor: pointer;
      padding: 0;
      // hack to ensure that the button matches the card color
      --neutral-fill-stealth-rest: #{$popup__background-color};
      --neutral-fill-stealth-hover: #{$popup__button-color--hover};
      &:hover {
        // hack to prevent text color changing on hover
        --accent-foreground-hover: #{$popup__add-account-button-color};
        background-color: $popup__button-color--hover;
      }
      .account-switch-icon {
        vertical-align: middle;
        display: inline-flex;
        svg {
          path {
            fill: $popup__add-account-button-color;
          }
        }
>>>>>>> 731bba43
      }
    }
  }

  .main-profile {
<<<<<<< HEAD
    margin-bottom: 35px;
    text-align: center;
    mgt-person {
      --avatar-size: 72px;
      --person-flex-direction: column;
      --details-spacing: 0px;
      --line1-color: rgba(0, 0, 0, 0.83);
      --line2-color: rgba(0, 0, 0, 0.55);
    }
=======
    padding: 0 21px;
    margin: var(--profile-spacing);
>>>>>>> 731bba43
  }
}

:host .popup-commands ul,
mgt-login .popup-commands ul {
  list-style-type: none;
  margin: var(--popup-command-margin);
<<<<<<< HEAD
  padding: 0;
  margin-bottom: 10px;
  margin-top: 6px;
  text-align: right;
  padding-right: 16px;
=======
  padding: 0 8px;
  margin: 0;
  text-align: right;
>>>>>>> 731bba43
}

:host .popup-command,
mgt-login .popup-command {
  font-family: $font-family;
  font-size: var(--popup-command-font-size);
  color: #{$commblue_primary};
  background-color: $popup__background-color;
  border: none;
<<<<<<< HEAD
  padding: 0 0 1px 0;
=======
>>>>>>> 731bba43
  cursor: pointer;
  transition: color 0.3s;
  word-spacing: inherit;
  text-indent: inherit;
  letter-spacing: inherit;
<<<<<<< HEAD
  border: 1px solid transparent;

  &:hover {
    text-shadow: 0 0 0.01px #{$commblue_shade20};
    color: #{$commblue_shade20};
=======
  // hack to ensure that the button matches the card color
  --neutral-fill-stealth-rest: #{$popup__background-color};
  --neutral-fill-stealth-hover: #{$popup__button-color--hover};
  &:hover {
    // hack to prevent text color changing on hover
    --accent-foreground-hover: --accent-foreground-rest;
    // ensure that the background of the popup command host element changes on hover
    background-color: $popup__button-color--hover;
>>>>>>> 731bba43
  }
}

[dir='rtl'] {
  --popup-padding: 24px 24px 16px 48px;
  mgt-person {
    .details {
      --details-spacing: 0px 12px 0px 0px;
      &.small {
        --details-spacing: 0px 6px 0px 0px;
      }
    }
  }
}<|MERGE_RESOLUTION|>--- conflicted
+++ resolved
@@ -14,12 +14,6 @@
   --font-size: #{$ms-font-size-m};
   --font-weight: #{$ms-font-weight-semibold};
   --margin: 0;
-<<<<<<< HEAD
-  --padding: 12px 20px;
-  --popup-command-font-size: 14px;
-  --popup-command-margin: 16px 0 0;
-  --popup-padding: 10px 4px 16px 4px;
-=======
   --popup-command-font-size: 14px;
   --popup-command-margin: 16px 0 0;
   --popup-padding: 10px 4px 16px 4px;
@@ -27,7 +21,6 @@
   --popup-padding: 12px 4px;
   --profile-spacing: 12px 0 28px 0;
   --profile-spacing-full: 21px 0 28px 0;
->>>>>>> 731bba43
 }
 
 :host .root,
@@ -146,48 +139,11 @@
 
     .list-box {
       margin-bottom: 25px;
-<<<<<<< HEAD
-=======
       margin-top: 6px;
->>>>>>> 731bba43
       background-color: $popup__background-color;
       --accent-fill-hover: $popup__background-color;
       --accent-fill-active: $popup__background-color;
       --accent-foreground-cut-rest: black;
-<<<<<<< HEAD
-      color: black !important;
-      .list-box-option {
-        margin-bottom: 4px;
-        mgt-person {
-          max-width: 270px;
-          width: 270px;
-          margin-left: 18px;
-          --details-spacing: 9px;
-          --avatar-size: 40px;
-          position: relative;
-          --line1-color: rgba(0, 0, 0, 0.83);
-          --line2-color: rgba(0, 0, 0, 0.55);
-          &:after {
-            content: '';
-            position: absolute;
-            z-index: 1;
-            top: 0;
-            right: 8px;
-            bottom: 0px;
-            pointer-events: none;
-            background-image: linear-gradient(to right, rgba(255, 255, 255, 0), $popup__background-color 100%);
-            width: 50%;
-          }
-        }
-        &:hover {
-          border-radius: 4px;
-          background: rgba(0, 0, 0, 0.1);
-          mgt-person {
-            &:after {
-              background-image: none;
-            }
-          }
-=======
       // eliminates the border on the list-box
       --stroke-width: 0;
       .list-box-option {
@@ -204,7 +160,6 @@
           // --neutral-fill-hover: #{$neutralFillHover};
           background-color: var(--login-hover-fill, set-var(background-color--hover, $theme-default, $common));
           cursor: pointer;
->>>>>>> 731bba43
         }
       }
       &:focus {
@@ -251,24 +206,6 @@
     }
   }
   .add-account {
-<<<<<<< HEAD
-    .add-account-button {
-      position: relative;
-      color: #{$commblue_primary};
-      border: none;
-      background-color: $popup__background-color;
-      cursor: pointer;
-      margin: 0px 0px 10px 19px;
-      padding: 0;
-      border: 1px solid transparent;
-      &:hover {
-        color: #{$commblue_shade20};
-        text-shadow: 0 0 0.01px #{$commblue_shade20};
-      }
-      .account-switch-icon {
-        vertical-align: middle;
-        display: inline-block;
-=======
     margin: 0 8px;
     .add-account-button {
       position: relative;
@@ -293,26 +230,13 @@
             fill: $popup__add-account-button-color;
           }
         }
->>>>>>> 731bba43
       }
     }
   }
 
   .main-profile {
-<<<<<<< HEAD
-    margin-bottom: 35px;
-    text-align: center;
-    mgt-person {
-      --avatar-size: 72px;
-      --person-flex-direction: column;
-      --details-spacing: 0px;
-      --line1-color: rgba(0, 0, 0, 0.83);
-      --line2-color: rgba(0, 0, 0, 0.55);
-    }
-=======
     padding: 0 21px;
     margin: var(--profile-spacing);
->>>>>>> 731bba43
   }
 }
 
@@ -320,17 +244,9 @@
 mgt-login .popup-commands ul {
   list-style-type: none;
   margin: var(--popup-command-margin);
-<<<<<<< HEAD
-  padding: 0;
-  margin-bottom: 10px;
-  margin-top: 6px;
-  text-align: right;
-  padding-right: 16px;
-=======
   padding: 0 8px;
   margin: 0;
   text-align: right;
->>>>>>> 731bba43
 }
 
 :host .popup-command,
@@ -340,22 +256,11 @@
   color: #{$commblue_primary};
   background-color: $popup__background-color;
   border: none;
-<<<<<<< HEAD
-  padding: 0 0 1px 0;
-=======
->>>>>>> 731bba43
   cursor: pointer;
   transition: color 0.3s;
   word-spacing: inherit;
   text-indent: inherit;
   letter-spacing: inherit;
-<<<<<<< HEAD
-  border: 1px solid transparent;
-
-  &:hover {
-    text-shadow: 0 0 0.01px #{$commblue_shade20};
-    color: #{$commblue_shade20};
-=======
   // hack to ensure that the button matches the card color
   --neutral-fill-stealth-rest: #{$popup__background-color};
   --neutral-fill-stealth-hover: #{$popup__button-color--hover};
@@ -364,7 +269,6 @@
     --accent-foreground-hover: --accent-foreground-rest;
     // ensure that the background of the popup command host element changes on hover
     background-color: $popup__button-color--hover;
->>>>>>> 731bba43
   }
 }
 
