--- conflicted
+++ resolved
@@ -101,10 +101,7 @@
   display: flex;
   flex-direction: column;
   padding: var(--popup-padding);
-<<<<<<< HEAD
-=======
   border-radius: 8px;
->>>>>>> fe24fe9a
   background-color: $popup__background-color;
   .inside-content {
     overflow-y: auto;
@@ -249,12 +246,9 @@
   padding: 0 0 1px 0;
   cursor: pointer;
   transition: color 0.3s;
-<<<<<<< HEAD
-=======
   word-spacing: inherit;
   text-indent: inherit;
   letter-spacing: inherit;
->>>>>>> fe24fe9a
   border: 1px solid transparent;
 
   &:hover {
