--- conflicted
+++ resolved
@@ -147,12 +147,8 @@
 
   private isRefreshing: boolean;
 
-<<<<<<< HEAD
-  @state() private response: any[];
-=======
   @state() private response: Entity[];
   @state() private error: object;
->>>>>>> fc4f1e0a
 
   constructor() {
     super();
