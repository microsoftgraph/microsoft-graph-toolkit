--- conflicted
+++ resolved
@@ -227,33 +227,19 @@
   protected renderPicker(): TemplateResult {
     return mgtHtml`
       <fluent-combobox
-<<<<<<< HEAD
-=======
         @keydown=${this.handleComboboxKeydown}
->>>>>>> 59ef61a7
         current-value=${ifDefined(this.selectedValue)}
         part="picker"
         class="picker"
         id="combobox"
         autocomplete="list"
         placeholder=${this.placeholder}>
-<<<<<<< HEAD
           ${this.response.map(
             item => html`
             <fluent-option value=${item.id} @click=${(e: MouseEvent) => this.handleClick(e, item)}> ${
               item[this.keyName]
             } </fluent-option>`
           )}
-=======
-        ${this.response.map(
-          item => html`
-          <fluent-option
-            value=${item.id}
-            @click=${(e: MouseEvent) => this.handleClick(e, item)}>
-              ${item[this.keyName]}
-          </fluent-option>`
-        )}
->>>>>>> 59ef61a7
       </fluent-combobox>
      `;
   }
