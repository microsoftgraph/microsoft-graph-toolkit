--- conflicted
+++ resolved
@@ -8,11 +8,7 @@
 import { html, PropertyValueMap, TemplateResult } from 'lit';
 import { property, state } from 'lit/decorators.js';
 import { ifDefined } from 'lit/directives/if-defined.js';
-<<<<<<< HEAD
-import { MgtTemplatedComponent, mgtHtml, error } from '@microsoft/mgt-element';
-=======
-import { MgtTemplatedTaskComponent, mgtHtml } from '@microsoft/mgt-element';
->>>>>>> d5c993da
+import { MgtTemplatedTaskComponent, mgtHtml, error } from '@microsoft/mgt-element';
 import { strings } from './strings';
 import { fluentCombobox, fluentOption } from '@fluentui/web-components';
 import { registerFluentComponents } from '../../utils/FluentComponents';
@@ -223,19 +219,10 @@
    * a lit-html TemplateResult. Setting properties inside this method will *not*
    * trigger the element to update.
    */
-<<<<<<< HEAD
-  public render() {
-    if (this.isLoadingState && !this.response) {
-      return this.renderTemplate('loading', null);
-    } else if (this.hasTemplate('error')) {
-      const err = this.error ? (this.error as Error) : null;
-      return this.renderTemplate('error', { error: err }, 'error');
-=======
   public renderContent = () => {
-    const error = this.error ? (this.error as Error) : null;
-    if (error && this.hasTemplate('error')) {
-      return this.renderTemplate('error', { error }, 'error');
->>>>>>> d5c993da
+    const errorData = this.error ? (this.error as Error) : null;
+    if (errorData && this.hasTemplate('error')) {
+      return this.renderTemplate('error', { errorData }, 'error');
     } else if (this.hasTemplate('no-data')) {
       return this.renderTemplate('no-data', null);
     }
@@ -260,23 +247,11 @@
         id="combobox"
         autocomplete="list"
         placeholder=${this.placeholder}>
-<<<<<<< HEAD
-        ${this.response.map(
-          item => html`
-          <fluent-option
-            value=${item.id}
-            @click=${(e: MouseEvent) => this.handleClick(e, item)}
-          >
-            ${item[this.keyName]}
-          </fluent-option>`
-        )}
-=======
           ${this.response.map(
             item => html`
             <fluent-option value=${item.id} @click=${(e: MouseEvent) =>
               this.handleClick(e, item)}> ${this.getNestedPropertyValue(item, this.keyName)} </fluent-option>`
           )}
->>>>>>> d5c993da
       </fluent-combobox>
      `;
   }
@@ -321,24 +296,13 @@
    * When the component is first updated wire up the event listeners.
    * @param changedProperties a map of changed properties with old values
    */
-<<<<<<< HEAD
-  protected async loadState() {
-    if (!this.response) {
-      const parent = this.renderRoot.querySelector('.mgt-get');
-      if (parent) {
-        parent.addEventListener('dataChange', (e: CustomEvent<DataChangedDetail>): void => this.handleDataChange(e));
-      } else {
-        error('mgt-picker component requires a child mgt-get component. Something has gone horribly wrong.');
-      }
-=======
   protected firstUpdated(changedProperties: PropertyValueMap<unknown> | Map<PropertyKey, unknown>): void {
     super.firstUpdated(changedProperties);
     const parent = this.renderRoot;
     if (parent) {
       parent.addEventListener('dataChange', (e: CustomEvent<DataChangedDetail>): void => this.handleDataChange(e));
     } else {
-      console.error('🦒: mgt-picker component requires a renderRoot. Something has gone horribly wrong.');
->>>>>>> d5c993da
+      error('mgt-picker component requires a renderRoot. Something has gone horribly wrong.');
     }
   }
 
