/**
 * -------------------------------------------------------------------------------------------
 * Copyright (c) Microsoft Corporation.  All Rights Reserved.  Licensed under the MIT License.
 * See License in the project root for license information.
 * -------------------------------------------------------------------------------------------
 */

import { html, TemplateResult } from 'lit';
import { property } from 'lit/decorators.js';
import {
  CacheItem,
  CacheService,
  CacheStore,
  equals,
  MgtTemplatedComponent,
  prepScopes,
  Providers,
  ProviderState,
  customElement,
  CollectionResponse
} from '@microsoft/mgt-element';

import { getPhotoForResource } from '../../graph/graph.photos';
import { getDocumentThumbnail } from '../../graph/graph.files';
import { schemas } from '../../graph/cacheStores';
<<<<<<< HEAD
import { CacheResponse } from '../CacheResponse';
=======
import { Entity } from '@microsoft/microsoft-graph-types';

/**
 * Simple holder type for an image
 */
type ImageValue = { image: string };

/**
 * Type guard to check if a value is an entity
 *
 * @param entity value to be type checked
 * @returns {boolean} true if the value is an entity
 */
const isEntity = (entity: any): entity is Entity => Boolean((entity as Entity).id);

/**
 * A type guard to check if a value is a collection response
 *
 * @param value {*} the value to check
 * @returns {boolean} true if the value is a collection response
 */
export const isCollectionResponse = (value: unknown): value is CollectionResponse<unknown> =>
  Array.isArray((value as CollectionResponse<unknown>).value);
>>>>>>> fc4f1e0a

/**
 * Enumeration to define what types of query are available
 *
 * @export
 * @enum {string}
 */
export enum ResponseType {
  /**
   * Fetches a call as JSON
   */
  json = 'json',

  /**
   * Fetches a call as image
   */
  image = 'image'
}

/**
 * Defines the expiration time
 */
const getResponseInvalidationTime = (currentInvalidationPeriod: number): number =>
  currentInvalidationPeriod ||
  CacheService.config.response.invalidationPeriod ||
  CacheService.config.defaultInvalidationPeriod;

/**
 * Whether the response store is enabled
 */
const getIsResponseCacheEnabled = (): boolean =>
  CacheService.config.response.isEnabled && CacheService.config.isEnabled;

/**
 * Holder type emitted with the dataChange event
 */
export type DataChangedDetail = {
  // eslint-disable-next-line @typescript-eslint/tslint/config
  response?: CollectionResponse<Entity>;
  // eslint-disable-next-line @typescript-eslint/tslint/config
  error?: object;
};

/**
 * Custom element for making Microsoft Graph get queries
 *
 * @fires {CustomEvent<DataChangedDetail>} dataChange - Fired when data changes
 *
 * @export
 * @class mgt-get
 * @extends {MgtTemplatedComponent}
 */
@customElement('get')
// @customElement('mgt-get')
export class MgtGet extends MgtTemplatedComponent {
  /**
   * The resource to get
   *
   * @type {string}
   * @memberof MgtGet
   */
  @property({
    attribute: 'resource',
    reflect: true,
    type: String
  })
  public resource: string;

  /**
   * The scopes to request
   *
   * @type {string[]}
   * @memberof MgtGet
   */
  @property({
    attribute: 'scopes',
    converter: (value, type) => {
      return value ? value.toLowerCase().split(',') : null;
    },
    reflect: true
  })
  public scopes: string[] = [];

  /**
   * Api version to use for request
   *
   * @type {string}
   * @memberof MgtGet
   */
  @property({
    attribute: 'version',
    reflect: true,
    type: String
  })
  public version = 'v1.0';

  /**
   * Type of response
   * Default = json
   * Supported values = json, image
   *
   * @type {ResponseType}
   * @memberof MgtGet
   */
  @property({
    attribute: 'type',
    reflect: true,
    type: ResponseType
  })
  public type: ResponseType = ResponseType.json;

  /**
   * Maximum number of pages to get for the resource
   * default = 3
   * if <= 0, all pages will be fetched
   *
   * @type {number}
   * @memberof MgtGet
   */
  @property({
    attribute: 'max-pages',
    reflect: true,
    type: Number
  })
  public maxPages = 3;

  /**
   * Number of milliseconds to poll the delta API and
   * update the response. Set to positive value to enable
   *
   * @type {number}
   * @memberof MgtGet
   */
  @property({
    attribute: 'polling-rate',
    reflect: true,
    type: Number
  })
  public pollingRate = 0;

  /**
   * Enables cache on the response from the specified resource
   * default = false
   *
   * @type {boolean}
   * @memberof MgtGet
   */
  @property({
    attribute: 'cache-enabled',
    reflect: true,
    type: Boolean
  })
  public cacheEnabled = false;

  /**
   * Invalidation period of the cache for the responses in milliseconds
   *
   * @type {number}
   * @memberof MgtGet
   */
  @property({
    attribute: 'cache-invalidation-period',
    type: Number
  })
  public cacheInvalidationPeriod = 0;

  /**
   * Gets or sets the response of the request
   *
   * @type any
   * @memberof MgtGet
   */
  @property({ attribute: false }) public response: CollectionResponse<Entity> | Entity | ImageValue;

  /**
   *
   * Gets or sets the error (if any) of the request
   *
   * @type any
   * @memberof MgtGet
   */
  @property({ attribute: false }) public error: object;

  private isPolling = false;
  private isRefreshing = false;

  /**
   * Synchronizes property values when attributes change.
   *
   * @param {*} name
   * @param {*} oldValue
   * @param {*} newValue
   * @memberof MgtPersonCard
   */
  public attributeChangedCallback(name, oldval, newval) {
    // eslint-disable-next-line @typescript-eslint/no-unsafe-argument
    super.attributeChangedCallback(name, oldval, newval);
    void this.requestStateUpdate();
  }

  /**
   * Refresh the data
   *
   * @param {boolean} [hardRefresh=false]
   * if false (default), the component will only update if the data changed
   * if true, the data will be first cleared and reloaded completely
   * @memberof MgtGet
   */
  public refresh(hardRefresh = false) {
    this.isRefreshing = true;
    if (hardRefresh) {
      this.clearState();
    }
    void this.requestStateUpdate(hardRefresh);
  }

  /**
   * Clears state of the component
   *
   * @protected
   * @memberof MgtGet
   */
  protected clearState(): void {
    this.response = null;
  }

  /**
   * Invoked on each update to perform rendering tasks. This method must return
   * a lit-html TemplateResult. Setting properties inside this method will *not*
   * trigger the element to update.
   */
  protected render() {
    if (this.isLoadingState && !this.response) {
      return this.renderTemplate('loading', null);
    } else if (this.error) {
      return this.renderTemplate('error', this.error);
      // eslint-disable-next-line @typescript-eslint/no-unsafe-member-access, @typescript-eslint/dot-notation
    } else if (this.hasTemplate('value') && isCollectionResponse(this.response)) {
      let valueContent: TemplateResult;

      if (isCollectionResponse(this.response)) {
        let loading = null;
        if (this.isLoadingState && !this.isPolling) {
          loading = this.renderTemplate('loading', null);
        }
        valueContent = html`
          ${this.response.value.map(v => this.renderTemplate('value', v, v.id))} ${loading}
        `;
      } else {
        valueContent = this.renderTemplate('value', this.response);
      }

      if (this.hasTemplate('default')) {
        const defaultContent = this.renderTemplate('default', this.response);

        // eslint-disable-next-line @typescript-eslint/no-unsafe-member-access, @typescript-eslint/dot-notation
        if (this.templates['value'].templateOrder > this.templates['default'].templateOrder) {
          return html`
            ${defaultContent}${valueContent}
          `;
        } else {
          return html`
            ${valueContent}${defaultContent}
          `;
        }
      } else {
        return valueContent;
      }
    } else if (this.response) {
      return this.renderTemplate('default', this.response) || html``;
    } else if (this.hasTemplate('no-data')) {
      return this.renderTemplate('no-data', null);
    } else {
      return html``;
    }
  }

  /**
   * load state into the component.
   *
   * @protected
   * @returns
   * @memberof MgtGet
   */
  protected async loadState() {
    const provider = Providers.globalProvider;

    this.error = null;

    if (!provider || provider.state !== ProviderState.SignedIn) {
      return;
    }

    if (this.resource) {
      try {
        let cache: CacheStore<CacheResponse>;
        const key = `${this.version}${this.resource}`;
        let response: Entity | CollectionResponse<Entity> | ImageValue = null;

        if (this.shouldRetrieveCache()) {
          cache = CacheService.getCache<CacheResponse>(schemas.get, schemas.get.stores.responses);
          const result: CacheResponse = getIsResponseCacheEnabled() ? await cache.getValue(key) : null;
          if (result && getResponseInvalidationTime(this.cacheInvalidationPeriod) > Date.now() - result.timeCached) {
            response = JSON.parse(result.response) as CollectionResponse<Entity>;
          }
        }

        if (!response) {
          let uri = this.resource;
          let isDeltaLink = false;

          // if we had a response earlier with a delta link, use it instead
          if (this.response?.['@odata.deltaLink']) {
            uri = this.response['@odata.deltaLink'] as string;
            isDeltaLink = true;
          } else {
            // TODO: Check this against the base url for the cloud in use.
            isDeltaLink = new URL(uri, 'https://graph.microsoft.com').pathname.endsWith('delta');
          }

          const graph = provider.graph.forComponent(this);
          let request = graph.api(uri).version(this.version);

          if (this.scopes && this.scopes.length) {
            request = request.middlewareOptions(prepScopes(...this.scopes));
          }

          if (this.type === ResponseType.json) {
            response = (await request.get()) as CollectionResponse<Entity> | Entity;

            if (isDeltaLink && isCollectionResponse(this.response) && isCollectionResponse(response)) {
              const responseValues: Entity[] = response.value;
              response.value = this.response.value.concat(responseValues);
            }

            if (!this.isPolling && !equals(this.response, response)) {
              this.response = response;
            }

            // get more pages if there are available
            if (isCollectionResponse(response) && response['@odata.nextLink']) {
              let pageCount = 1;
              let page = response;

              while (
                (pageCount < this.maxPages || this.maxPages <= 0 || (isDeltaLink && this.pollingRate)) &&
                page &&
                page['@odata.nextLink']
              ) {
                pageCount++;
                const nextResource = (page['@odata.nextLink'] as string).split(this.version)[1];
                page = (await graph.client.api(nextResource).version(this.version).get()) as CollectionResponse<Entity>;
                if (page && page.value && page.value.length) {
                  page.value = response.value.concat(page.value);
                  response = page;
                  if (!this.isPolling) {
                    this.response = response;
                  }
                }
              }
            }
          } else {
            if (this.resource.indexOf('/photo/$value') === -1 && this.resource.indexOf('/thumbnails/') === -1) {
              throw new Error('Only /photo/$value and /thumbnails/ endpoints support the image type');
            }

            let image: string;
            if (this.resource.indexOf('/photo/$value') > -1) {
              // Sanitizing the resource to ensure getPhotoForResource gets the right format
              const sanitizedResource = this.resource.replace('/photo/$value', '');
              const photoResponse = await getPhotoForResource(graph, sanitizedResource, this.scopes);
              if (photoResponse) {
                image = photoResponse.photo;
              }
            } else if (this.resource.indexOf('/thumbnails/') > -1) {
              const imageResponse = await getDocumentThumbnail(graph, this.resource, this.scopes);
              if (imageResponse) {
                image = imageResponse.thumbnail;
              }
            }

            if (image) {
              response = {
                image
              };
            }
          }

          if (this.shouldUpdateCache() && response) {
            cache = CacheService.getCache<CacheResponse>(schemas.get, schemas.get.stores.responses);
            await cache.putValue(key, { response: JSON.stringify(response) });
          }
        }

        if (!equals(this.response, response)) {
          this.response = response;
        }
      } catch (e: unknown) {
        this.error = e as object;
      }

      if (this.response) {
        this.error = null;

        if (this.pollingRate) {
          setTimeout(() => {
            this.isPolling = true;
            this.loadState().finally(() => {
              this.isPolling = false;
            });
          }, this.pollingRate);
        }
      }
    } else {
      this.response = null;
    }
    this.isRefreshing = false;
    this.fireCustomEvent('dataChange', { response: this.response, error: this.error });
  }

  private shouldRetrieveCache(): boolean {
    return getIsResponseCacheEnabled() && this.cacheEnabled && !(this.isRefreshing || this.isPolling);
  }

  private shouldUpdateCache(): boolean {
    return getIsResponseCacheEnabled() && this.cacheEnabled;
  }
}<|MERGE_RESOLUTION|>--- conflicted
+++ resolved
@@ -23,9 +23,7 @@
 import { getPhotoForResource } from '../../graph/graph.photos';
 import { getDocumentThumbnail } from '../../graph/graph.files';
 import { schemas } from '../../graph/cacheStores';
-<<<<<<< HEAD
 import { CacheResponse } from '../CacheResponse';
-=======
 import { Entity } from '@microsoft/microsoft-graph-types';
 
 /**
@@ -49,7 +47,6 @@
  */
 export const isCollectionResponse = (value: unknown): value is CollectionResponse<unknown> =>
   Array.isArray((value as CollectionResponse<unknown>).value);
->>>>>>> fc4f1e0a
 
 /**
  * Enumeration to define what types of query are available
