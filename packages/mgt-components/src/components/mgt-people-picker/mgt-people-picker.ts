--- conflicted
+++ resolved
@@ -578,10 +578,6 @@
 
   // tracking of user arrow key input for selection
   @state() private _arrowSelectionCount = -1;
-<<<<<<< HEAD
-=======
-
->>>>>>> cea09863
   // List of people requested if group property is provided
   private _groupPeople: IDynamicPerson[];
   private _debouncedSearch: { (): void; (): void };
@@ -838,35 +834,20 @@
    * @memberof MgtPeoplePicker
    */
   protected renderFlyout(anchor: TemplateResult): TemplateResult {
-<<<<<<< HEAD
     return mgtHtml`
        <mgt-flyout light-dismiss class="flyout">
          ${anchor}
          <fluent-card
           tabindex="0"
-=======
-    return html`
-      <mgt-flyout light-dismiss class="flyout">
-        ${anchor}
-        <div
->>>>>>> cea09863
           slot="flyout"
           class="flyout-root"
           @wheel=${(e: WheelEvent) => this.handleSectionScroll(e)}
           @keydown=${(e: KeyboardEvent) => this.onUserKeyDown(e)}
-<<<<<<< HEAD
           class="custom">
            ${this.renderFlyoutContent()}
          </fluent-card>
        </mgt-flyout>
      `;
-=======
-        >
-          ${this.renderFlyoutContent()}
-        </div>
-      </mgt-flyout>
-    `;
->>>>>>> cea09863
   }
 
   /**
@@ -950,23 +931,6 @@
         id="suggestions-list"
         class="searched-people-list"
         role="listbox"
-<<<<<<< HEAD
-        aria-label="${this.strings.suggestedContacts}">
-          ${repeat(
-            filteredPeople,
-            person => person.id,
-            person => html`
-              <li
-              role="option"
-              id="${person.id}"
-              aria-label=" ${this.strings.suggestedContact} ${person.displayName}"
-              class="searched-people-list-result"
-              @click="${() => this.handleSuggestionClick(person)}">
-                ${this.renderPersonResult(person)}
-              </li>
-            `
-          )}
-=======
         aria-live="polite"
       >
          ${repeat(
@@ -987,7 +951,6 @@
              `;
            }
          )}
->>>>>>> cea09863
        </ul>
      `;
   }
@@ -1415,11 +1378,7 @@
     this._isFocused = true;
     void this.loadState();
     this.showFlyout();
-<<<<<<< HEAD
   };
-=======
-  }
->>>>>>> cea09863
 
   // handle input blur
   private lostFocus = () => {
@@ -1603,14 +1562,9 @@
 
     if (keyName === 'ArrowUp' || keyName === 'ArrowDown') {
       this.handleArrowSelection(event);
-<<<<<<< HEAD
       if (this.input.value?.length > 0) {
         event.preventDefault();
       }
-=======
-      // prevent page from scrolling
-      event.preventDefault();
->>>>>>> cea09863
     }
 
     if (keyName === 'Enter') {
@@ -1809,21 +1763,11 @@
         }
       }
 
-<<<<<<< HEAD
       for (const person of peopleList?.children) {
         const p = person as HTMLElement;
         p.setAttribute('aria-selected', 'false');
         p.blur();
         p.removeAttribute('tabindex');
-=======
-      // reset background color
-      // reset aria-selected to false
-      for (const person of peopleList?.children) {
-        const p = person as HTMLElement;
-        p.setAttribute('aria-selected', 'false');
-        p.removeAttribute('tabindex');
-        p.blur();
->>>>>>> cea09863
       }
 
       // set selected background
@@ -1835,11 +1779,7 @@
         focusedItem.focus();
         focusedItem.scrollIntoView({ behavior: 'smooth', block: 'nearest', inline: 'nearest' });
         focusedItem.setAttribute('aria-selected', 'true');
-<<<<<<< HEAD
         this.input.setAttribute('aria-activedescendant', focusedItem?.id);
-=======
-        this.input.setAttribute('aria-activedescendant', focusedItem.id);
->>>>>>> cea09863
       }
     }
   }
