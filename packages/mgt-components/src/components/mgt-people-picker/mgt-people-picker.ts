/**
 * -------------------------------------------------------------------------------------------
 * Copyright (c) Microsoft Corporation.  All Rights Reserved.  Licensed under the MIT License.
 * See License in the project root for license information.
 * -------------------------------------------------------------------------------------------
 */

import { User } from '@microsoft/microsoft-graph-types';
import { customElement, html, internalProperty, property, TemplateResult } from 'lit-element';
import { classMap } from 'lit-html/directives/class-map';
import { repeat } from 'lit-html/directives/repeat';
import { findGroups, findGroupsFromGroup, getGroupsForGroupIds, GroupType, getGroup } from '../../graph/graph.groups';
import { findPeople, getPeople, PersonType, UserType } from '../../graph/graph.people';
import { findUsers, findGroupMembers, getUser, getUsersForUserIds } from '../../graph/graph.user';
import { IDynamicPerson, ViewType } from '../../graph/types';
import { Providers, ProviderState, MgtTemplatedComponent } from '@microsoft/mgt-element';
import '../../styles/style-helper';
import '../sub-components/mgt-spinner/mgt-spinner';
import { debounce, isValidEmail } from '../../utils/Utils';
import { MgtPerson, PersonViewType } from '../mgt-person/mgt-person';
import { PersonCardInteraction } from '../PersonCardInteraction';
import { MgtFlyout } from '../sub-components/mgt-flyout/mgt-flyout';
import { styles } from './mgt-people-picker-css';

import { strings } from './strings';

export { GroupType } from '../../graph/graph.groups';
export { PersonType, UserType } from '../../graph/graph.people';

/**
 * An interface used to mark an object as 'focused',
 * so it can be rendered differently.
 *
 * @interface IFocusable
 */
interface IFocusable {
  // tslint:disable-next-line: completed-docs
  isFocused: boolean;
}

/**
 * Web component used to search for people from the Microsoft Graph
 *
 * @export
 * @class MgtPicker
 * @extends {MgtTemplatedComponent}
 *
 * @fires selectionChanged - Fired when selection changes
 *
 * @cssprop --color - {Color} Default font color
 *
 * @cssprop --input-border - {String} Input section entire border
 * @cssprop --input-border-top - {String} Input section border top only
 * @cssprop --input-border-right - {String} Input section border right only
 * @cssprop --input-border-bottom - {String} Input section border bottom only
 * @cssprop --input-border-left - {String} Input section border left only
 * @cssprop --input-background-color - {Color} Input section background color
 * @cssprop --input-border-color--hover - {Color} Input border hover color
 * @cssprop --input-border-color--focus - {Color} Input border focus color
 *
 * @cssprop --selected-person-background-color - {Color} Selected person background color
 *
 * @cssprop --dropdown-background-color - {Color} Background color of dropdown area
 * @cssprop --dropdown-item-hover-background - {Color} Background color of person during hover
 *
 * @cssprop --placeholder-color--focus - {Color} Color of placeholder text during focus state
 * @cssprop --placeholder-color - {Color} Color of placeholder text
 *
 */
@customElement('mgt-people-picker')
export class MgtPeoplePicker extends MgtTemplatedComponent {
  /**
   * Array of styles to apply to the element. The styles should be defined
   * user the `css` tag function.
   */
  static get styles() {
    return styles;
  }

  protected get strings() {
    return strings;
  }

  /**
   * Gets the flyout element
   *
   * @protected
   * @type {MgtFlyout}
   * @memberof MgtLogin
   */
  protected get flyout(): MgtFlyout {
    return this.renderRoot.querySelector('.flyout');
  }

  /**
   * Gets the input element
   *
   * @protected
   * @type {MgtFlyout}
   * @memberof MgtLogin
   */
  protected get input(): HTMLInputElement {
    return this.renderRoot.querySelector('.search-box__input');
  }

  /**
   * value determining if search is filtered to a group.
   * @type {string}
   */
  @property({ attribute: 'group-id' })
  public get groupId(): string {
    return this._groupId;
  }
  public set groupId(value) {
    if (this._groupId === value) {
      return;
    }

    this._groupId = value;
    this.requestStateUpdate(true);
  }

  /**
   * value determining if search is filtered to a group.
   * @type {PersonType}
   */
  @property({
    attribute: 'type',
    converter: (value, type) => {
      value = value.toLowerCase();
      if (!value || value.length === 0) {
        return PersonType.any;
      }

      if (typeof PersonType[value] === 'undefined') {
        return PersonType.any;
      } else {
        return PersonType[value];
      }
    }
  })
  public get type(): PersonType {
    return this._type;
  }
  public set type(value) {
    if (this._type === value) {
      return;
    }

    this._type = value;
    this.requestStateUpdate(true);
  }

  /**
   * type of group to search for - requires personType to be
   * set to "Group" or "All"
   * @type {GroupType}
   */
  @property({
    attribute: 'group-type',
    converter: (value, type) => {
      if (!value || value.length === 0) {
        return GroupType.any;
      }

      const values = value.split(',');
      const groupTypes = [];

      for (let v of values) {
        v = v.trim();
        if (typeof GroupType[v] !== 'undefined') {
          groupTypes.push(GroupType[v]);
        }
      }

      if (groupTypes.length === 0) {
        return GroupType.any;
      }

      // tslint:disable-next-line:no-bitwise
      return groupTypes.reduce((a, c) => a | c);
    }
  })
  public get groupType(): GroupType {
    return this._groupType;
  }
  public set groupType(value) {
    if (this._groupType === value) {
      return;
    }

    this._groupType = value;
    this.requestStateUpdate(true);
  }

  @property({
    attribute: 'user-type',
    converter: (value, type) => {
      value = value.toLowerCase();
      if (!value || value.length === 0) {
        return UserType.any;
      }

      if (typeof UserType[value] === 'undefined') {
        return UserType.any;
      } else {
        return UserType[value];
      }
    }
  })
  public get userType(): UserType {
    return this._userType;
  }
  public set userType(value) {
    if (this._userType === value) {
      return;
    }

    this._userType = value;
    this.requestStateUpdate(true);
  }

  /**
   * whether the return should contain a flat list of all nested members
   * @type {boolean}
   */
  @property({
    attribute: 'transitive-search',
    type: Boolean
  })
  public transitiveSearch: boolean;

  /**
   * containing object of IDynamicPerson.
   * @type {IDynamicPerson[]}
   */
  @property({
    attribute: 'people',
    type: Object
  })
  public people: IDynamicPerson[];

  /**
   * determining how many people to show in list.
   * @type {number}
   */
  @property({
    attribute: 'show-max',
    type: Number
  })
  public showMax: number;

  /**
   *  array of user picked people.
   * @type {IDynamicPerson[]}
   */
  @property({
    attribute: 'selected-people',
    type: Array
  })
  public selectedPeople: IDynamicPerson[];

  /**
   * array of people to be selected upon intialization
   *
   * @type {string[]}
   * @memberof MgtPeoplePicker
   */
  @property({
    attribute: 'default-selected-user-ids',
    converter: value => {
      return value.split(',').map(v => v.trim());
    },
    type: String
  })
  public defaultSelectedUserIds: string[];

  /**
   * array of groups to be selected upon intialization
   *
   * @type {string[]}
   * @memberof MgtPeoplePicker
   */
  @property({
    attribute: 'default-selected-group-ids',
    converter: value => {
      return value.split(',').map(v => v.trim());
    },
    type: String
  })
  public defaultSelectedGroupIds: string[];

  /**
   * Placeholder text.
   *
   * @type {string}
   * @memberof MgtPeoplePicker
   */
  @property({
    attribute: 'placeholder',
    type: String
  })
  public placeholder: string;

  /**
   * Determines whether component should be disabled or not
   *
   * @type {boolean}
   * @memberof MgtPeoplePicker
   */
  @property({
    attribute: 'disabled',
    type: Boolean
  })
  public disabled: boolean;

  /**
   * Determines if a user can enter an email without selecting a person
   *
   * @type {boolean}
   * @memberof MgtPeoplePicker
   */
  @property({
    attribute: 'allow-any-email',
    type: Boolean
  })
  public allowAnyEmail: boolean;

  /**
   * Determines whether component allows multiple or single selection of people
   *
   * @type {string}
   * @memberof MgtPeoplePicker
   */
  @property({
    attribute: 'selection-mode',
    type: String
  })
  public selectionMode: string;

  /**
   * Get the scopes required for people picker
   *
   * @static
   * @return {*}  {string[]}
   * @memberof MgtPeoplePicker
   */
  public static get requiredScopes(): string[] {
    return [
      ...new Set(['user.read.all', 'people.read', 'group.read.all', 'user.readbasic.all', ...MgtPerson.requiredScopes])
    ];
  }

  /**
   * User input in search.
   *
   * @protected
   * @type {string}
   * @memberof MgtPeoplePicker
   */
  protected userInput: string;

  // if search is still loading don't load "people not found" state
  @property({ attribute: false }) private _showLoading: boolean;

  private _groupId: string;
  private _type: PersonType = PersonType.person;
  private _groupType: GroupType = GroupType.any;
  private _userType: UserType = UserType.any;

  private defaultPeople: IDynamicPerson[];

  // tracking of user arrow key input for selection
  private _arrowSelectionCount: number = 0;
  // List of people requested if group property is provided
  private _groupPeople: IDynamicPerson[];
  private _debouncedSearch: { (): void; (): void };
  private defaultSelectedUsers: IDynamicPerson[];
  private defaultSelectedGroups: IDynamicPerson[];
  // List of users highlighted for copy/cut-pasting
  private _highlightedUsers: Element[] = [];
  // current user index to the left of the highlighted users
  private _currentHighlightedUserPos: number = 0;

  @internalProperty() private _isFocused = false;

  @internalProperty() private _foundPeople: IDynamicPerson[];

  constructor() {
    super();
    this.clearState();
    this._showLoading = true;
    this.showMax = 6;

    this.disabled = false;
    this.allowAnyEmail = false;
    this.addEventListener('copy', this.handleCopy);
    this.addEventListener('cut', this.handleCut);
    this.addEventListener('paste', this.handlePaste);
  }

  /**
   * Focuses the input element when focus is called
   *
   * @param {FocusOptions} [options]
   * @memberof MgtPeoplePicker
   */
  public focus(options?: FocusOptions) {
    this.gainedFocus();
    if (!this.input) {
      return;
    }
    this.input.focus(options);
    this.input.select();
  }

  /**
   * Queries the microsoft graph for a user based on the user id and adds them to the selectedPeople array
   *
   * @param {readonly string []} an array of user ids to add to selectedPeople
   * @returns {Promise<void>}
   * @memberof MgtPeoplePicker
   */
  public async selectUsersById(userIds: readonly string[]): Promise<void> {
    const provider = Providers.globalProvider;
    const graph = Providers.globalProvider.graph;
    if (provider && provider.state === ProviderState.SignedIn) {
      // tslint:disable-next-line: forin
      for (const id in userIds) {
        const userId = userIds[id];
        try {
          const personDetails = await getUser(graph, userId);
          this.addPerson(personDetails);
        } catch (e) {
          // This caters for allow-any-email property if it's enabled on the component
          if (e.message && e.message.includes('does not exist') && this.allowAnyEmail) {
            if (isValidEmail(userId)) {
              const anyMailUser = {
                mail: userId,
                displayName: userId
              };
              this.addPerson(anyMailUser);
            }
          }
        }
      }
    }
  }
  /**
   * Queries the microsoft graph for a group of users from a group id, and adds them to the selectedPeople
   *
   * @param {readonly string []} an array of group ids to add to selectedPeople
   * @returns {Promise<void>}
   * @memberof MgtPeoplePicker
   */
  public async selectGroupsById(groupIds: readonly string[]): Promise<void> {
    const provider = Providers.globalProvider;
    const graph = Providers.globalProvider.graph;
    if (provider && provider.state === ProviderState.SignedIn) {
      // tslint:disable-next-line: forin
      for (const id in groupIds) {
        try {
          const groupDetails = await getGroup(graph, groupIds[id]);
          this.addPerson(groupDetails);
          // tslint:disable-next-line: no-empty
        } catch (e) {}
      }
    }
  }

  /**
   * Invoked on each update to perform rendering tasks. This method must return a lit-html TemplateResult.
   * Setting properties inside this method will not trigger the element to update.
   * @returns {TemplateResult}
   * @memberof MgtPeoplePicker
   */
  public render(): TemplateResult {
    const defaultTemplate = this.renderTemplate('default', { people: this._foundPeople });
    if (defaultTemplate) {
      return defaultTemplate;
    }

    const selectedPeopleTemplate = this.renderSelectedPeople(this.selectedPeople);
    const inputTemplate = this.renderInput();
    const flyoutTemplate = this.renderFlyout(inputTemplate);

    const inputClasses = {
      focused: this._isFocused,
      'people-picker': true,
      disabled: this.disabled
    };

    return html`
       <div dir=${this.direction} class=${classMap(inputClasses)} @click=${e => this.focus(e)}>
         <div class="selected-list">
           ${selectedPeopleTemplate} ${flyoutTemplate}
         </div>
       </div>
     `;
  }

  /**
   * Clears state of the component
   *
   * @protected
   * @memberof MgtPeoplePicker
   */
  protected clearState(): void {
    this._groupId = null;
    this.selectedPeople = [];
    this.userInput = '';
    this._highlightedUsers = [];
    this._currentHighlightedUserPos = 0;
  }

  /**
   * Request to reload the state.
   * Use reload instead of load to ensure loading events are fired.
   *
   * @protected
   * @memberof MgtBaseComponent
   */
  protected requestStateUpdate(force?: boolean) {
    if (force) {
      this._groupPeople = null;
      this._foundPeople = null;
      this.selectedPeople = [];
    }

    return super.requestStateUpdate(force);
  }

  /**
   * Render the input text box.
   *
   * @protected
   * @returns {TemplateResult}
   * @memberof MgtPeoplePicker
   */
  protected renderInput(): TemplateResult {
    const hasSelectedPeople = !!this.selectedPeople.length;

    const placeholder = !this.disabled
      ? this.placeholder
        ? this.placeholder
        : this.strings.inputPlaceholderText
      : this.placeholder || '';

    const selectionMode = this.selectionMode ? this.selectionMode : 'multiple';

    const inputClasses = {
      'search-box': true,
      'search-box-start': hasSelectedPeople
    };

    if (selectionMode === 'single' && this.selectedPeople.length >= 1) {
      this.lostFocus();
      return null;
    }

    return html`
       <div class="${classMap(inputClasses)}">
         <input
           id="people-picker-input"
           class="search-box__input"
           type="text"
           placeholder=${placeholder}
           label="people-picker-input"
           aria-label="people-picker-input"
           role="input"
           @keydown="${this.onUserKeyDown}"
           @keyup="${this.onUserKeyUp}"
           @blur=${this.lostFocus}
           @click=${this.handleFlyout}
           ?disabled=${this.disabled}
         />
       </div>
     `;
  }

  /**
   * Render the selected people tokens.
   *
   * @protected
   * @returns {TemplateResult}
   * @memberof MgtPeoplePicker
   */
  protected renderSelectedPeople(selectedPeople?: IDynamicPerson[]): TemplateResult {
    selectedPeople = selectedPeople || this.selectedPeople;
    if (!this.selectedPeople || !this.selectedPeople.length) {
      return null;
    }
    return html`
       ${selectedPeople.slice(0, selectedPeople.length).map(
         person =>
           html`
             <div class="selected-list__person-wrapper">
               ${
                 this.renderTemplate(
                   'selected-person',
                   { person },
                   `selected-${person.id ? person.id : person.displayName}`
                 ) || this.renderSelectedPerson(person)
               }

               <div class="selected-list__person-wrapper__overflow">
                 <div class="selected-list__person-wrapper__overflow__gradient"></div>
                 <div
                   class="selected-list__person-wrapper__overflow__close-icon"
                   @click="${e => this.removePerson(person, e)}"
                 >
                   \uE711
                 </div>
               </div>
             </div>
           `
       )}
     `;
  }
  /**
   * Render the flyout chrome.
   *
   * @protected
   * @returns {TemplateResult}
   * @memberof MgtPeoplePicker
   */
  protected renderFlyout(anchor: TemplateResult): TemplateResult {
    return html`
       <mgt-flyout light-dismiss class="flyout">
         ${anchor}
         <div slot="flyout" class="flyout-root" @wheel=${(e: WheelEvent) => this.handleSectionScroll(e)}>
           ${this.renderFlyoutContent()}
         </div>
       </mgt-flyout>
     `;
  }

  /**
   * Render the appropriate state in the results flyout.
   *
   * @protected
   * @returns {TemplateResult}
   * @memberof MgtPeoplePicker
   */
  protected renderFlyoutContent(): TemplateResult {
    if (this.isLoadingState || this._showLoading) {
      return this.renderLoading();
    }

    let people = this._foundPeople;

    if (!people || people.length === 0 || this.showMax === 0) {
      return this.renderNoData();
    }

    // clears focus
    for (const person of people) {
      (person as IFocusable).isFocused = false;
    }

    people = people.slice(0, this.showMax);
    (people[0] as IFocusable).isFocused = true;

    return this.renderSearchResults(people);
  }

  /**
   * Render the loading state.
   *
   * @protected
   * @returns
   * @memberof MgtPeoplePicker
   */
  protected renderLoading(): TemplateResult {
    return (
      this.renderTemplate('loading', null) ||
      html`
         <div class="message-parent">
           <mgt-spinner></mgt-spinner>
           <div label="loading-text" aria-label="loading" class="loading-text">
             ${this.strings.loadingMessage}
           </div>
         </div>
       `
    );
  }

  /**
   * Render the state when no results are found for the search query.
   *
   * @protected
   * @returns {TemplateResult}
   * @memberof MgtPeoplePicker
   */
  protected renderNoData(): TemplateResult {
    if (!this._isFocused) {
      return;
    }
    return (
      this.renderTemplate('error', null) ||
      this.renderTemplate('no-data', null) ||
      html`
         <div class="message-parent">
           <div label="search-error-text" aria-label="We didn't find any matches." class="search-error-text">
             ${this.strings.noResultsFound}
           </div>
         </div>
       `
    );
  }

  /**
   * Render the list of search results.
   *
   * @protected
   * @param {IDynamicPerson[]} people
   * @returns
   * @memberof MgtPeoplePicker
   */
  protected renderSearchResults(people?: IDynamicPerson[]) {
    people = people || this._foundPeople;

    return html`
       <div class="people-list">
         ${repeat(
           people,
           person => person.id,
           person => {
             const listPersonClasses = {
               focused: (person as IFocusable).isFocused,
               'list-person': true
             };
             return html`
               <li class="${classMap(listPersonClasses)}" @click="${e => this.onPersonClick(person)}">
                 ${this.renderPersonResult(person)}
               </li>
             `;
           }
         )}
       </div>
     `;
  }

  /**
   * Render an individual person search result.
   *
   * @protected
   * @param {IDynamicPerson} person
   * @returns {TemplateResult}
   * @memberof MgtPeoplePicker
   */
  protected renderPersonResult(person: IDynamicPerson): TemplateResult {
    const user = person as User;
    const subTitle = user.jobTitle || user.mail;

    const classes = {
      'people-person-job-title': true,
      uppercase: !!user.jobTitle
    };

    return (
      this.renderTemplate('person', { person }, person.id) ||
      html`
         <mgt-person .personDetails=${person} .fetchImage=${true}></mgt-person>
         <div class="people-person-text-area" id="${person.displayName}">
           ${this.renderHighlightText(person)}
           <span class="${classMap(classes)}">${subTitle}</span>
         </div>
       `
    );
  }

  /**
   * Render an individual selected person token.
   *
   * @protected
   * @param {IDynamicPerson} person
   * @returns {TemplateResult}
   * @memberof MgtPeoplePicker
   */
  protected renderSelectedPerson(person: IDynamicPerson): TemplateResult {
    return html`
       <mgt-person
         class="selected-list__person-wrapper__person"
         .personDetails=${person}
         .fetchImage=${true}
         .view=${ViewType.oneline}
         .personCardInteraction=${PersonCardInteraction.click}
       ></mgt-person>
     `;
  }

  /**
   * Async query to Graph for members of group if determined by developer.
   * set's `this.groupPeople` to those members.
   */
  protected async loadState(): Promise<void> {
    let people = this.people;
    const input = this.userInput.toLowerCase();

    const provider = Providers.globalProvider;
    if (!people && provider && provider.state === ProviderState.SignedIn) {
      const graph = provider.graph.forComponent(this);

      if (!input.length && this._isFocused) {
        if (this.defaultPeople) {
          people = this.defaultPeople;
        } else {
          if (this.groupId) {
            if (this._groupPeople === null) {
              try {
                this._groupPeople = await findGroupMembers(
                  graph,
                  null,
                  this.groupId,
                  this.showMax,
                  this.type,
                  this.transitiveSearch
                );
              } catch (_) {
                this._groupPeople = [];
              }
            }
            people = this._groupPeople || [];
          } else if (this.type === PersonType.person || this.type === PersonType.any) {
            people = await getPeople(graph, this.userType);
          } else if (this.type === PersonType.group) {
            let groups = (await findGroups(graph, '', this.showMax, this.groupType)) || [];
            if (groups[0]['value']) {
              groups = groups[0]['value'];
            }
            people = groups;
          }
          this.defaultPeople = people;
        }
      }
      this._showLoading = false;

      if (
        (this.defaultSelectedUserIds || this.defaultSelectedGroupIds) &&
        !this.selectedPeople.length &&
        !this.defaultSelectedUsers
      ) {
        this.defaultSelectedUsers = await getUsersForUserIds(graph, this.defaultSelectedUserIds);
        this.defaultSelectedGroups = await getGroupsForGroupIds(graph, this.defaultSelectedGroupIds);

        this.defaultSelectedGroups = this.defaultSelectedGroups.filter(group => {
          return group !== null;
        });

        this.defaultSelectedUsers = this.defaultSelectedUsers.filter(user => {
          return user !== null;
        });

        this.selectedPeople = [...this.defaultSelectedUsers, ...this.defaultSelectedGroups];
        this.requestUpdate();
        this.fireCustomEvent('selectionChanged', this.selectedPeople);
      }

      if (input) {
        people = [];

        if (this.groupId) {
          people =
            (await findGroupMembers(graph, input, this.groupId, this.showMax, this.type, this.transitiveSearch)) || [];
        } else {
          if (this.type === PersonType.person || this.type === PersonType.any) {
            try {
              people = (await findPeople(graph, input, this.showMax, this.userType)) || [];
            } catch (e) {
              // nop
            }

            if (people.length < this.showMax && this.userType !== UserType.contact) {
              try {
                const users = (await findUsers(graph, input, this.showMax)) || [];

                // make sure only unique people
                const peopleIds = new Set(people.map(p => p.id));
                for (const user of users) {
                  if (!peopleIds.has(user.id)) {
                    people.push(user);
                  }
                }
              } catch (e) {
                // nop
              }
            }
          }
          if ((this.type === PersonType.group || this.type === PersonType.any) && people.length < this.showMax) {
            let groups = [];
            try {
              groups = (await findGroups(graph, input, this.showMax, this.groupType)) || [];
              people = people.concat(groups);
            } catch (e) {
              // nop
            }
          }
        }
      }
    }

    //people = this.getUniquePeople(people);
    this._foundPeople = this.filterPeople(people);
  }

  /**
   * Hide the results flyout.
   *
   * @protected
   * @memberof MgtPeoplePicker
   */
  protected hideFlyout(): void {
    const flyout = this.flyout;
    if (flyout) {
      flyout.close();
    }
  }

  /**
   * Show the results flyout.
   *
   * @protected
   * @memberof MgtPeoplePicker
   */
  protected showFlyout(): void {
    const flyout = this.flyout;
    if (flyout) {
      flyout.open();
    }
  }

  /**
   * Removes person from selected people
   * @param person - person and details pertaining to user selected
   */
  protected removePerson(person: IDynamicPerson, e: MouseEvent): void {
    e.stopPropagation();
    const filteredPersonArr = this.selectedPeople.filter(p => {
      if (!person.id && p.displayName) {
        return p.displayName !== person.displayName;
      }
      return p.id !== person.id;
    });
    this.selectedPeople = filteredPersonArr;
    this.loadState();
    this.fireCustomEvent('selectionChanged', this.selectedPeople);
  }

  /**
   * Tracks when user selects person from picker
   * @param person - contains details pertaining to selected user
   * @param event - tracks user event
   */
  protected addPerson(person: IDynamicPerson): void {
    if (person) {
      setTimeout(() => {
        this.clearInput();
      }, 50);
      const duplicatePeople = this.selectedPeople.filter(p => {
        if (!person.id && p.displayName) {
          return p.displayName === person.displayName;
        }
        return p.id === person.id;
      });

      if (duplicatePeople.length === 0) {
        this.selectedPeople = [...this.selectedPeople, person];
        this.fireCustomEvent('selectionChanged', this.selectedPeople);

        this.loadState();
        this._foundPeople = [];
      }
    }
  }

  private clearInput() {
    this.clearHighlighted();
    this.input.value = '';
    this.userInput = '';
  }

  private handleFlyout() {
    // handles hiding control if default people have no more selections available
    const peopleLeft = this.filterPeople(this.defaultPeople);
    let shouldShow = true;
    if (peopleLeft && peopleLeft.length === 0) {
      shouldShow = false;
    }

    if (shouldShow) {
      window.requestAnimationFrame(() => {
        // Mouse is focused on input
        this.showFlyout();
      });
    }
  }

  private gainedFocus() {
    this.clearHighlighted();
    this._isFocused = true;
    if (this.input) {
      this.input.focus();
    }
    this._showLoading = true;
    this.loadState();
  }

  private lostFocus() {
    this._isFocused = false;
    this.requestUpdate();
  }

  private renderHighlightText(person: IDynamicPerson): TemplateResult {
    let first: string = '';
    let last: string = '';
    let highlight: string = '';

    const displayName = person.displayName;
    const highlightLocation = displayName.toLowerCase().indexOf(this.userInput.toLowerCase());
    if (highlightLocation !== -1) {
      const userInputLength = this.userInput.length;

      // no location
      if (highlightLocation === 0) {
        // highlight is at the beginning of sentence
        first = '';
        highlight = displayName.slice(0, userInputLength);
        last = displayName.slice(userInputLength, displayName.length);
      } else if (highlightLocation === displayName.length) {
        // highlight is at end of the sentence
        first = displayName.slice(0, highlightLocation);
        highlight = displayName.slice(highlightLocation, displayName.length);
        last = '';
      } else {
        // highlight is in middle of sentence
        first = displayName.slice(0, highlightLocation);
        highlight = displayName.slice(highlightLocation, highlightLocation + userInputLength);
        last = displayName.slice(highlightLocation + userInputLength, displayName.length);
      }
    } else {
      first = person.displayName;
    }

    return html`
       <div>
         <span class="people-person-text">${first}</span
         ><span class="people-person-text highlight-search-text">${highlight}</span
         ><span class="people-person-text">${last}</span>
       </div>
     `;
  }

  /**
   * Adds debounce method for set delay on user input
   */
  private onUserKeyUp(event: KeyboardEvent): void {
    const isCmdOrCtrlKey = ['ControlLeft', 'ControlRight'].includes(event.code) || event.ctrlKey || event.metaKey;
    const isArrowKey = ['ArrowDown', 'ArrowRight', 'ArrowUp', 'ArrowLeft'].includes(event.code);

    if (isCmdOrCtrlKey || isArrowKey) {
      if (isCmdOrCtrlKey || ['ArrowLeft', 'ArrowRight'].includes(event.code)) {
        // Only hide the flyout when you're doing selections with Left/Right Arrow key
        this.hideFlyout();
      }
      return;
    }

    if (event.code === 'Tab' && !this.flyout.isOpen) {
      // keyCodes capture: tab (9)
      if (this.allowAnyEmail) {
        this.gainedFocus();
      }
    }

    if (event.shiftKey) {
      this.gainedFocus();
    }

    const input = event.target as HTMLInputElement;

    if (event.code === 'Escape') {
      this.clearInput();
      this._foundPeople = [];
    } else if (event.code === 'Backspace' && this.userInput.length === 0 && this.selectedPeople.length > 0) {
      this.clearHighlighted();
      // remove last person in selected list
      this.selectedPeople = this.selectedPeople.splice(0, this.selectedPeople.length - 1);
      this.loadState();
      this.hideFlyout();
      // fire selected people changed event
      this.fireCustomEvent('selectionChanged', this.selectedPeople);
    } else if (event.code === 'Comma' || event.code === 'Semicolon') {
      if (this.allowAnyEmail) {
        event.preventDefault();
        event.stopPropagation();
      }
      return;
    } else {
      this.userInput = input.value;
      const validEmail = isValidEmail(this.userInput);
      if (!validEmail) {
        this.handleUserSearch();
      }
    }
  }

  private handleAnyEmail() {
    this._showLoading = false;
    this._arrowSelectionCount = 0;
    if (isValidEmail(this.userInput)) {
      const anyMailUser = {
        mail: this.userInput,
        displayName: this.userInput
      };
      this.addPerson(anyMailUser);
    }
    this.hideFlyout();
    if (this.input) {
      this.input.focus();
      this._isFocused = true;
    }
  }

  private onPersonClick(person: IDynamicPerson): void {
    this.addPerson(person);
    this.hideFlyout();

    if (!this.input) {
      return;
    }

    this.input.focus();
    this._isFocused = true;
    this.hideFlyout();
    if (this.selectionMode === 'single') {
      return;
    }
  }

  /**
   * Tracks event on user input in search
   * @param input - input text
   */
  private handleUserSearch() {
    if (!this._debouncedSearch) {
      this._debouncedSearch = debounce(async () => {
        const loadingTimeout = setTimeout(() => {
          this._showLoading = true;
        }, 50);

        await this.loadState();
        clearTimeout(loadingTimeout);
        this._showLoading = false;
        this.showFlyout();

        this._arrowSelectionCount = 0;
      }, 400);
    }

    this._debouncedSearch();
  }

  /**
   * Tracks event on user search (keydown)
   * @param event - event tracked on user input (keydown)
   */
  private onUserKeyDown(event: KeyboardEvent): void {
    const selectedList = this.renderRoot.querySelector('.selected-list');
    const isCmdOrCtrlKey = event.ctrlKey || event.metaKey;
    if (isCmdOrCtrlKey && selectedList) {
      const selectedPeople = selectedList.querySelectorAll('mgt-person.selected-list__person-wrapper__person');
      this.hideFlyout();
      if (isCmdOrCtrlKey && event.code === 'ArrowLeft') {
        this._currentHighlightedUserPos =
          (this._currentHighlightedUserPos - 1 + selectedPeople.length) % selectedPeople.length;
        if (this._currentHighlightedUserPos >= 0 && this._currentHighlightedUserPos !== NaN) {
          this._highlightedUsers.push(selectedPeople[this._currentHighlightedUserPos]);
        } else {
          this._currentHighlightedUserPos = 0;
        }
      } else if (isCmdOrCtrlKey && event.code === 'ArrowRight') {
        const person = this._highlightedUsers.pop();
        if (person) {
          const personParent = person.parentElement;
          if (personParent) {
            this.clearHighlighted(personParent);
            this._currentHighlightedUserPos++;
          }
        }
      } else if (isCmdOrCtrlKey && event.code === 'KeyA') {
        this._highlightedUsers = [];
        selectedPeople.forEach(person => this._highlightedUsers.push(person));
      }
      if (this._highlightedUsers) {
        this.highlightSelectedPeople(this._highlightedUsers);
      }
      return;
    }

    this.clearHighlighted();

    if (!this.flyout.isOpen) {
      return;
    }

    if (event.keyCode === 40 || event.keyCode === 38) {
      // keyCodes capture: down arrow (40) and up arrow (38)
      this.handleArrowSelection(event);
      if (this.input.value.length > 0) {
        event.preventDefault();
      }
    }

    const input = event.target as HTMLInputElement;
    if (event.code === 'Tab' || event.code === 'Enter') {
      if (!event.shiftKey && this._foundPeople) {
        // keyCodes capture: tab (9) and enter (13)
        event.preventDefault();
        event.stopPropagation();
        if (this._foundPeople.length) {
          this.fireCustomEvent('blur');
        }

        const foundPerson = this._foundPeople[this._arrowSelectionCount];
        if (foundPerson) {
          this.addPerson(foundPerson);
        } else if (this.allowAnyEmail) {
          this.handleAnyEmail();
        }
      }
      this.hideFlyout();
      (event.target as HTMLInputElement).value = '';
    } else if (event.code === 'Comma' || event.code === 'Semicolon') {
      if (this.allowAnyEmail) {
        event.preventDefault();
        event.stopPropagation();
        this.userInput = input.value;
        this.handleAnyEmail();
      }
    }
  }

  /**
   * Gets the text of the highlighed people and writes it to the clipboard
   */
<<<<<<< HEAD
  private writeHighlightedText() {
=======
  private async writeHighlightedText() {
>>>>>>> 88e70502
    const copyText = [];
    for (let i = 0; i < this._highlightedUsers.length; i++) {
      const element: any = this._highlightedUsers[i];
      const _personDetails = element._personDetails;
      const { id, displayName, email, userPrincipalName, scoredEmailAddresses } = _personDetails;
      let emailAddress: string;
      if (scoredEmailAddresses && scoredEmailAddresses.length > 0) {
        emailAddress = scoredEmailAddresses.pop().address;
      } else {
        emailAddress = userPrincipalName || email;
      }

      copyText.push({ id, displayName, email: emailAddress });
    }
    let copiedTextStr: string = '';
    if (copyText.length > 0) {
      copiedTextStr = JSON.stringify(copyText);
    }

<<<<<<< HEAD
    navigator.clipboard
      .writeText(copiedTextStr)
      .then(() => {})
      .catch(err => {});
=======
    await navigator.clipboard.writeText(copiedTextStr);
>>>>>>> 88e70502
  }

  /**
   * Handles the cut event when it is fired
   */
<<<<<<< HEAD
  private handleCut() {
    this.writeHighlightedText();
=======
  private async handleCut() {
    await this.writeHighlightedText();
>>>>>>> 88e70502
    this.removeHighlightedOnCut();
  }

  /**
   * Handles the copy event when it is fired
   */
<<<<<<< HEAD
  private handleCopy() {
    this.writeHighlightedText();
=======
  private async handleCopy() {
    await this.writeHighlightedText();
>>>>>>> 88e70502
  }

  /**
   * Parses the copied people text and adds them when you paste
   */
<<<<<<< HEAD
  private handlePaste() {
    try {
      navigator.clipboard.readText().then((copiedText: string) => {
        if (copiedText) {
          try {
            const people = JSON.parse(copiedText);
            if (people && people.length > 0) {
              for (const person of people) {
                this.addPerson(person);
              }
            }
          } catch (error) {
            if (error instanceof SyntaxError) {
              const _delimeters = [',', ';'];
              let listOfUsers: Array<string>;
              try {
                for (let i = 0; i < _delimeters.length; i++) {
                  listOfUsers = copiedText.split(_delimeters[i]);
                  if (listOfUsers.length > 1) {
                    this.hideFlyout();
                    this.selectUsersById(listOfUsers);
                    break;
                  }
                }
                // tslint:disable-next-line: no-empty
              } catch (error) {}
            }
          }
        }
      });
=======
  private async handlePaste() {
    try {
      const copiedText = await navigator.clipboard.readText();
      if (copiedText) {
        const people = JSON.parse(copiedText);
        if (people && people.length > 0) {
          for (const person of people) {
            this.addPerson(person);
          }
        }
      }
>>>>>>> 88e70502
    } catch (error) {
      // 'navigator.clipboard.readText is not a function' error is thrown in Mozilla
      // more information here https://developer.mozilla.org/en-US/docs/Web/API/Clipboard/readText#browser_compatibility
      // Firefox only supports reading the clipboard in browser extensions,
      // using the "clipboardRead" extension permission.
    }
  }

  /**
   * Removes only the highlighted elements from the peoplePicker during cut operations.
   */
  private removeHighlightedOnCut() {
    this.selectedPeople = this.selectedPeople.splice(0, this.selectedPeople.length - this._highlightedUsers.length);
    this._highlightedUsers = [];
    this._currentHighlightedUserPos = 0;
    this.loadState();
    this.hideFlyout();
    this.fireCustomEvent('selectionChanged', this.selectedPeople);
  }
  /**
   * Changes the color class to show which people are selected for copy/cut-paste
   * @param people list of selected people classes
   */
  private highlightSelectedPeople(people: Element[]) {
    for (let i = 0; i < people.length; i++) {
      const person = people[i];
      const parentElement = person.parentElement;
      parentElement.setAttribute('class', 'selected-list__person-wrapper-highlighted');

      const personNodes = Array.from(parentElement.getElementsByClassName('selected-list__person-wrapper__person'));
      if (personNodes && personNodes.length > 0) {
        const personNode = personNodes.pop();
        personNode.setAttribute('class', 'selected-list__person-wrapper-highlighted__person');
      }

      const gradientNodes = Array.from(
        parentElement.getElementsByClassName('selected-list__person-wrapper__overflow__gradient')
      );
      if (gradientNodes && gradientNodes.length > 0) {
        const gradientNode = gradientNodes.pop();
        gradientNode.setAttribute('class', 'selected-list__person-wrapper-highlighted__overflow__gradient');
      }

      const closeIconNodes = Array.from(
        parentElement.getElementsByClassName('selected-list__person-wrapper__overflow__close-icon')
      );
      if (closeIconNodes && closeIconNodes.length > 0) {
        const closeIconNode = closeIconNodes.pop();
        closeIconNode.setAttribute('class', 'selected-list__person-wrapper-highlighted__overflow__close-icon');
      }
    }
  }

  /**
   * Defaults the people class back to the normal view
   */
  private clearHighlighted(node?: Element) {
    if (node) {
      this.clearNodeHighlights(node);
    } else {
      for (let i = 0; i < this._highlightedUsers.length; i++) {
        const person = this._highlightedUsers[i];
        const parentElement = person.parentElement;
        if (parentElement) {
          this.clearNodeHighlights(parentElement);
        }
      }
      this._highlightedUsers = [];
      this._currentHighlightedUserPos = 0;
    }
  }

  /**
   * Returns the original classes of a highlighted person element
   * @param node a highlighted node element
   */
  private clearNodeHighlights(node: Element) {
    node.setAttribute('class', 'selected-list__person-wrapper');

    const personNodes = Array.from(node.getElementsByClassName('selected-list__person-wrapper-highlighted__person'));
    if (personNodes && personNodes.length > 0) {
      const personNode = personNodes.pop();
      personNode.setAttribute('class', 'selected-list__person-wrapper__person');
    }

    const gradientNodes = Array.from(
      node.getElementsByClassName('selected-list__person-wrapper-highlighted__overflow__gradient')
    );
    if (gradientNodes && gradientNodes.length > 0) {
      const gradientNode = gradientNodes.pop();
      gradientNode.setAttribute('class', 'selected-list__person-wrapper__overflow__gradient');
    }

    const closeIconNodes = Array.from(
      node.getElementsByClassName('selected-list__person-wrapper-highlighted__overflow__close-icon')
    );
    if (closeIconNodes && closeIconNodes.length > 0) {
      const closeIconNode = closeIconNodes.pop();
      closeIconNode.setAttribute('class', 'selected-list__person-wrapper__overflow__close-icon');
    }
  }

  /**
   * Tracks user key selection for arrow key selection of people
   * @param event - tracks user key selection
   */
  private handleArrowSelection(event: KeyboardEvent): void {
    const peopleList = this.renderRoot.querySelector('.people-list');
    if (peopleList && peopleList.children.length) {
      // update arrow count
      if (event.keyCode === 38) {
        // up arrow
        this._arrowSelectionCount =
          (this._arrowSelectionCount - 1 + peopleList.children.length) % peopleList.children.length;
      }
      if (event.keyCode === 40) {
        // down arrow
        this._arrowSelectionCount = (this._arrowSelectionCount + 1) % peopleList.children.length;
      }

      // reset background color
      // tslint:disable-next-line: prefer-for-of
      for (let i = 0; i < peopleList.children.length; i++) {
        peopleList.children[i].classList.remove('focused');
      }

      // set selected background
      const focusedItem = peopleList.children[this._arrowSelectionCount];
      if (focusedItem) {
        focusedItem.classList.add('focused');
        focusedItem.scrollIntoView({ behavior: 'smooth', block: 'nearest', inline: 'start' });
      }
    }
  }

  /**
   * Filters people searched from already selected people
   * @param people - array of people returned from query to Graph
   */
  private filterPeople(people: IDynamicPerson[]): IDynamicPerson[] {
    // check if people need to be updated
    // ensuring people list is displayed
    // find ids from selected people
    if (people) {
      const idFilter = this.selectedPeople.map(el => {
        return el.id ? el.id : el.displayName;
      });

      // filter id's
      const filtered = people.filter((person: IDynamicPerson) => {
        if (person.id) {
          return idFilter.indexOf(person.id) === -1;
        } else {
          return idFilter.indexOf(person.displayName) === -1;
        }
      });

      return filtered;
    }
  }

  // stop propagating wheel event to flyout so mouse scrolling works
  private handleSectionScroll(e: WheelEvent) {
    const target = this.renderRoot.querySelector('.flyout-root') as HTMLElement;
    if (target) {
      if (
        !(e.deltaY < 0 && target.scrollTop === 0) &&
        !(e.deltaY > 0 && target.clientHeight + target.scrollTop >= target.scrollHeight - 1)
      ) {
        e.stopPropagation();
      }
    }
  }
}<|MERGE_RESOLUTION|>--- conflicted
+++ resolved
@@ -1244,11 +1244,7 @@
   /**
    * Gets the text of the highlighed people and writes it to the clipboard
    */
-<<<<<<< HEAD
-  private writeHighlightedText() {
-=======
   private async writeHighlightedText() {
->>>>>>> 88e70502
     const copyText = [];
     for (let i = 0; i < this._highlightedUsers.length; i++) {
       const element: any = this._highlightedUsers[i];
@@ -1268,88 +1264,56 @@
       copiedTextStr = JSON.stringify(copyText);
     }
 
-<<<<<<< HEAD
-    navigator.clipboard
-      .writeText(copiedTextStr)
-      .then(() => {})
-      .catch(err => {});
-=======
     await navigator.clipboard.writeText(copiedTextStr);
->>>>>>> 88e70502
   }
 
   /**
    * Handles the cut event when it is fired
    */
-<<<<<<< HEAD
-  private handleCut() {
-    this.writeHighlightedText();
-=======
   private async handleCut() {
     await this.writeHighlightedText();
->>>>>>> 88e70502
     this.removeHighlightedOnCut();
   }
 
   /**
    * Handles the copy event when it is fired
    */
-<<<<<<< HEAD
-  private handleCopy() {
-    this.writeHighlightedText();
-=======
   private async handleCopy() {
     await this.writeHighlightedText();
->>>>>>> 88e70502
   }
 
   /**
    * Parses the copied people text and adds them when you paste
    */
-<<<<<<< HEAD
-  private handlePaste() {
-    try {
-      navigator.clipboard.readText().then((copiedText: string) => {
-        if (copiedText) {
-          try {
-            const people = JSON.parse(copiedText);
-            if (people && people.length > 0) {
-              for (const person of people) {
-                this.addPerson(person);
-              }
-            }
-          } catch (error) {
-            if (error instanceof SyntaxError) {
-              const _delimeters = [',', ';'];
-              let listOfUsers: Array<string>;
-              try {
-                for (let i = 0; i < _delimeters.length; i++) {
-                  listOfUsers = copiedText.split(_delimeters[i]);
-                  if (listOfUsers.length > 1) {
-                    this.hideFlyout();
-                    this.selectUsersById(listOfUsers);
-                    break;
-                  }
-                }
-                // tslint:disable-next-line: no-empty
-              } catch (error) {}
-            }
-          }
-        }
-      });
-=======
   private async handlePaste() {
     try {
       const copiedText = await navigator.clipboard.readText();
       if (copiedText) {
-        const people = JSON.parse(copiedText);
-        if (people && people.length > 0) {
-          for (const person of people) {
-            this.addPerson(person);
+        try {
+          const people = JSON.parse(copiedText);
+          if (people && people.length > 0) {
+            for (const person of people) {
+              this.addPerson(person);
+            }
+          }
+        } catch (error) {
+          if (error instanceof SyntaxError) {
+            const _delimeters = [',', ';'];
+            let listOfUsers: Array<string>;
+            try {
+              for (let i = 0; i < _delimeters.length; i++) {
+                listOfUsers = copiedText.split(_delimeters[i]);
+                if (listOfUsers.length > 1) {
+                  this.hideFlyout();
+                  this.selectUsersById(listOfUsers);
+                  break;
+                }
+              }
+              // tslint:disable-next-line: no-empty
+            } catch (error) {}
           }
         }
       }
->>>>>>> 88e70502
     } catch (error) {
       // 'navigator.clipboard.readText is not a function' error is thrown in Mozilla
       // more information here https://developer.mozilla.org/en-US/docs/Web/API/Clipboard/readText#browser_compatibility
