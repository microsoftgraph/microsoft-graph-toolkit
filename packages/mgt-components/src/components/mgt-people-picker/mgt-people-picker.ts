--- conflicted
+++ resolved
@@ -1031,13 +1031,9 @@
     return (
       this.renderTemplate('person', { person }, person.id) ||
       mgtHtml`
-<<<<<<< HEAD
-        <mgt-person
-          class="person"
-=======
          <mgt-person
           class="person-image-result"
->>>>>>> 1796b6b6
+
           ?show-presence=${this.showPresence}
           view="twoLines"
           line2-property="jobTitle,mail"
@@ -1059,26 +1055,15 @@
    */
   protected renderSelectedPerson(person: IDynamicPerson): TemplateResult {
     return mgtHtml`
-<<<<<<< HEAD
         <mgt-person
           tabindex="-1"
-          class="selected-list-item-person"
+          class="person-image-selected"
           .personDetails=${person}
           .fetchImage=${!this.disableImages}
           .view=${ViewType.oneline}
           .personCardInteraction=${this.personCardInteraction}
           .usage=${'people-picker'}
         ></mgt-person>
-=======
-       <mgt-person
-         tabindex="-1"
-         class="person-image-selected"
-         .personDetails=${person}
-         .fetchImage=${!this.disableImages}
-         .view=${ViewType.oneline}
-         .personCardInteraction=${PersonCardInteraction.none}>
-        </mgt-person>
->>>>>>> 1796b6b6
      `;
   }
 
