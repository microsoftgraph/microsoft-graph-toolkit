--- conflicted
+++ resolved
@@ -72,7 +72,6 @@
  *
  * @fires {CustomEvent<IDynamicPerson[]>} selectionChanged - Fired when set of selected people changes
  *
-<<<<<<< HEAD
  * @cssprop --people-picker-selected-option-background-color - {Color} the background color of the selected person.
  * @cssprop --people-picker-selected-option-highlight-background-color - {Color} the background color of the selected person when you select it for copy/cut.
  * @cssprop --people-picker-dropdown-background-color - {Color} the background color of the dropdown card.
@@ -91,34 +90,6 @@
  * @cssprop --people-picker-input-placeholder-text-color - {Color} the placeholder text color.
  * @cssprop --people-picker-search-icon-color - {Color} the search icon color
  * @cssprop --people-picker-remove-selected-close-icon-color - {Color} the remove selected person close icon color.
-=======
- * @cssprop --color - {Color} Default font color
- *
- * @cssprop --input-border - {String} Input section entire border
- * @cssprop --input-border-top - {String} Input section border top only
- * @cssprop --input-border-right - {String} Input section border right only
- * @cssprop --input-border-bottom - {String} Input section border bottom only
- * @cssprop --input-border-left - {String} Input section border left only
- * @cssprop --input-background-color - {Color} Input section background color
- * @cssprop --input-border-color--hover - {Color} Input border hover color
- * @cssprop --input-border-color--focus - {Color} Input border focus color
- *
- * @cssprop --selected-person-background-color - {Color} Selected person background color
- *
- * @cssprop --dropdown-background-color - {Color} Background color of dropdown area
- * @cssprop --dropdown-item-hover-background - {Color} Background color of person during hover
- * @cssprop --dropdown-item-text-color - {Color} Color of person text
- * @cssprop --dropdown-item-text-hover-color - {Color} Color of person text during hover
- *
- * @cssprop --placeholder-color--focus - {Color} Color of placeholder text during focus state
- * @cssprop --placeholder-color - {Color} Color of placeholder text
- *
- * @cssprop --people-picker-flyout-line1-text-font-size - {String} the font size of the line 1 text on the flyout results. Default is 14px.
- * @cssprop --people-picker-flyout-line1-text-font-weight - {String} the font weight of the line 1 text on the flyout results. Default is normal.
- * @cssprop --people-picker-flyout-line2-text-font-size - {String} the font size of the line 2 text on the flyout results. Default is 12px.
- * @cssprop --people-picker-flyout-line2-text-font-weight - {String} the font weight of the line 2 text on the flyout results. Default is normal.
- *
->>>>>>> 1ebb02f5
  */
 @customElement('people-picker')
 export class MgtPeoplePicker extends MgtTemplatedComponent {
@@ -959,7 +930,6 @@
     return html`
       <ul
         id="suggestions-list"
-<<<<<<< HEAD
         class="searched-people-list"
         role="listbox"
         aria-label="${this.strings.suggestedContacts}">
@@ -977,29 +947,6 @@
               </li>
             `
           )}
-=======
-        aria-label="${this.strings.suggestedContacts}"
-        class="people-list"
-        role="listbox"
-        aria-live="polite"
-      >
-         ${repeat(
-           filteredPeople,
-           person => person.id,
-           person => {
-             return html`
-               <li
-                id="${person.id}"
-                aria-label=" ${this.strings.suggestedContact} ${person.displayName}"
-                class="list-person"
-                role="option"
-                @click="${e => this.handleSuggestionClick(person)}">
-                 ${this.renderPersonResult(person)}
-               </li>
-             `;
-           }
-         )}
->>>>>>> 1ebb02f5
        </ul>
      `;
   }
