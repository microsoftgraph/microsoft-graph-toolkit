--- conflicted
+++ resolved
@@ -1281,46 +1281,35 @@
    * Parses the copied people text and adds them when you paste
    */
   private handlePaste() {
-<<<<<<< HEAD
-    navigator.clipboard.readText().then((copiedText: string) => {
-      if (copiedText) {
-        try {
-          const people = JSON.parse(copiedText);
-          if (people && people.length > 0) {
-            for (const person of people) {
-              this.addPerson(person);
-            }
-          }
-        } catch (error) {
-          if (error instanceof SyntaxError) {
-            const _delimeters = [',', ';'];
-            let listOfUsers: Array<string>;
-            try {
-              for (let i = 0; i < _delimeters.length; i++) {
-                listOfUsers = copiedText.split(_delimeters[i]);
-                if (listOfUsers.length > 1) {
-                  this.hideFlyout();
-                  this.selectUsersById(listOfUsers);
-                  break;
-                }
-              }
-            } catch (error) {}
-=======
     try {
-      navigator.clipboard
-        .readText()
-        .then(copiedText => {
-          if (copiedText) {
+      navigator.clipboard.readText().then((copiedText: string) => {
+        if (copiedText) {
+          try {
             const people = JSON.parse(copiedText);
             if (people && people.length > 0) {
               for (const person of people) {
                 this.addPerson(person);
               }
             }
->>>>>>> 8ef9e064
+          } catch (error) {
+            if (error instanceof SyntaxError) {
+              const _delimeters = [',', ';'];
+              let listOfUsers: Array<string>;
+              try {
+                for (let i = 0; i < _delimeters.length; i++) {
+                  listOfUsers = copiedText.split(_delimeters[i]);
+                  if (listOfUsers.length > 1) {
+                    this.hideFlyout();
+                    this.selectUsersById(listOfUsers);
+                    break;
+                  }
+                }
+                // tslint:disable-next-line: no-empty
+              } catch (error) {}
+            }
           }
-        })
-        .catch(e => {});
+        }
+      });
     } catch (error) {
       // 'navigator.clipboard.readText is not a function' error is thrown in Mozilla
       // more information here https://developer.mozilla.org/en-US/docs/Web/API/Clipboard/readText#browser_compatibility
