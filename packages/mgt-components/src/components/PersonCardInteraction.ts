/**
 * -------------------------------------------------------------------------------------------
 * Copyright (c) Microsoft Corporation.  All Rights Reserved.  Licensed under the MIT License.
 * See License in the project root for license information.
 * -------------------------------------------------------------------------------------------
 */

const interactions = ['none', 'hover', 'click'] as const;

/**
 * Defines how a person card is shown when a user interacts with
 * a person component
 *
 */
export type PersonCardInteraction = (typeof interactions)[number];

export const isPersonCardInteraction = (value: unknown): value is PersonCardInteraction =>
  typeof value === 'string' && interactions.includes(value as PersonCardInteraction);

<<<<<<< HEAD
  /**
   * Show person card on click
   */
  click
}

// const ALL_INTERACTIONS = ['none', 'hover', 'click'] as const;

// /**
//  * Defines how a person card is shown when a user interacts with
//  * a person component
//  *
//  * @export
//  * @enum {number}
//  */
// export type PersonCardInteraction = (typeof ALL_INTERACTIONS)[number];

// export const isPersonCardInteraction = (value: string): value is PersonCardInteraction =>
//   ALL_INTERACTIONS.includes(value as PersonCardInteraction);

// export const personCardConverter = (value: string): PersonCardInteraction => {
//   value = value.toLowerCase();
//   if (isPersonCardInteraction(value)) {
//     return value;
//   }
//   return 'none';
// };
=======
export const personCardConverter = (
  value: string,
  defaultValue: PersonCardInteraction = 'none'
): PersonCardInteraction => {
  if (isPersonCardInteraction(value)) {
    return value;
  }
  return defaultValue;
};
>>>>>>> 05f32495
<|MERGE_RESOLUTION|>--- conflicted
+++ resolved
@@ -17,35 +17,6 @@
 export const isPersonCardInteraction = (value: unknown): value is PersonCardInteraction =>
   typeof value === 'string' && interactions.includes(value as PersonCardInteraction);
 
-<<<<<<< HEAD
-  /**
-   * Show person card on click
-   */
-  click
-}
-
-// const ALL_INTERACTIONS = ['none', 'hover', 'click'] as const;
-
-// /**
-//  * Defines how a person card is shown when a user interacts with
-//  * a person component
-//  *
-//  * @export
-//  * @enum {number}
-//  */
-// export type PersonCardInteraction = (typeof ALL_INTERACTIONS)[number];
-
-// export const isPersonCardInteraction = (value: string): value is PersonCardInteraction =>
-//   ALL_INTERACTIONS.includes(value as PersonCardInteraction);
-
-// export const personCardConverter = (value: string): PersonCardInteraction => {
-//   value = value.toLowerCase();
-//   if (isPersonCardInteraction(value)) {
-//     return value;
-//   }
-//   return 'none';
-// };
-=======
 export const personCardConverter = (
   value: string,
   defaultValue: PersonCardInteraction = 'none'
@@ -54,5 +25,4 @@
     return value;
   }
   return defaultValue;
-};
->>>>>>> 05f32495
+};