--- conflicted
+++ resolved
@@ -132,11 +132,7 @@
    */
   @property({
     attribute: 'person-card',
-<<<<<<< HEAD
-    converter: personCardConverter
-=======
     converter: (value, _type) => personCardConverter(value, 'hover')
->>>>>>> 18d0aec2
   })
   public personCardInteraction: PersonCardInteraction = 'hover';
 
