--- conflicted
+++ resolved
@@ -120,25 +120,8 @@
           display: flex;
           align-items: center;
 
-<<<<<<< HEAD
-        fluent-text-field {
-          &.date {
-            margin-inline-start: 10px;
-            color: $task-color;
-            width: auto;
-            cursor: pointer;
-            &::after {
-              border-bottom: none;
-            }
-            &.dark {
-              &::part(control) {
-                color-scheme: dark;
-              }
-            }
-=======
           svg {
             fill: $task-color;
->>>>>>> ab2dddae
           }
 
           .date {
@@ -149,6 +132,12 @@
 
             &::after {
               border-bottom: none;
+            }
+
+            &.dark {
+              &::part(control) {
+                color-scheme: dark;
+              }
             }
           }
 
