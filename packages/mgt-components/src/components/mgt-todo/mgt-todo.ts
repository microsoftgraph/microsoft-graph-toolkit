/**
 * -------------------------------------------------------------------------------------------
 * Copyright (c) Microsoft Corporation.  All Rights Reserved.  Licensed under the MIT License.
 * See License in the project root for license information.
 * -------------------------------------------------------------------------------------------
 */

import { html, TemplateResult } from 'lit';
import { state } from 'lit/decorators.js';
import { classMap } from 'lit/directives/class-map.js';
import { repeat } from 'lit/directives/repeat.js';
import { IGraph, customElement, mgtHtml } from '@microsoft/mgt-element';
import { Providers, ProviderState } from '@microsoft/mgt-element';
import { getDateString } from '../../utils/Utils';
import { getSvg, SvgIcon } from '../../utils/SvgHelper';
import '../mgt-person/mgt-person';
import { MgtTasksBase } from '../mgt-tasks-base/mgt-tasks-base';
import '../sub-components/mgt-arrow-options/mgt-arrow-options';
import '../sub-components/mgt-dot-options/mgt-dot-options';
import {
  createTodoTask,
  deleteTodoTask,
  getTodoTasks,
  TaskStatus,
  TodoTask,
  TodoTaskList,
  updateTodoTask
} from './graph.todo';
import { styles } from './mgt-todo-css';
import { strings } from './strings';
import { registerFluentComponents } from '../../utils/FluentComponents';
import { fluentRadio, fluentRadioGroup, fluentButton } from '@fluentui/web-components';

registerFluentComponents(fluentRadio, fluentRadioGroup, fluentButton);

/**
 * Filter function
 */
export type TodoFilter = (task: TodoTask) => boolean;

/**
 * component enables the user to view, add, remove, complete, or edit todo tasks. It works with tasks in Microsoft Planner or Microsoft To-Do.
 *
 * @export
 * @class MgtTodo
 * @extends {MgtTasksBase}
 *
 * @cssprop --task-color - {Color} - Task text color
 * @cssprop --task-background-color - {Color} - Task background color
 * @cssprop --task-complete-background - {Color} - Task background color when completed
 * @cssprop --task-date-input-active-color - {Color} - Task date input active color
 * @cssprop --task-date-input-hover-color - {Color} - Task date input hover color
 * @cssprop --task-background-color-hover - {Color} - Task background when hovered
 * @cssprop --task-box-shadow - {Color} - Task box shadow color
 * @cssprop --task-border-completed - {Color} - Task border color when completed
 * @cssprop --task-radio-background-color - {Color} - Task radio background color
 */
@customElement('todo')
// @customElement('mgt-todo')
export class MgtTodo extends MgtTasksBase {
  /**
   * Array of styles to apply to the element. The styles should be defined
   * using the `css` tag function.
   */
  public static get styles() {
    return styles;
  }
  /**
   * Strings for localization
   *
   * @readonly
   * @protected
   * @memberof MgtTodo
   */
  protected get strings() {
    return strings;
  }

  /**
   * Optional filter function when rendering tasks
   *
   * @type {TodoFilter}
   * @memberof MgtTodo
   */
  public taskFilter: TodoFilter;

  /**
   * Get the scopes required for todo
   *
   * @static
   * @return {*}  {string[]}
   * @memberof MgtTodo
   */
  public static get requiredScopes(): string[] {
    return ['tasks.read', 'tasks.readwrite'];
  }
  private _tasks: TodoTask[];

  private _isLoadingTasks: boolean;
  private _loadingTasks: string[];
  private _newTaskDueDate: Date;
  @state() private _newTaskName: string;
  private _isNewTaskBeingAdded: boolean;
  private _graph: IGraph;
  @state() private currentList: TodoTaskList;

  constructor() {
    super();
    this._graph = null;
    this._newTaskDueDate = null;
    this._tasks = [];
    this._loadingTasks = [];
    this._isLoadingTasks = false;
    this.addEventListener('selectionChanged', this.handleSelectionChanged);
  }

  /**
   * Render the list of todo tasks
   */
  protected renderTasks(): TemplateResult {
    if (this._isLoadingTasks) {
      return this.renderLoadingTask();
    }

    let tasks = this._tasks;
    if (tasks && this.taskFilter) {
      tasks = tasks.filter(task => this.taskFilter(task));
    }

    const taskTemplates = repeat(
      tasks,
      task => task.id,
      task => this.renderTask(task)
    );
    return html`
      <fluent-radio-group orientation="vertical">
        ${taskTemplates}
      </fluent-radio-group>
    `;
  }

  /**
   * Render the generic picker.
   *
   */
  protected renderPicker() {
    return mgtHtml`
      <mgt-picker
        resource="me/todo/lists"
        scopes="tasks.read, tasks.readwrite"
        key-name="displayName"
        placeholder="Select a task list"
      ></mgt-picker>
        `;
  }

  /**
   * Create a new todo task and add it to the list
   *
   * @protected
   * @returns {Promise<void>}
   * @memberof MgtTodo
   */
  protected addTask = async (): Promise<void> => {
    if (this._isNewTaskBeingAdded || !this._newTaskName) {
      return;
    }

    this._isNewTaskBeingAdded = true;
    this.requestUpdate();

    try {
      await this.createNewTask();
    } finally {
      this.clearNewTaskData();
      this._isNewTaskBeingAdded = false;
      this.requestUpdate();
    }
  };

  /**
   * Render the panel for creating a new task
   *
   * @protected
   * @returns {TemplateResult}
   * @memberof MgtTodo
   */
  protected renderNewTask = (): TemplateResult => {
    const addIcon = this._newTaskName
      ? html`
        <fluent-radio
          class="task-add-icon"
          @click="${this.addTask}">
        </fluent-radio>
      `
      : html`
        <span class="addIcon">${getSvg(SvgIcon.Add)}</span>
      `;

    const cancelIcon = html`
      <fluent-button
        class="task-cancel-icon" 
        @click="${this.clearNewTaskData}">
        ${getSvg(SvgIcon.Cancel)}
      </fluent-button>
    `;

    const calendarTemplate = html`
      <fluent-text-field
        type="date"
        id="new-taskDate-input"
        class="date"
        aria-label="${this.strings.newTaskDateInputLabel}"
        .value="${this.dateToInputValue(this._newTaskDueDate)}"
        @change="${this.handleDateChange}">
      </fluent-text-field>
    `;

    const newTaskDetails = html`
      <fluent-text-field
        appearance="outline"
        class="NewTask"
        id="new-taskName-input"
        aria-label="${this.strings.newTaskLabel}"
        .value=${this._newTaskName}
        placeholder="${this.strings.newTaskPlaceholder}"
        @keydown="${this.handleKeyDown}"
        @input="${this.handleInput}">
        <div slot="start" class="start">${addIcon}</div>
        ${
          this._newTaskName
            ? html`
              <div slot="end" class="end">
                <span class="calendar">${calendarTemplate}</span>
                ${cancelIcon}
              </div> `
            : html``
        }
      </fluent-text-field>
    `;
    return html`
      ${
        this.currentList
          ? html`
            <div dir=${this.direction} class="Task NewTask Incomplete">
              ${newTaskDetails}
            </div>
        `
          : html``
      }  
     `;
  };

  protected handleSelectionChanged = async (e: CustomEvent) => {
    let list = e.detail;
    this.currentList = list;
    await this.loadTasks(list);
  };

  /**
   * Render a task in the list.
   *
   * @protected
   * @param {TodoTask} task
   * @returns {TemplateResult}
   * @memberof MgtTodo
   */
  protected renderTask = (task: TodoTask) => {
    const context = { task, list: this.currentList };

    if (this.hasTemplate('task')) {
      return this.renderTemplate('task', context, task.id);
    }

    // eslint-disable-next-line @typescript-eslint/no-unsafe-member-access
    const isCompleted = (TaskStatus as any)[task.status] === TaskStatus.completed;

    let taskDetailsTemplate = null;

    const taskDueTemplate = task.dueDateTime
      ? html`
        <span class="TaskCalendar">${getSvg(SvgIcon.Calendar)}</span>
        <span class="TaskDueDate">${getDateString(new Date(task.dueDateTime.dateTime))}</span>
      `
      : html``;

    if (this.hasTemplate('task-details')) {
      taskDetailsTemplate = this.renderTemplate('task-details', context, `task-details-${task.id}`);
    } else {
      taskDetailsTemplate = html`
      <div class="TaskDetails">
        <div class="Title">${task.title}</div>
        <div class="TaskDue">${taskDueTemplate}</div>
        <fluent-button class="TaskDelete"
          @click="${() => this.removeTask(task.id)}"
          aria-label="${this.strings.deleteTaskLabel}">
          ${getSvg(SvgIcon.Delete)}
        </fluent-button>
      </div>
      `;
    }

<<<<<<< HEAD
=======
    const taskOptionsTemplate =
      !this.readOnly && !this.hideOptions
        ? mgtHtml`
            <div class="TaskOptions">
              <mgt-dot-options
                .options="${{
                  // eslint-disable-next-line @typescript-eslint/no-unsafe-argument
                  [this.strings.removeTaskSubtitle]: e => this.removeTask(e, task.id)
                }}"
              ></mgt-dot-options>
            </div>
          `
        : null;

>>>>>>> 2970a446
    const taskClasses = classMap({
      Complete: isCompleted,
      Incomplete: !isCompleted,
      ReadOnly: this.readOnly,
      Task: true,
      checked: isCompleted
    });

    const taskCheckContent = isCompleted
      ? html`
          ${getSvg(SvgIcon.CheckMark)}
        `
      : null;

    return html`
      <fluent-radio class=${taskClasses} @click="${() => this.handleTaskCheckClick(task)}">
        <div slot="checked-indicator">
          ${taskCheckContent}
        </div>
        ${taskDetailsTemplate}
      </fluent-radio>
    `;
  };

  /**
   * loads tasks from dataSource
   *
   * @returns {Promise<void>}
   * @memberof MgtTodo
   */
  protected loadState = async (): Promise<void> => {
    const provider = Providers.globalProvider;
    if (!provider || provider.state !== ProviderState.SignedIn) {
      return;
    }

    if (!this._graph) {
      const graph = provider.graph.forComponent(this);
      this._graph = graph;
    }

    let currentList = this.currentList;
    if (currentList) {
      await this.loadTasks(currentList);
    }
  };

  /**
   * Send a request the Graph to create a new todo task item
   *
   * @protected
   * @returns {Promise<void>}
   * @memberof MgtTodo
   */
  protected async createNewTask(): Promise<void> {
    const listId = this.currentList.id;
    const taskData = {
      title: this._newTaskName
    };

    if (this._newTaskDueDate) {
      // eslint-disable-next-line @typescript-eslint/dot-notation
      taskData['dueDateTime'] = {
        dateTime: new Date(this._newTaskDueDate).toLocaleDateString(),
        timeZone: 'UTC'
      };
    }

    const task = await createTodoTask(this._graph, listId, taskData);
    this._tasks.unshift(task);
  }

  /**
   * Clear out the new task metadata input fields
   *
   * @protected
   * @memberof MgtTodo
   */
  protected clearNewTaskData = (): void => {
    super.clearNewTaskData;
    this._newTaskDueDate = null;
    this._newTaskName = '';
  };

  /**
   * Clear the state of the component
   *
   * @protected
   * @memberof MgtTodo
   */
  protected clearState = (): void => {
    super.clearState();
    this.currentList = null;
    this._tasks = [];
    this._loadingTasks = [];
    this._isLoadingTasks = false;
  };

  private loadTasks = async (list: TodoTaskList): Promise<void> => {
    this._isLoadingTasks = true;
    this.currentList = list;

    this._tasks = await getTodoTasks(this._graph, list.id);

    this._isLoadingTasks = false;
    this.requestUpdate();
  };

  private updateTaskStatus = async (task: TodoTask, taskStatus: TaskStatus): Promise<void> => {
    this._loadingTasks = [...this._loadingTasks, task.id];
    this.requestUpdate();

    // Change the task status
    task.status = taskStatus;

    // Send update request
    const listId = this.currentList.id;
    task = await updateTodoTask(this._graph, listId, task.id, task);

    const taskIndex = this._tasks.findIndex(t => t.id === task.id);
    this._tasks[taskIndex] = task;

    this._loadingTasks = this._loadingTasks.filter(id => id !== task.id);
    this.requestUpdate();
  };

<<<<<<< HEAD
  private removeTask = async (taskId: string): Promise<void> => {
=======
  // eslint-disable-next-line @typescript-eslint/tslint/config
  private async removeTask(e: { target: HTMLElement }, taskId: string) {
>>>>>>> 2970a446
    this._tasks = this._tasks.filter(t => t.id !== taskId);
    this.requestUpdate();

    const listId = this.currentList.id;
    await deleteTodoTask(this._graph, listId, taskId);

    this._tasks = this._tasks.filter(t => t.id !== taskId);
  };

  private handleTaskCheckClick(task: TodoTask) {
    this.handleTaskClick(task);
    if (!this.readOnly) {
      // eslint-disable-next-line @typescript-eslint/no-unsafe-member-access
      if ((TaskStatus as any)[task.status] === TaskStatus.completed) {
        void this.updateTaskStatus(task, TaskStatus.notStarted);
      } else {
        void this.updateTaskStatus(task, TaskStatus.completed);
      }
    }
  }

  private handleInput = (e: MouseEvent) => {
    if ((e.target as HTMLInputElement).id === 'new-taskName-input') {
      this._newTaskName = (e.target as HTMLInputElement).value;
    }
  };

  private handleKeyDown = (e: KeyboardEvent) => {
    if (e.key === 'Enter') {
      this.addTask();
    }
  };

  private handleDateChange = (e: Event) => {
    const value = (e.target as HTMLInputElement).value;
    if (value) {
      this._newTaskDueDate = new Date(value + 'T17:00');
    } else {
      this._newTaskDueDate = null;
    }
  };
}<|MERGE_RESOLUTION|>--- conflicted
+++ resolved
@@ -300,23 +300,6 @@
       `;
     }
 
-<<<<<<< HEAD
-=======
-    const taskOptionsTemplate =
-      !this.readOnly && !this.hideOptions
-        ? mgtHtml`
-            <div class="TaskOptions">
-              <mgt-dot-options
-                .options="${{
-                  // eslint-disable-next-line @typescript-eslint/no-unsafe-argument
-                  [this.strings.removeTaskSubtitle]: e => this.removeTask(e, task.id)
-                }}"
-              ></mgt-dot-options>
-            </div>
-          `
-        : null;
-
->>>>>>> 2970a446
     const taskClasses = classMap({
       Complete: isCompleted,
       Incomplete: !isCompleted,
@@ -443,12 +426,7 @@
     this.requestUpdate();
   };
 
-<<<<<<< HEAD
   private removeTask = async (taskId: string): Promise<void> => {
-=======
-  // eslint-disable-next-line @typescript-eslint/tslint/config
-  private async removeTask(e: { target: HTMLElement }, taskId: string) {
->>>>>>> 2970a446
     this._tasks = this._tasks.filter(t => t.id !== taskId);
     this.requestUpdate();
 
