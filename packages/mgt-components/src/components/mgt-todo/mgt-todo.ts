--- conflicted
+++ resolved
@@ -100,15 +100,6 @@
     return ['tasks.read', 'tasks.readwrite'];
   }
   @state() private _tasks: TodoTask[];
-<<<<<<< HEAD
-
-  @state() private _isLoadingTasks: boolean;
-  @state() private _loadingTasks: string[];
-  private _newTaskDueDate: Date;
-  @state() private _newTaskName: string;
-  @state() private _isNewTaskBeingAdded: boolean;
-  private _graph: IGraph;
-=======
   @state() private _taskBeingUpdated: TodoTask;
   @state() private _updatingTaskDate: boolean;
   @state() private _isChangedDueDate = false;
@@ -120,7 +111,6 @@
   @state() private _changedTaskName: string;
   @state() private _isNewTaskBeingAdded: boolean;
   @state() private _graph: IGraph;
->>>>>>> 992ab853
   @state() private currentList: TodoTaskList;
   @state() private _isDarkMode = false;
 
@@ -218,7 +208,6 @@
   }
 
   /**
-<<<<<<< HEAD
    * Create a new todo task and add it to the list
    *
    * @protected
@@ -241,8 +230,6 @@
   };
 
   /**
-=======
->>>>>>> 992ab853
    * Render the panel for creating a new task
    *
    * @protected
@@ -621,11 +608,8 @@
     this._tasks = [];
     this._loadingTasks = [];
     this._isLoadingTasks = false;
-<<<<<<< HEAD
     this._isNewTaskBeingAdded = false;
-=======
     this._taskBeingUpdated = null;
->>>>>>> 992ab853
   };
 
   private readonly loadTasks = async (list: TodoTaskList): Promise<void> => {
