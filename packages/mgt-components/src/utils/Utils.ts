/**
 * -------------------------------------------------------------------------------------------
 * Copyright (c) Microsoft Corporation.  All Rights Reserved.  Licensed under the MIT License.
 * See License in the project root for license information.
 * -------------------------------------------------------------------------------------------
 */

<<<<<<< HEAD
import { CacheService } from '@microsoft/mgt-element';

export function getRelativeDisplayDate(date: Date): string {
=======
export const getRelativeDisplayDate = (date: Date): string => {
>>>>>>> fc4f1e0a
  const now = new Date();

  // Today -> 5:23 PM
  const today = new Date(now.getFullYear(), now.getMonth(), now.getDate());
  if (date >= today) {
    return date.toLocaleString('default', {
      hour: 'numeric',
      minute: 'numeric'
    });
  }

  // This week -> Sun 3:04 PM
  const sunday = new Date(today);
  sunday.setDate(now.getDate() - now.getDay());
  if (date >= sunday) {
    return date.toLocaleString('default', {
      hour: 'numeric',
      minute: 'numeric',
      weekday: 'short'
    });
  }

  // Last two week -> Sun 8/2
  const lastTwoWeeks = new Date(sunday);
  lastTwoWeeks.setDate(sunday.getDate() - 7);
  if (date >= lastTwoWeeks) {
    return date.toLocaleString('default', {
      day: 'numeric',
      month: 'numeric',
      weekday: 'short'
    });
  }

  // More than two weeks ago -> 8/1/2020
  return date.toLocaleString('default', {
    day: 'numeric',
    month: 'numeric',
    year: 'numeric'
  });
};

/**
 * returns month and day
 *
 * @export
 * @param {Date} date
 * @returns
 */
export const getShortDateString = (date: Date) => {
  const month = date.getMonth();
  const day = date.getDate();

  return `${getMonthString(month)} ${day}`;
};

/**
 * returns month string based on number
 *
 * @export
 * @param {number} month
 * @returns {string}
 */
export const getMonthString = (month: number): string => {
  switch (month) {
    case 0:
      return 'January';
    case 1:
      return 'February';
    case 2:
      return 'March';
    case 3:
      return 'April';
    case 4:
      return 'May';
    case 5:
      return 'June';
    case 6:
      return 'July';
    case 7:
      return 'August';
    case 8:
      return 'September';
    case 9:
      return 'October';
    case 10:
      return 'November';
    case 11:
      return 'December';
    default:
      return 'Month';
  }
};

/**
 * returns day of week string based on number
 * where 0 === Sunday
 *
 * @export
 * @param {number} day
 * @returns {string}
 */
export const getDayOfWeekString = (day: number): string => {
  switch (day) {
    case 0:
      return 'Sunday';
    case 1:
      return 'Monday';
    case 2:
      return 'Tuesday';
    case 3:
      return 'Wednesday';
    case 4:
      return 'Thursday';
    case 5:
      return 'Friday';
    case 6:
      return 'Saturday';
    default:
      return 'Day';
  }
};

/**
 * retrieve the days in the month provided by number
 *
 * @export
 * @param {number} monthNum
 * @returns {number}
 */
export const getDaysInMonth = (monthNum: number): number => {
  switch (monthNum) {
    case 1:
      return 28;

    case 3:
    case 5:
    case 8:
    case 10:
    default:
      return 30;

    case 0:
    case 2:
    case 4:
    case 6:
    case 7:
    case 9:
    case 11:
      return 31;
  }
};

/**
 * returns serialized date from month number and year number
 *
 * @export
 * @param {number} month
 * @param {number} year
 * @returns
 */
export const getDateFromMonthYear = (month: number, year: number) => {
  const yearStr = `${year}`;

  let monthStr = `${month}`;
  if (monthStr.length < 2) {
    monthStr = '0' + monthStr;
  }

  return new Date(`${yearStr}-${monthStr}-1T12:00:00-${new Date().getTimezoneOffset() / 60}`);
};

/**
 * ensures one call at a time
 *
 * @export
 * @param {*} func
 * @param {*} time
 * @returns
 */
// eslint-disable-next-line @typescript-eslint/ban-types
export const debounce = (func: Function, time: number) => {
  let timeout: number;

  return function () {
    // eslint-disable-next-line @typescript-eslint/no-unsafe-return, prefer-rest-params
    const functionCall = () => func.apply(this, arguments);

    window.clearTimeout(timeout);
    timeout = window.setTimeout(functionCall, time);
  };
};

/**
 * converts a blob to base64 encoding
 *
 * @param {Blob} blob
 * @returns {Promise<string>}
 */
export const blobToBase64 = (blob: Blob): Promise<string> => {
  return new Promise((resolve, reject) => {
    const reader = new FileReader();
    reader.onerror = reject;
    reader.onload = _ => {
      resolve(reader.result as string);
    };
    reader.readAsDataURL(blob);
  });
};

/**
 * extracts an email address from a string
 *
 * @param {string} emailString
 * @returns {string}
 */
export const extractEmailAddress = (emailString: string): string => {
  if (emailString.startsWith('[')) {
    return emailString.match(/([a-zA-Z0-9+._-]+@[a-zA-Z0-9._-]+\.[a-zA-Z0-9_-]+)/gi).toString();
  } else return emailString;
};

/**
 * checks if the email string is a valid email
 *
 * @param {string} emailString
 * @returns {boolean}
 */
export const isValidEmail = (emailString: string): boolean => {
  const emailRx = /^(([^<>()\[\]\\.,;:\s@"]+(\.[^<>()\[\]\\.,;:\s@"]+)*)|(".+"))@((\[[0-9]{1,3}\.[0-9]{1,3}\.[0-9]{1,3}\.[0-9]{1,3}])|(([a-zA-Z\-0-9]+\.)+[a-zA-Z]{2,}))$/;
  return emailRx.test(emailString);
};

/**
 * Convert bytes to human readable.
 *
 * @param bytes
 * @param decimals
 * @returns
 */
export const formatBytes = (bytes: number, decimals = 2) => {
  if (bytes === 0) return '0 Bytes';
  const k = 1024;
  const dm = decimals < 0 ? 0 : decimals;
  const sizes = ['Bytes', 'KB', 'MB', 'GB', 'TB', 'PB', 'EB', 'ZB', 'YB'];
  const i = Math.floor(Math.log(bytes) / Math.log(k));

<<<<<<< HEAD
  return parseFloat((bytes / Math.pow(k, i)).toFixed(dm)) + ' ' + sizes[i];
}

/**
 * Formats the a provided summary to valid html
 *
 * @param summary
 * @returns string
 */
export function sanitizeSummary(summary: string): string {
  if (summary) {
    summary = summary?.replace(/<ddd\/>/gi, '...');
    summary = summary?.replace(/<c0>/gi, '<b>');
    summary = summary?.replace(/<\/c0>/gi, '</b>');
  }

  return summary;
}

/**
 * Trims the file extension from a file name
 * @param fileName
 * @returns
 */
export function trimFileExtension(fileName: string): string {
  return fileName?.replace(/\.[^/.]+$/, '');
}

/**
 * Get the name of a piece of content from the url
 * @param webUrl
 * @returns
 */
export function getNameFromUrl(webUrl: string): string {
  const url = new URL(webUrl);
  let name = url.pathname.split('/').pop();
  return name.replace(/-/g, ' ');
}

/**
 * Defines the expiration time
 * @param currentInvalidationPeriod
 * @returns number
 */
export function getResponseInvalidationTime(currentInvalidationPeriod: number): number {
  return (
    currentInvalidationPeriod ||
    CacheService.config.response.invalidationPeriod ||
    CacheService.config.defaultInvalidationPeriod
  );
}

/**
 * Whether the response store is enabled
 * @returns boolean
 */
export function getIsResponseCacheEnabled(): boolean {
  return CacheService.config.response.isEnabled && CacheService.config.isEnabled;
}
=======
  return `${parseFloat((bytes / Math.pow(k, i)).toFixed(dm))} ${sizes[i]}`;
};
>>>>>>> fc4f1e0a
<|MERGE_RESOLUTION|>--- conflicted
+++ resolved
@@ -5,13 +5,9 @@
  * -------------------------------------------------------------------------------------------
  */
 
-<<<<<<< HEAD
 import { CacheService } from '@microsoft/mgt-element';
 
-export function getRelativeDisplayDate(date: Date): string {
-=======
 export const getRelativeDisplayDate = (date: Date): string => {
->>>>>>> fc4f1e0a
   const now = new Date();
 
   // Today -> 5:23 PM
@@ -258,9 +254,8 @@
   const sizes = ['Bytes', 'KB', 'MB', 'GB', 'TB', 'PB', 'EB', 'ZB', 'YB'];
   const i = Math.floor(Math.log(bytes) / Math.log(k));
 
-<<<<<<< HEAD
   return parseFloat((bytes / Math.pow(k, i)).toFixed(dm)) + ' ' + sizes[i];
-}
+};
 
 /**
  * Formats the a provided summary to valid html
@@ -317,8 +312,4 @@
  */
 export function getIsResponseCacheEnabled(): boolean {
   return CacheService.config.response.isEnabled && CacheService.config.isEnabled;
-}
-=======
-  return `${parseFloat((bytes / Math.pow(k, i)).toFixed(dm))} ${sizes[i]}`;
-};
->>>>>>> fc4f1e0a
+}