/**
 * -------------------------------------------------------------------------------------------
 * Copyright (c) Microsoft Corporation.  All Rights Reserved.  Licensed under the MIT License.
 * See License in the project root for license information.
 * -------------------------------------------------------------------------------------------
 */

import {
  IGraph,
  prepScopes,
  CacheItem,
  CacheService,
  CacheStore,
  CollectionResponse,
  needsAdditionalScopes
} from '@microsoft/mgt-element';
import { Person, Presence } from '@microsoft/microsoft-graph-types';
import { schemas } from './cacheStores';
import { IDynamicPerson } from './types';

/**
 * Object to be stored in cache representing individual people
 */
interface CachePresence extends CacheItem {
  /**
   * json representing a person stored as string
   */
  presence?: string;
}

/**
 * Defines the expiration time
 */
const getPresenceInvalidationTime = (): number =>
  CacheService.config.presence.invalidationPeriod || CacheService.config.defaultInvalidationPeriod;

/**
 * Whether the groups store is enabled
 */
const getIsPresenceCacheEnabled = (): boolean =>
  CacheService.config.presence.isEnabled && CacheService.config.isEnabled;

/**
 * async promise, allows developer to get user presence
 *
 * @returns {Promise<Presence>}
 * @param {IGraph} graph
 * @param {string} userId - id for the user or null for current signed in user
 * @memberof BetaGraph
 */
export const getUserPresence = async (graph: IGraph, userId?: string): Promise<Presence> => {
  let cache: CacheStore<CachePresence>;

  if (getIsPresenceCacheEnabled()) {
    cache = CacheService.getCache(schemas.presence, schemas.presence.stores.presence);
    const presence = await cache.getValue(userId || 'me');
    if (presence && getPresenceInvalidationTime() > Date.now() - presence.timeCached) {
      return JSON.parse(presence.presence) as Presence;
    }
  }

<<<<<<< HEAD
  const validScopes = ['presence.read', 'presence.read.all'];
=======
  const scopes = userId ? ['presence.read.all'] : ['presence.read'];
>>>>>>> 68f517b1
  const resource = userId ? `/users/${userId}/presence` : '/me/presence';
  const additionalRequiredScopes = needsAdditionalScopes(validScopes);

  const result = (await graph
    .api(resource)
    .middlewareOptions(prepScopes(...additionalRequiredScopes))
    .get()) as Presence;
  if (getIsPresenceCacheEnabled()) {
    await cache.putValue(userId || 'me', { presence: JSON.stringify(result) });
  }

  return result;
};

/**
 * async promise, allows developer to get person presense by providing array of IDynamicPerson
 *
 * @returns {}
 * @memberof BetaGraph
 */
export const getUsersPresenceByPeople = async (graph: IGraph, people?: IDynamicPerson[]) => {
  if (!people || people.length === 0) {
    return {};
  }

  const peoplePresence: Record<string, Presence> = {};
  const peoplePresenceToQuery: string[] = [];
  const validScopes = ['presence.read.all'];
  let cache: CacheStore<CachePresence>;

  if (getIsPresenceCacheEnabled()) {
    cache = CacheService.getCache(schemas.presence, schemas.presence.stores.presence);
  }

  for (const person of people) {
    if (person?.id) {
      const id = person.id;
      peoplePresence[id] = null;
      let presence: CachePresence;
      if (getIsPresenceCacheEnabled()) {
        presence = await cache.getValue(id);
      }
      if (getIsPresenceCacheEnabled() && presence && getPresenceInvalidationTime() > Date.now() - presence.timeCached) {
        peoplePresence[id] = JSON.parse(presence.presence) as Presence;
      } else {
        peoplePresenceToQuery.push(id);
      }
    }
  }

  try {
    if (peoplePresenceToQuery.length > 0) {
      const additionalRequiredScopes = needsAdditionalScopes(validScopes);

      const presenceResult = (await graph
        .api('/communications/getPresencesByUserId')
        .middlewareOptions(prepScopes(...additionalRequiredScopes))
        .post({
          ids: peoplePresenceToQuery
        })) as CollectionResponse<Presence>;

      for (const r of presenceResult.value) {
        peoplePresence[r.id] = r;
        if (getIsPresenceCacheEnabled()) {
          await cache.putValue(r.id, { presence: JSON.stringify(r) });
        }
      }
    }

    return peoplePresence;
  } catch (_) {
    try {
      /**
       * individual calls to getUserPresence as fallback
       * must filter out the contacts, which will either 404 or have PresenceUnknown response
       * caching will be handled by getUserPresence
       */
      const response = await Promise.all(
        people
          .filter(
            person =>
              person?.id &&
              !peoplePresence[person.id] &&
              'personType' in person &&
              (person as Person).personType.subclass === 'OrganizationUser'
          )
          .map(person => getUserPresence(graph, person.id))
      );

      for (const r of response) {
        peoplePresence[r.id] = r;
      }
      return peoplePresence;
    } catch (e) {
      return null;
    }
  }
};<|MERGE_RESOLUTION|>--- conflicted
+++ resolved
@@ -59,11 +59,7 @@
     }
   }
 
-<<<<<<< HEAD
-  const validScopes = ['presence.read', 'presence.read.all'];
-=======
-  const scopes = userId ? ['presence.read.all'] : ['presence.read'];
->>>>>>> 68f517b1
+  const validScopes = userId ? ['presence.read', 'presence.read.all'] : ['presence.read.all'];
   const resource = userId ? `/users/${userId}/presence` : '/me/presence';
   const additionalRequiredScopes = needsAdditionalScopes(validScopes);
 
