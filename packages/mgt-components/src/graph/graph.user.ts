/**
 * -------------------------------------------------------------------------------------------
 * Copyright (c) Microsoft Corporation.  All Rights Reserved.  Licensed under the MIT License.
 * See License in the project root for license information.
 * -------------------------------------------------------------------------------------------
 */

import { CacheItem, CacheService, CacheStore, CollectionResponse, IGraph, prepScopes } from '@microsoft/mgt-element';
import { User } from '@microsoft/microsoft-graph-types';

import { GraphRequest } from '@microsoft/microsoft-graph-client';
import { schemas } from './cacheStores';
import { findPeople, PersonType } from './graph.people';
import { IDynamicPerson } from './types';

/**
 * Object to be stored in cache
 */
export interface CacheUser extends CacheItem {
  /**
   * stringified json representing a user
   */
  user?: string;
}

/**
 * Object to be stored in cache
 */
export interface CacheUserQuery extends CacheItem {
  /**
   * max number of results the query asks for
   */
  maxResults?: number;
  /**
   * list of users returned by query
   */
  results?: string[];
}

/**
 * Defines the time it takes for objects in the cache to expire
 */
export const getUserInvalidationTime = (): number =>
  CacheService.config.users.invalidationPeriod || CacheService.config.defaultInvalidationPeriod;

/**
 * Whether or not the cache is enabled
 */
export const getIsUsersCacheEnabled = (): boolean =>
  CacheService.config.users.isEnabled && CacheService.config.isEnabled;

export const getUsers = async (graph: IGraph, userFilters = '', top = 10): Promise<User[]> => {
  const allValidScopes = [
    'User.ReadBasic.All',
    'User.Read.All',
    'Directory.Read.All',
    'User.ReadWrite.All',
    'Directory.ReadWrite.All'
  ];
  const apiString = '/users';
  let cache: CacheStore<CacheUserQuery>;
  const cacheKey = `${userFilters === '' ? '*' : userFilters}:${top}`;
  const cacheItem = { maxResults: top, results: null };

  if (getIsUsersCacheEnabled()) {
    cache = CacheService.getCache<CacheUserQuery>(schemas.users, schemas.users.stores.userFilters);
    const cacheRes = await cache.getValue(cacheKey);
    if (cacheRes && getUserInvalidationTime() > Date.now() - cacheRes.timeCached) {
      return cacheRes.results.map(userStr => JSON.parse(userStr) as User);
    }
  }
  const graphClient: GraphRequest = graph.api(apiString).top(top);

  if (userFilters) {
    graphClient.filter(userFilters).header('ConsistencyLevel', 'eventual').count(true);
  }

  try {
    const response = (await graphClient
      .middlewareOptions(prepScopes(allValidScopes))
      .get()) as CollectionResponse<User>;
    if (getIsUsersCacheEnabled() && response) {
      cacheItem.results = response.value.map(userStr => JSON.stringify(userStr));
      await cache.putValue(userFilters, cacheItem);
    }
    return response.value;
    // eslint-disable-next-line no-empty
  } catch (error) {}
};

const allValidMeScopes = ['User.Read', 'User.ReadWrite'];
/**
 * async promise, returns Graph User data relating to the user logged in
 *
 * @returns {(Promise<User>)}
 * @memberof Graph
 */
export const getMe = async (graph: IGraph, requestedProps?: string[]): Promise<User> => {
  // for the /me call we'll only use the single User.Read and User.ReadWrite permissions
  // as they are explicitly scoped to the current user
  let cache: CacheStore<CacheUser>;
  if (getIsUsersCacheEnabled()) {
    cache = CacheService.getCache<CacheUser>(schemas.users, schemas.users.stores.users);
    const me = await cache.getValue('me');

    if (me && getUserInvalidationTime() > Date.now() - me.timeCached) {
      const cachedData = JSON.parse(me.user) as User;
      const uniqueProps = requestedProps
        ? requestedProps.filter(prop => !Object.keys(cachedData).includes(prop))
        : null;

      // if requestedProps doesn't contain any unique props other than "@odata.context"
      if (!uniqueProps || uniqueProps.length <= 1) {
        return cachedData;
      }
    }
  }

  let apiString = 'me';
  if (requestedProps) {
    apiString = apiString + '?$select=' + requestedProps.toString();
  }
  const response = (await graph.api(apiString).middlewareOptions(prepScopes(allValidMeScopes)).get()) as User;
  if (getIsUsersCacheEnabled()) {
    await cache.putValue('me', { user: JSON.stringify(response) });
  }
  return response;
};

export const validUserByIdScopes = [
  'User.ReadBasic.All',
  'User.Read.All',
  'Directory.Read.All',
  'User.ReadWrite.All',
  'Directory.ReadWrite.All'
];
/**
 * async promise, returns all Graph users associated with the userPrincipleName provided
 *
 * @param {string} userPrincipleName
 * @returns {(Promise<User>)}
 * @memberof Graph
 */
export const getUser = async (graph: IGraph, userPrincipleName: string, requestedProps?: string[]): Promise<User> => {
  let cache: CacheStore<CacheUser>;

  if (getIsUsersCacheEnabled()) {
    cache = CacheService.getCache<CacheUser>(schemas.users, schemas.users.stores.users);
    // check cache
    const user = await cache.getValue(userPrincipleName);

    // is it stored and is timestamp good?
    if (user && getUserInvalidationTime() > Date.now() - user.timeCached) {
      const cachedData = user.user ? (JSON.parse(user.user) as User) : null;
      const uniqueProps =
        requestedProps && cachedData ? requestedProps.filter(prop => !Object.keys(cachedData).includes(prop)) : null;

      // return without any worries
      if (!uniqueProps || uniqueProps.length <= 1) {
        return cachedData;
      }
    }
  }

  let apiString = `/users/${userPrincipleName}`;
  if (requestedProps) {
    apiString = apiString + '?$select=' + requestedProps.toString();
  }

  // else we must grab it
  let response: User;
  try {
    response = (await graph.api(apiString).middlewareOptions(prepScopes(validUserByIdScopes)).get()) as User;
    // eslint-disable-next-line no-empty
  } catch (_) {}

  if (getIsUsersCacheEnabled()) {
    await cache.putValue(userPrincipleName, { user: JSON.stringify(response) });
  }
  return response;
};

/**
 * Returns a Promise of Graph Users array associated with the user ids array
 *
 * @export
 * @param {IGraph} graph
 * @param {string[]} userIds, an array of string ids
 * @returns {Promise<User[]>}
 */
export const getUsersForUserIds = async (
  graph: IGraph,
  userIds: string[],
  searchInput = '',
  userFilters = '',
  fallbackDetails?: IDynamicPerson[]
): Promise<User[]> => {
  if (!userIds || userIds.length === 0) {
    return [];
  }
  const batch = graph.createBatch<User>();
  const peopleDict: Record<string, User | Promise<User>> = {};
  const peopleSearchMatches = {};
  const notInCache = [];
  searchInput = searchInput.toLowerCase();
  let cache: CacheStore<CacheUser>;

  if (getIsUsersCacheEnabled()) {
    cache = CacheService.getCache<CacheUser>(schemas.users, schemas.users.stores.users);
  }

  for (const id of userIds) {
    peopleDict[id] = null;
    let apiUrl = `/users/${id}`;
    let user: User;
    let cacheUser: CacheUser;
    if (getIsUsersCacheEnabled()) {
      cacheUser = await cache.getValue(id);
    }
    if (cacheUser?.user && getUserInvalidationTime() > Date.now() - cacheUser.timeCached) {
      user = JSON.parse(cacheUser?.user) as User;

      if (searchInput) {
        if (user) {
          const displayName = user.displayName;
          const searchMatches = displayName?.toLowerCase().includes(searchInput);
          if (searchMatches) {
            peopleSearchMatches[id] = user;
          }
        }
      } else {
        if (user) {
          peopleDict[id] = user;
        } else {
          batch.get(id, apiUrl, validUserByIdScopes);
          notInCache.push(id);
        }
      }
    } else if (id !== '') {
      if (id === 'me') {
        peopleDict[id] = await getMe(graph);
      } else {
        apiUrl = `/users/${id}`;
        if (userFilters) {
          apiUrl += `${apiUrl}?$filter=${userFilters}&$count=true`;
        }
<<<<<<< HEAD
        batch.get(id, apiUrl, ['user.readbasic.all'], userFilters ? { ConsistencyLevel: 'eventual' } : {});
=======
        batch.get(id, apiUrl, validUserByIdScopes);
>>>>>>> 53b291c9
        notInCache.push(id);
      }
    }
  }
  try {
    if (batch.hasRequests) {
      const responses = await batch.executeAll();
      // iterate over userIds to ensure the order of ids
      for (const id of userIds) {
        const response = responses.get(id);
        if (response?.content) {
          const user = response.content;
          if (searchInput) {
            const displayName = user?.displayName.toLowerCase() || '';
            if (displayName.includes(searchInput)) {
              peopleSearchMatches[id] = user;
            }
          } else {
            peopleDict[id] = user;
          }

          if (getIsUsersCacheEnabled()) {
            await cache.putValue(id, { user: JSON.stringify(user) });
          }
        } else {
          const fallback = fallbackDetails.find(detail => Object.values(detail).includes(id));
          if (fallback) {
            peopleDict[id] = fallback as User;
          }
        }
      }
    }
    if (searchInput && Object.keys(peopleSearchMatches).length) {
      return Promise.all(Object.values(peopleSearchMatches));
    }
    return Promise.all(Object.values(peopleDict));
  } catch (_) {
    // fallback to making the request one by one
    try {
      // call getUser for all the users that weren't cached
      userIds
        .filter(id => notInCache.includes(id))
        .forEach(id => {
          peopleDict[id] = getUser(graph, id);
        });
      if (getIsUsersCacheEnabled()) {
        // store all users that weren't retrieved from the cache, into the cache
        await Promise.all(
          userIds
            .filter(id => notInCache.includes(id))
            .map(async id => await cache.putValue(id, { user: JSON.stringify(await peopleDict[id]) }))
        );
      }
      return Promise.all(Object.values(peopleDict));
    } catch (e) {
      return [];
    }
  }
};

/**
 * Returns a Promise of Graph Users array associated with the people queries array
 *
 * @export
 * @param {IGraph} graph
 * @param {string[]} peopleQueries, an array of string ids
 * @returns {Promise<User[]>}
 */
export const getUsersForPeopleQueries = async (
  graph: IGraph,
  peopleQueries: string[],
  fallbackDetails?: IDynamicPerson[]
): Promise<User[]> => {
  const allValidPeopleScopes = ['People.Read', 'People.Read.All'];
  if (!peopleQueries || peopleQueries.length === 0) {
    return [];
  }

  const batch = graph.createBatch<CollectionResponse<User>>();
  const people: User[] = [];
  let cacheRes: CacheUserQuery;
  let cache: CacheStore<CacheUserQuery>;
  if (getIsUsersCacheEnabled()) {
    cache = CacheService.getCache<CacheUserQuery>(schemas.users, schemas.users.stores.usersQuery);
  }

  for (const personQuery of peopleQueries) {
    if (getIsUsersCacheEnabled()) {
      cacheRes = await cache.getValue(personQuery);
    }

    if (
      getIsUsersCacheEnabled() &&
      cacheRes?.results[0] &&
      getUserInvalidationTime() > Date.now() - cacheRes.timeCached
    ) {
      const person = JSON.parse(cacheRes.results[0]) as User;
      people.push(person);
    } else {
      batch.get(personQuery, `/me/people?$search="${personQuery}"`, allValidPeopleScopes, {
        'X-PeopleQuery-QuerySources': 'Mailbox,Directory'
      });
    }
  }

  if (batch.hasRequests) {
    try {
      const responses = await batch.executeAll();

      for (const personQuery of peopleQueries) {
        const response = responses.get(personQuery);
        if (response?.content?.value && response.content.value.length > 0) {
          people.push(response.content.value[0]);
          if (getIsUsersCacheEnabled()) {
            await cache.putValue(personQuery, { maxResults: 1, results: [JSON.stringify(response.content.value[0])] });
          }
        } else {
          const fallback = fallbackDetails.find(detail => Object.values(detail).includes(personQuery));
          if (fallback) {
            people.push(fallback as User);
          }
        }
      }

      return people;
    } catch (_) {
      try {
        return Promise.all(
          peopleQueries
            .filter(personQuery => personQuery && personQuery !== '')
            .map(async personQuery => {
              const personArray = await findPeople(graph, personQuery, 1);
              if (personArray?.length) {
                if (getIsUsersCacheEnabled()) {
                  await cache.putValue(personQuery, { maxResults: 1, results: [JSON.stringify(personArray[0])] });
                }
                return personArray[0];
              }
            })
        );
      } catch (e) {
        return [];
      }
    }
  }
  return people;
};

/**
 * Search Microsoft Graph for Users in the organization
 *
 * @export
 * @param {IGraph} graph
 * @param {string} query - the string to search for
 * @param {number} [top=10] - maximum number of results to return
 * @returns {Promise<User[]>}
 */
export const findUsers = async (graph: IGraph, query: string, top = 10, userFilters = ''): Promise<User[]> => {
  const scopes = validUserByIdScopes;
  const item = { maxResults: top, results: null };
  const cacheKey = `${query}:${top}:${userFilters}`;
  let cache: CacheStore<CacheUserQuery>;

  if (getIsUsersCacheEnabled()) {
    cache = CacheService.getCache<CacheUserQuery>(schemas.users, schemas.users.stores.usersQuery);
    const result: CacheUserQuery = await cache.getValue(cacheKey);

    if (result && getUserInvalidationTime() > Date.now() - result.timeCached) {
      return result.results.map(userStr => JSON.parse(userStr) as User);
    }
  }

  const encodedQuery = `${query.replace(/#/g, '%2523')}`;
  const graphBuilder = graph.api('users').search(`"displayName:${encodedQuery}" OR "mail:${encodedQuery}"`);
  let graphResult: CollectionResponse<User>;

  if (userFilters !== '') {
    graphBuilder.filter(userFilters).header('ConsistencyLevel', 'eventual').count(true);
  }
  try {
    graphResult = (await graphBuilder.top(top).middlewareOptions(prepScopes(scopes)).get()) as CollectionResponse<User>;
    // eslint-disable-next-line no-empty
  } catch {}

  if (getIsUsersCacheEnabled() && graphResult) {
    item.results = graphResult.value.map(userStr => JSON.stringify(userStr));
    await cache.putValue(query, item);
  }
  return graphResult ? graphResult.value : null;
};

/**
 * async promise, returns all matching Graph users who are member of the specified group
 *
 * @param {string} query
 * @param {string} groupId - the group to query
 * @param {number} [top=10] - number of people to return
 * @param {PersonType} [personType=PersonType.person] - the type of person to search for
 * @param {boolean} [transitive=false] - whether the return should contain a flat list of all nested members
 * @returns {(Promise<User[]>)}
 */
export const findGroupMembers = async (
  graph: IGraph,
  query: string,
  groupId: string,
  top = 10,
  personType: PersonType = PersonType.person,
  transitive = false,
  userFilters = '',
  peopleFilters = ''
): Promise<User[]> => {
  const allValidScopes = [
    'GroupMember.Read.All',
    'Group.Read.All',
    'Directory.Read.All',
    'GroupMember.ReadWrite.All',
    'Group.ReadWrite.All'
  ];
  const item = { maxResults: top, results: null };

  let cache: CacheStore<CacheUserQuery>;
  const key = `${groupId || '*'}:${query || '*'}:${top}:${personType}:${transitive}:${userFilters}`;

  if (getIsUsersCacheEnabled()) {
    cache = CacheService.getCache<CacheUserQuery>(schemas.users, schemas.users.stores.usersQuery);
    const result: CacheUserQuery = await cache.getValue(key);

    if (result && getUserInvalidationTime() > Date.now() - result.timeCached) {
      return result.results.map(userStr => JSON.parse(userStr) as User);
    }
  }

  let filter = '';
  if (query) {
    filter = `startswith(displayName,'${query}') or startswith(givenName,'${query}') or startswith(surname,'${query}') or startswith(mail,'${query}') or startswith(userPrincipalName,'${query}')`;
  }

  let apiUrl = `/groups/${groupId}/${transitive ? 'transitiveMembers' : 'members'}`;
  if (personType === PersonType.person) {
    apiUrl += '/microsoft.graph.user';
  } else if (personType === PersonType.group) {
    apiUrl += '/microsoft.graph.group';
    if (query) {
      filter = `startswith(displayName,'${query}') or startswith(mail,'${query}')`;
    }
  }

  if (userFilters) {
    filter += query ? ` and ${userFilters}` : userFilters;
  }

  if (peopleFilters) {
    filter += query ? ` and ${peopleFilters}` : peopleFilters;
  }
<<<<<<< HEAD

  const graphClient: GraphRequest = graph.api(apiUrl).top(top).filter(filter);

  if (userFilters) {
    graphClient.header('ConsistencyLevel', 'eventual').count(true);
  }

  const graphResult = (await graphClient.middlewareOptions(prepScopes(...scopes)).get()) as CollectionResponse<User>;
=======
  const graphResult = (await graph
    .api(apiUrl)
    .count(true)
    .top(top)
    .filter(filter)
    .header('ConsistencyLevel', 'eventual')
    .middlewareOptions(prepScopes(allValidScopes))
    .get()) as CollectionResponse<User>;
>>>>>>> 53b291c9

  if (getIsUsersCacheEnabled() && graphResult) {
    item.results = graphResult.value.map(userStr => JSON.stringify(userStr));
    await cache.putValue(key, item);
  }

  return graphResult ? graphResult.value : null;
};

export const findUsersFromGroupIds = async (
  graph: IGraph,
  query: string,
  groupIds: string[],
  top = 10,
  personType: PersonType = PersonType.person,
  transitive = false,
  groupFilters = ''
): Promise<User[]> => {
  const users: User[] = [];
  for (const groupId of groupIds) {
    try {
      const groupUsers = await findGroupMembers(graph, query, groupId, top, personType, transitive, groupFilters);
      users.push(...groupUsers);
    } catch (_) {
      continue;
    }
  }
  return users;
};<|MERGE_RESOLUTION|>--- conflicted
+++ resolved
@@ -244,11 +244,7 @@
         if (userFilters) {
           apiUrl += `${apiUrl}?$filter=${userFilters}&$count=true`;
         }
-<<<<<<< HEAD
-        batch.get(id, apiUrl, ['user.readbasic.all'], userFilters ? { ConsistencyLevel: 'eventual' } : {});
-=======
-        batch.get(id, apiUrl, validUserByIdScopes);
->>>>>>> 53b291c9
+        batch.get(id, apiUrl, validUserByIdScopes, userFilters ? { ConsistencyLevel: 'eventual' } : {});
         notInCache.push(id);
       }
     }
@@ -503,7 +499,6 @@
   if (peopleFilters) {
     filter += query ? ` and ${peopleFilters}` : peopleFilters;
   }
-<<<<<<< HEAD
 
   const graphClient: GraphRequest = graph.api(apiUrl).top(top).filter(filter);
 
@@ -511,17 +506,9 @@
     graphClient.header('ConsistencyLevel', 'eventual').count(true);
   }
 
-  const graphResult = (await graphClient.middlewareOptions(prepScopes(...scopes)).get()) as CollectionResponse<User>;
-=======
-  const graphResult = (await graph
-    .api(apiUrl)
-    .count(true)
-    .top(top)
-    .filter(filter)
-    .header('ConsistencyLevel', 'eventual')
+  const graphResult = (await graphClient
     .middlewareOptions(prepScopes(allValidScopes))
     .get()) as CollectionResponse<User>;
->>>>>>> 53b291c9
 
   if (getIsUsersCacheEnabled() && graphResult) {
     item.results = graphResult.value.map(userStr => JSON.stringify(userStr));
