/**
 * -------------------------------------------------------------------------------------------
 * Copyright (c) Microsoft Corporation.  All Rights Reserved.  Licensed under the MIT License.
 * See License in the project root for license information.
 * -------------------------------------------------------------------------------------------
 */

import { IGraph, prepScopes, CacheItem, CacheService, CacheStore } from '@microsoft/mgt-element';
import { User } from '@microsoft/microsoft-graph-types';

import { findPeople, PersonType } from './graph.people';
import { schemas } from './cacheStores';
import { UserType } from '..';
import { GraphRequest } from '@microsoft/microsoft-graph-client';

/**
 * Object to be stored in cache
 */
export interface CacheUser extends CacheItem {
  /**
   * stringified json representing a user
   */
  user?: string;
}

/**
 * Object to be stored in cache
 */
export interface CacheUserQuery extends CacheItem {
  /**
   * max number of results the query asks for
   */
  maxResults?: number;
  /**
   * list of users returned by query
   */
  results?: string[];
}

/**
 * Defines the time it takes for objects in the cache to expire
 */
export const getUserInvalidationTime = (): number =>
  CacheService.config.users.invalidationPeriod || CacheService.config.defaultInvalidationPeriod;

/**
 * Whether or not the cache is enabled
 */
export const getIsUsersCacheEnabled = (): boolean =>
  CacheService.config.users.isEnabled && CacheService.config.isEnabled;

export async function getUsers(graph: IGraph, userFilters: string = ''): Promise<User[]> {
  let apiString = '/users';

  // TODO: Add 'top' parameter
  // TODO: Implement Caching of the users found. I can re-use an existing
  // store or create a new one.
  const graphClient: GraphRequest = graph.api(apiString);

  if (userFilters) {
    graphClient.filter(userFilters);
  }

  try {
    const response = await graphClient.middlewareOptions(prepScopes('user.read')).get();
    return response.value;
  } catch (error) {}
}

/**
 * async promise, returns Graph User data relating to the user logged in
 *
 * @returns {(Promise<User>)}
 * @memberof Graph
 */
export async function getMe(graph: IGraph, requestedProps?: string[]): Promise<User> {
  let cache: CacheStore<CacheUser>;
  if (getIsUsersCacheEnabled()) {
    cache = CacheService.getCache<CacheUser>(schemas.users, schemas.users.stores.users);
    const me = await cache.getValue('me');

    if (me && getUserInvalidationTime() > Date.now() - me.timeCached) {
      const cachedData = JSON.parse(me.user);
      const uniqueProps = requestedProps
        ? requestedProps.filter(prop => !Object.keys(cachedData).includes(prop))
        : null;

      // if requestedProps doesn't contain any unique props other than "@odata.context"
      if (!uniqueProps || uniqueProps.length <= 1) {
        return cachedData;
      }
    }
  }

  let apiString = 'me';
  if (requestedProps) {
    apiString = apiString + '?$select=' + requestedProps.toString();
  }
  const response = graph.api(apiString).middlewareOptions(prepScopes('user.read')).get();
  if (getIsUsersCacheEnabled()) {
    cache.putValue('me', { user: JSON.stringify(await response) });
  }
  return response;
}

/**
 * async promise, returns all Graph users associated with the userPrincipleName provided
 *
 * @param {string} userPrincipleName
 * @returns {(Promise<User>)}
 * @memberof Graph
 */
export async function getUser(graph: IGraph, userPrincipleName: string, requestedProps?: string[]): Promise<User> {
  const scopes = 'user.readbasic.all';
  let cache: CacheStore<CacheUser>;

  if (getIsUsersCacheEnabled()) {
    cache = CacheService.getCache<CacheUser>(schemas.users, schemas.users.stores.users);
    // check cache
    const user = await cache.getValue(userPrincipleName);

    // is it stored and is timestamp good?
    if (user && getUserInvalidationTime() > Date.now() - user.timeCached) {
      const cachedData = user.user ? JSON.parse(user.user) : null;
      const uniqueProps =
        requestedProps && cachedData ? requestedProps.filter(prop => !Object.keys(cachedData).includes(prop)) : null;

      // return without any worries
      if (!uniqueProps || uniqueProps.length <= 1) {
        return cachedData;
      }
    }
  }

  let apiString = `/users/${userPrincipleName}`;
  if (requestedProps) {
    apiString = apiString + '?$select=' + requestedProps.toString();
  }

  // else we must grab it
  let response;
  try {
    response = await graph.api(apiString).middlewareOptions(prepScopes(scopes)).get();
  } catch (_) {}

  if (getIsUsersCacheEnabled()) {
    cache.putValue(userPrincipleName, { user: JSON.stringify(response) });
  }
  return response;
}

/**
 * Returns a Promise of Graph Users array associated with the user ids array
 *
 * @export
 * @param {IGraph} graph
 * @param {string[]} userIds, an array of string ids
 * @returns {Promise<User[]>}
 */
export async function getUsersForUserIds(
  graph: IGraph,
  userIds: string[],
  searchInput: string = '',
  userFilters: string = ''
): Promise<User[]> {
  if (!userIds || userIds.length === 0) {
    return [];
  }
  const batch = graph.createBatch();
  const peopleDict = {};
  const peopleSearchMatches = {};
  const notInCache = [];
  searchInput = searchInput.toLowerCase();
  let cache: CacheStore<CacheUser>;

  if (getIsUsersCacheEnabled()) {
    cache = CacheService.getCache<CacheUser>(schemas.users, schemas.users.stores.users);
  }

  for (const id of userIds) {
    peopleDict[id] = null;
    let user = null;
    if (getIsUsersCacheEnabled()) {
      user = await cache.getValue(id);
    }
    if (user && getUserInvalidationTime() > Date.now() - user.timeCached) {
      user = JSON.parse(user?.user);
      const displayName = user.displayName;
      const searchMatches = displayName && displayName.toLowerCase().includes(searchInput) ? true : false;
      if (searchInput && searchMatches) {
        peopleSearchMatches[id] = user ? user : null;
      } else {
        peopleDict[id] = user ? user : null;
      }
    } else if (id !== '') {
<<<<<<< HEAD
      let apiUrl: string = `/users/${id}`;
      if (userFilters) {
        apiUrl += `${apiUrl}?$filters=${userFilters}`;
      }
      batch.get(id, apiUrl, ['user.readbasic.all']);
      notInCache.push(id);
=======
      if (id.toString() === 'me') {
        peopleDict[id] = await getMe(graph);
      } else {
        batch.get(id, `/users/${id}`, ['user.readbasic.all']);
      }
>>>>>>> 4d255b96
    }
  }
  try {
    const responses = await batch.executeAll();
    // iterate over userIds to ensure the order of ids
    for (const id of userIds) {
      const response = responses.get(id);
      if (response && response.content) {
        const user = response.content;
        if (searchInput) {
          const displayName = user?.displayName.toLowerCase();
          if (displayName.contains(searchInput)) {
            peopleSearchMatches[id] = user;
          }
        } else {
          peopleDict[id] = user;
        }

        if (getIsUsersCacheEnabled()) {
          cache.putValue(id, { user: JSON.stringify(user) });
        }
      }
    }
    if (searchInput && Object.keys(peopleSearchMatches).length) {
      return Promise.all(Object.values(peopleSearchMatches));
    }
    return Promise.all(Object.values(peopleDict));
  } catch (_) {
    // fallback to making the request one by one
    try {
      // call getUser for all the users that weren't cached
      userIds.filter(id => notInCache.includes(id)).forEach(id => (peopleDict[id] = getUser(graph, id)));
      if (getIsUsersCacheEnabled()) {
        // store all users that weren't retrieved from the cache, into the cache
        userIds
          .filter(id => notInCache.includes(id))
          .forEach(async id => cache.putValue(id, { user: JSON.stringify(await peopleDict[id]) }));
      }
      return Promise.all(Object.values(peopleDict));
    } catch (_) {
      return [];
    }
  }
}

/**
 * Returns a Promise of Graph Users array associated with the people queries array
 *
 * @export
 * @param {IGraph} graph
 * @param {string[]} peopleQueries, an array of string ids
 * @returns {Promise<User[]>}
 */
export async function getUsersForPeopleQueries(graph: IGraph, peopleQueries: string[]): Promise<User[]> {
  if (!peopleQueries || peopleQueries.length === 0) {
    return [];
  }

  const batch = graph.createBatch();
  const people = [];
  let cacheRes: CacheUserQuery;
  let cache: CacheStore<CacheUserQuery>;
  if (getIsUsersCacheEnabled()) {
    cache = CacheService.getCache<CacheUserQuery>(schemas.users, schemas.users.stores.usersQuery);
  }

  for (const personQuery of peopleQueries) {
    if (getIsUsersCacheEnabled()) {
      cacheRes = await cache.getValue(personQuery);
    }

    if (getIsUsersCacheEnabled() && cacheRes && getUserInvalidationTime() > Date.now() - cacheRes.timeCached) {
      people.push(JSON.parse(cacheRes.results[0]));
    } else if (personQuery !== '') {
      batch.get(personQuery, `/me/people?$search="${personQuery}"`, ['people.read']);
    }
  }

  try {
    const responses = await batch.executeAll();

    for (const personQuery of peopleQueries) {
      const response = responses.get(personQuery);
      if (response && response.content && response.content.value && response.content.value.length > 0) {
        people.push(response.content.value[0]);
        if (getIsUsersCacheEnabled()) {
          cache.putValue(personQuery, { maxResults: 1, results: [JSON.stringify(response.content.value[0])] });
        }
      } else {
        people.push(null);
      }
    }

    return people;
  } catch (_) {
    try {
      return Promise.all(
        peopleQueries
          .filter(personQuery => personQuery && personQuery !== '')
          .map(async personQuery => {
            const personArray = await findPeople(graph, personQuery, 1);
            if (personArray && personArray.length) {
              if (getIsUsersCacheEnabled()) {
                cache.putValue(personQuery, { maxResults: 1, results: [JSON.stringify(personArray[0])] });
              }
              return personArray[0];
            }
          })
      );
    } catch (_) {
      return [];
    }
  }
}

/**
 * Search Microsoft Graph for Users in the organization
 *
 * @export
 * @param {IGraph} graph
 * @param {string} query - the string to search for
 * @param {number} [top=10] - maximum number of results to return
 * @returns {Promise<User[]>}
 */
export async function findUsers(
  graph: IGraph,
  query: string,
  top: number = 10,
  userFilters: string = ''
): Promise<User[]> {
  const scopes = 'User.ReadBasic.All';
  const item = { maxResults: top, results: null };
  let cache: CacheStore<CacheUserQuery>;

  if (getIsUsersCacheEnabled()) {
    cache = CacheService.getCache<CacheUserQuery>(schemas.users, schemas.users.stores.usersQuery);
    const result: CacheUserQuery = await cache.getValue(query);

    if (result && getUserInvalidationTime() > Date.now() - result.timeCached) {
      return result.results.map(userStr => JSON.parse(userStr));
    }
  }

  let graphResult;

  let encodedQuery = `${query.replace(/#/g, '%2523')}`;
  graphResult = await graph
    .api('users')
    .header('ConsistencyLevel', 'eventual')
    .count(true)
    .search(`"displayName:${encodedQuery}" OR "mail:${encodedQuery}"`);

  if (userFilters !== '') {
    graphResult.filter(userFilters);
  }
  try {
    graphResult.top(top).middlewareOptions(prepScopes(scopes)).get();
  } catch {}

  if (getIsUsersCacheEnabled() && graphResult) {
    item.results = graphResult.value.map(userStr => JSON.stringify(userStr));
    cache.putValue(query, item);
  }
  return graphResult ? graphResult.value : null;
}

/**
 * async promise, returns all matching Graph users who are member of the specified group
 *
 * @param {string} query
 * @param {string} groupId - the group to query
 * @param {number} [top=10] - number of people to return
 * @param {PersonType} [personType=PersonType.person] - the type of person to search for
 * @param {boolean} [transitive=false] - whether the return should contain a flat list of all nested members
 * @returns {(Promise<User[]>)}
 */
export async function findGroupMembers(
  graph: IGraph,
  query: string,
  groupId: string,
  top: number = 10,
  personType: PersonType = PersonType.person,
  transitive: boolean = false,
  groupFilters: string = ''
): Promise<User[]> {
  const scopes = ['user.read.all', 'people.read'];
  const item = { maxResults: top, results: null };

  let cache: CacheStore<CacheUserQuery>;
  const key = `${groupId || '*'}:${query || '*'}:${personType}:${transitive}`;

  if (getIsUsersCacheEnabled()) {
    cache = CacheService.getCache<CacheUserQuery>(schemas.users, schemas.users.stores.usersQuery);
    const result: CacheUserQuery = await cache.getValue(key);

    if (result && getUserInvalidationTime() > Date.now() - result.timeCached) {
      return result.results.map(userStr => JSON.parse(userStr));
    }
  }

  let filter: string = '';
  if (query) {
    filter = `startswith(displayName,'${query}') or startswith(givenName,'${query}') or startswith(surname,'${query}') or startswith(mail,'${query}') or startswith(userPrincipalName,'${query}')`;
  }

  let apiUrl: string = `/groups/${groupId}/${transitive ? 'transitiveMembers' : 'members'}`;
  if (personType === PersonType.person) {
    apiUrl += `/microsoft.graph.user`;
  } else if (personType === PersonType.group) {
    apiUrl += `/microsoft.graph.group`;
    if (query) {
      filter = `startswith(displayName,'${query}') or startswith(mail,'${query}')`;
    }
  }

  if (groupFilters) {
    filter += ` and ${groupFilters}`;
  }

  const graphResult = await graph
    .api(apiUrl)
    .count(true)
    .top(top)
    .filter(filter)
    .header('ConsistencyLevel', 'eventual')
    .middlewareOptions(prepScopes(...scopes))
    .get();

  if (getIsUsersCacheEnabled() && graphResult) {
    item.results = graphResult.value.map(userStr => JSON.stringify(userStr));
    cache.putValue(key, item);
  }

  return graphResult ? graphResult.value : null;
}<|MERGE_RESOLUTION|>--- conflicted
+++ resolved
@@ -193,20 +193,17 @@
         peopleDict[id] = user ? user : null;
       }
     } else if (id !== '') {
-<<<<<<< HEAD
       let apiUrl: string = `/users/${id}`;
       if (userFilters) {
         apiUrl += `${apiUrl}?$filters=${userFilters}`;
       }
-      batch.get(id, apiUrl, ['user.readbasic.all']);
-      notInCache.push(id);
-=======
+
       if (id.toString() === 'me') {
         peopleDict[id] = await getMe(graph);
       } else {
-        batch.get(id, `/users/${id}`, ['user.readbasic.all']);
-      }
->>>>>>> 4d255b96
+        batch.get(id, apiUrl, ['user.readbasic.all']);
+        notInCache.push(id);
+      }
     }
   }
   try {
