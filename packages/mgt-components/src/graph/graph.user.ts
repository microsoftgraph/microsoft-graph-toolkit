--- conflicted
+++ resolved
@@ -198,10 +198,6 @@
     }
     if (user?.user && getUserInvalidationTime() > Date.now() - user.timeCached) {
       user = JSON.parse(user?.user);
-<<<<<<< HEAD
-=======
-      const displayName = user?.displayName;
->>>>>>> bbd5da48
 
       if (searchInput) {
         if (user) {
@@ -310,25 +306,18 @@
   for (const personQuery of peopleQueries) {
     if (getIsUsersCacheEnabled()) {
       cacheRes = await cache.getValue(personQuery);
-<<<<<<< HEAD
       if (cacheRes?.results[0] && getUserInvalidationTime() > Date.now() - cacheRes.timeCached) {
         const person = JSON.parse(cacheRes.results[0]);
         people.push(person);
       } else {
-        batch.get(personQuery, `/me/people?$search="${personQuery}"`, ['people.read']);
+        batch.get(personQuery, `/me/people?$search="${personQuery}"`, ['people.read'], {
+          'X-PeopleQuery-QuerySources': 'Mailbox,Directory'
+        });
       }
     } else {
-      batch.get(personQuery, `/me/people?$search="${personQuery}"`, ['people.read']);
-=======
-    }
-
-    if (getIsUsersCacheEnabled() && cacheRes && getUserInvalidationTime() > Date.now() - cacheRes.timeCached) {
-      people.push(JSON.parse(cacheRes.results[0]));
-    } else if (personQuery !== '') {
       batch.get(personQuery, `/me/people?$search="${personQuery}"`, ['people.read'], {
         'X-PeopleQuery-QuerySources': 'Mailbox,Directory'
       });
->>>>>>> bbd5da48
     }
   }
 
