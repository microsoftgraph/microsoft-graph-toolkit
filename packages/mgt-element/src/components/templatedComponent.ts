--- conflicted
+++ resolved
@@ -5,13 +5,8 @@
  * -------------------------------------------------------------------------------------------
  */
 
-<<<<<<< HEAD
-import { html, PropertyValues, TemplateResult } from 'lit';
 import { property, state } from 'lit/decorators.js';
-=======
 import { html, PropertyValueMap, PropertyValues, TemplateResult } from 'lit';
-import { property } from 'lit/decorators.js';
->>>>>>> fc4f1e0a
 
 import { equals } from '../utils/equals';
 import { MgtBaseComponent } from './baseComponent';
