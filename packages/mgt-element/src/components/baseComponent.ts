--- conflicted
+++ resolved
@@ -197,7 +197,6 @@
    * @return {*}  {boolean}
    * @memberof MgtBaseComponent
    */
-<<<<<<< HEAD
   protected fireCustomEvent(
     eventName: string,
     detail?: any,
@@ -209,13 +208,6 @@
       bubbles,
       cancelable,
       composed,
-=======
-  protected fireCustomEvent(eventName: string, detail?: any, bubbles = false, cancelable = false): boolean {
-    const event = new CustomEvent(eventName, {
-      bubbles,
-      cancelable,
-      // eslint-disable-next-line @typescript-eslint/no-unsafe-assignment
->>>>>>> 2970a446
       detail
     });
     return this.dispatchEvent(event);
