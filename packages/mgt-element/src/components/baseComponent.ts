--- conflicted
+++ resolved
@@ -61,11 +61,7 @@
    * @protected
    * @memberof MgtBaseComponent
    */
-<<<<<<< HEAD
   @state() protected direction: Direction = 'ltr';
-=======
-  @state() protected direction: 'ltr' | 'rtl' | 'auto' = 'ltr';
->>>>>>> 2970a446
 
   /**
    * Gets the ComponentMediaQuery of the component
@@ -183,20 +179,13 @@
   }
 
   /**
-<<<<<<< HEAD
    * Do nothing implementation of clearState method.
    *
    * @protected
    * @memberof MgtBaseComponent
-   */
-  protected clearState(): void {
-    // no implementation
-=======
-   * Used to clear state in inherited components
    */
   protected clearState(): void {
     // no-op
->>>>>>> 2970a446
   }
 
   /**
@@ -207,30 +196,23 @@
    * @param {*} [detail]
    * @param {boolean} [bubbles=false]
    * @param {boolean} [cancelable=false]
+   * @param {boolean} [composed=false]
    * @return {*}  {boolean}
    * @memberof MgtBaseComponent
    */
-<<<<<<< HEAD
   protected fireCustomEvent(
     eventName: string,
     detail?: any,
-    bubbles: boolean = false,
-    cancelable: boolean = false,
-    composed: boolean = false
+    bubbles = false,
+    cancelable = false,
+    composed = false
   ): boolean {
     const event = new CustomEvent(eventName, {
       bubbles,
       cancelable,
+      // eslint-disable-next-line @typescript-eslint/no-unsafe-assignment
       detail,
       composed
-=======
-  protected fireCustomEvent(eventName: string, detail?: any, bubbles = false, cancelable = false): boolean {
-    const event = new CustomEvent(eventName, {
-      bubbles,
-      cancelable,
-      // eslint-disable-next-line @typescript-eslint/no-unsafe-assignment
-      detail
->>>>>>> 2970a446
     });
     return this.dispatchEvent(event);
   }
