/**
 * -------------------------------------------------------------------------------------------
 * Copyright (c) Microsoft Corporation.  All Rights Reserved.  Licensed under the MIT License.
 * See License in the project root for license information.
 * -------------------------------------------------------------------------------------------
 */

import { AuthenticationProvider, AuthenticationProviderOptions } from '@microsoft/microsoft-graph-client';
import { validateBaseURL } from '../utils/GraphHelpers';
import { GraphEndpoint, IGraph, MICROSOFT_GRAPH_DEFAULT_ENDPOINT } from '../IGraph';
import { validateBaseURL } from '../utils/GraphHelpers';
import { EventDispatcher, EventHandler } from '../utils/EventDispatcher';

/**
 * Provider Type to be extended for implmenting new providers
 *
 * @export
 * @abstract
 * @class IProvider
 * @implements {AuthenticationProvider}
 */
export abstract class IProvider implements AuthenticationProvider {
  /**
   * The Graph object that contains the Graph client sdk
   *
   * @type {Graph}
   * @memberof IProvider
   */
  public graph: IGraph;

  /**
   * Specifies if the provider has enabled support for multiple accounts
   *
   * @protected
   * @type {boolean}
   * @memberof IProvider
   */
  protected isMultipleAccountDisabled: boolean = true;

  /**
   * Specifies if Multi account functionality is supported by the provider and enabled.
   *
   * @readonly
   * @type {boolean}
   * @memberof IProvider
   */
  public get isMultiAccountSupportedAndEnabled(): boolean {
    return false;
  }
  private _state: ProviderState;
  private _loginChangedDispatcher = new EventDispatcher<LoginChangedEvent>();
  private _activeAccountChangedDispatcher = new EventDispatcher<ActiveAccountChanged>();
  private _baseURL: GraphEndpoint = MICROSOFT_GRAPH_DEFAULT_ENDPOINT;

  /**
   * The base URL to be used in the graph client config.
   */
  public set baseURL(url: GraphEndpoint) {
    if (validateBaseURL(url)) {
      this._baseURL = url;
<<<<<<< HEAD
      return;
    } else {
      throw new Error(`${url} is not a valid Graph URL endpoint.`);
=======
>>>>>>> aaf3e1f9
    }
  }

  public get baseURL(): GraphEndpoint {
    return this._baseURL;
  }

  /**
   * Enable/Disable incremental consent
   *
   * @protected
   * @type {boolean}
   * @memberof IProvider
   */
  private _isIncrementalConsentDisabled: boolean = false;

  protected isMultipleAccountSupported: boolean = false;
  public get isMultiAccountSupported(): boolean {
    return this.isMultipleAccountSupported;
  }
  /**
   * returns state of Provider
   *
   * @readonly
   * @type {ProviderState}
   * @memberof IProvider
   */
  public get state(): ProviderState {
    return this._state;
  }

  /**
   * Incremental consent setting
   *
   * @readonly
   * @memberof IProvider
   */
  public get isIncrementalConsentDisabled(): boolean {
    return this._isIncrementalConsentDisabled;
  }

  /**
   * Enable/Disable incremental consent
   *
   * @readonly
   * @memberof IProvider
   */
  public set isIncrementalConsentDisabled(disabled: boolean) {
    this._isIncrementalConsentDisabled = disabled;
  }

  /**
   * Name used for analytics
   *
   * @readonly
   * @memberof IProvider
   */
  public get name() {
    return 'MgtIProvider';
  }

  constructor() {
    this._state = ProviderState.Loading;
  }

  /**
   * sets state of Provider and fires loginchangedDispatcher
   *
   * @param {ProviderState} state
   * @memberof IProvider
   */
  public setState(state: ProviderState) {
    if (state !== this._state) {
      this._state = state;
      this._loginChangedDispatcher.fire({});
    }
  }

  /**
   * event handler when login changes
   *
   * @param {EventHandler<LoginChangedEvent>} eventHandler
   * @memberof IProvider
   */
  public onStateChanged(eventHandler: EventHandler<LoginChangedEvent>) {
    this._loginChangedDispatcher.add(eventHandler);
  }
  /**
   * removes event handler for when login changes
   *
   * @param {EventHandler<LoginChangedEvent>} eventHandler
   * @memberof IProvider
   */
  public removeStateChangedHandler(eventHandler: EventHandler<LoginChangedEvent>) {
    this._loginChangedDispatcher.remove(eventHandler);
  }

  /**
   * option implementation that can be called to sign in user (required for mgt-login to work)
   *
   * @returns {Promise<void>}
   * @memberof IProvider
   */
  public login?(): Promise<void>;

  /**
   * optional implementation that can be called to sign out user (required for mgt-login to work)
   *
   * @returns {Promise<void>}
   * @memberof IProvider
   */
  public logout?(): Promise<void>;

  /**
   * Returns all signed in accounts.
   *
   * @return {*}  {any[]}
   * @memberof IProvider
   */
  public getAllAccounts?(): IProviderAccount[];

  /**
   * Returns active account in case of multi-account sign in
   *
   * @return {*}  {any[]}
   * @memberof IProvider
   */
  public getActiveAccount?(): IProviderAccount;

  /**
   * Switch between two signed in accounts
   *
   * @param {*} user
   * @memberof IProvider
   */
  public setActiveAccount?(user: IProviderAccount) {
    this.fireActiveAccountChanged();
  }

  /**
   * Event handler when Active account changes
   *
   * @param {EventHandler<ActiveAccountChanged>} eventHandler
   * @memberof IProvider
   */
  public onActiveAccountChanged(eventHandler: EventHandler<ActiveAccountChanged>) {
    this._activeAccountChangedDispatcher.add(eventHandler);
  }

  /**
   * Removes event handler for when Active account changes
   *
   * @param {EventHandler<ActiveAccountChanged>} eventHandler
   * @memberof IProvider
   */
  public removeActiveAccountChangedHandler(eventHandler: EventHandler<ActiveAccountChanged>) {
    this._activeAccountChangedDispatcher.remove(eventHandler);
  }

  /**
   * Fires event when active account changes
   *
   * @memberof IProvider
   */
  private fireActiveAccountChanged() {
    this._activeAccountChangedDispatcher.fire({});
  }

  /**
   * uses scopes to recieve access token
   *
   * @param {...string[]} scopes
   * @returns {Promise<string>}
   * @memberof IProvider
   */
  public getAccessTokenForScopes(...scopes: string[]): Promise<string> {
    return this.getAccessToken({ scopes });
  }

  /**
   * Promise to receive access token using Provider options
   *
   * @abstract
   * @param {AuthenticationProviderOptions} [options]
   * @returns {Promise<string>}
   * @memberof IProvider
   */
  public abstract getAccessToken(options?: AuthenticationProviderOptions): Promise<string>;
}

/**
 * ActiveAccountChanged Event
 *
 * @export
 * @interface ActiveAccountChanged
 */
export interface ActiveAccountChanged {}
/**
 * loginChangedEvent
 *
 * @export
 * @interface LoginChangedEvent
 */
// tslint:disable-next-line: no-empty-interface
export interface LoginChangedEvent {}

/**
 * LoginType
 *
 * @export
 * @enum {number}
 */
export enum LoginType {
  /**
   * Popup = 0
   */
  Popup,
  /**
   * Redirect = 1
   */
  Redirect
}

/**
 * ProviderState
 *
 * @export
 * @enum {number}
 */
export enum ProviderState {
  /**
   * Loading = 0
   */
  Loading,
  /**
   * SignedOut = 1
   */
  SignedOut,
  /**
   * SignedIn = 2
   */
  SignedIn
}

/**
 * Account details
 *
 * @export
 */
export type IProviderAccount = {
  id: string;
  mail?: string;
  name?: string;
  tenantId?: string;
};<|MERGE_RESOLUTION|>--- conflicted
+++ resolved
@@ -58,12 +58,9 @@
   public set baseURL(url: GraphEndpoint) {
     if (validateBaseURL(url)) {
       this._baseURL = url;
-<<<<<<< HEAD
       return;
     } else {
       throw new Error(`${url} is not a valid Graph URL endpoint.`);
-=======
->>>>>>> aaf3e1f9
     }
   }
 
