--- conflicted
+++ resolved
@@ -8,21 +8,10 @@
 import { Providers } from '../providers/Providers';
 import { ProviderState } from '../providers/IProvider';
 import { CacheStore } from './CacheStore';
-<<<<<<< HEAD
 import { error } from './Logging';
-
-/**
- * Localstorage key for storing names of cache databases
- *
- * @type {string}
- *
- */
-export const dbListKey = 'mgt-db-list';
-=======
 import { CacheSchema } from './CacheSchema';
 import { CacheItem } from './CacheItem';
 import { dbListKey } from './dbListKey';
->>>>>>> 2bb60d1e
 
 /**
  * Holds the cache options for cache store
