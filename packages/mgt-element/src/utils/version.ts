--- conflicted
+++ resolved
@@ -8,8 +8,4 @@
 // THIS FILE IS AUTO GENERATED
 // ANY CHANGES WILL BE LOST DURING BUILD
 
-<<<<<<< HEAD
-export const PACKAGE_VERSION = '2.6.1';
-=======
-export const PACKAGE_VERSION = '2.6.2';
->>>>>>> 73dc57e4
+export const PACKAGE_VERSION = '2.6.2';