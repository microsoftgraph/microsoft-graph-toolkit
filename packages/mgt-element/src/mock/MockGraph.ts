--- conflicted
+++ resolved
@@ -85,20 +85,20 @@
    */
   private _nextMiddleware: Middleware;
 
-  private _baseUrl: string;
+  private static _baseUrl: string;
 
-  private _session: SessionCache;
-
-  constructor() {
-    if (storageAvailable('sessionStorage')) {
-      this._session = new SessionCache();
+  private static _cache: SessionCache;
+  private static get _sessionCache(): SessionCache {
+    if (!this._cache && storageAvailable('sessionStorage')) {
+      this._cache = new SessionCache();
     }
+    return this._cache;
   }
 
   // tslint:disable-next-line: completed-docs
   public async execute(context: Context): Promise<void> {
     try {
-      const baseUrl = await this.getBaseUrl();
+      const baseUrl = await MockMiddleware.getBaseUrl();
       context.request = baseUrl + encodeURIComponent(context.request as string);
     } catch (error) {
       // ignore error
@@ -115,33 +115,28 @@
     this._nextMiddleware = next;
   }
 
-<<<<<<< HEAD
+  /**
+   * Gets the base url for the mock graph, either from the session cache or from the endpoint service
+   *
+   * @static
+   * @return {string} the base url for the mock graph to use.
+   * @memberof MockMiddleware
+   */
   public static async getBaseUrl() {
     if (!this._baseUrl) {
-      try {
-        // get the url we should be using from the endpoint service
-        const response = await fetch('https://cdn.graph.office.net/en-us/graph/api/proxy/endpoint');
-        this._baseUrl = (await response.json()) + '?url=';
-      } catch {
-        // fallback to hardcoded value
-        this._baseUrl = 'https://proxy.apisandbox.msdn.microsoft.com/svc?url=';
-=======
-  private async getBaseUrl() {
-    if (!this._baseUrl) {
-      const sessionEndpoint = this._session?.getItem('endpointURL');
+      const sessionEndpoint = this._sessionCache?.getItem('endpointURL');
       if (sessionEndpoint) {
         this._baseUrl = sessionEndpoint;
       } else {
         try {
           // get the url we should be using from the endpoint service
-          let response = await fetch('https://cdn.graph.office.net/en-us/graph/api/proxy/endpoint');
+          const response = await fetch('https://cdn.graph.office.net/en-us/graph/api/proxy/endpoint');
           this._baseUrl = (await response.json()) + '?url=';
         } catch {
           // fallback to hardcoded value
           this._baseUrl = 'https://proxy.apisandbox.msdn.microsoft.com/svc?url=';
         }
-        this._session?.setItem('endpointURL', this._baseUrl);
->>>>>>> 31c8e8a2
+        this._sessionCache?.setItem('endpointURL', this._baseUrl);
       }
     }
 
