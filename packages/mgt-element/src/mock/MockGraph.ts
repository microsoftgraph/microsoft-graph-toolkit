/**
 * -------------------------------------------------------------------------------------------
 * Copyright (c) Microsoft Corporation.  All Rights Reserved.  Licensed under the MIT License.
 * See License in the project root for license information.
 * -------------------------------------------------------------------------------------------
 */

import {
  AuthenticationHandler,
  Client,
  Context,
  HTTPMessageHandler,
  Middleware,
  RetryHandler,
  RetryHandlerOptions,
  TelemetryHandler
} from '@microsoft/microsoft-graph-client';
import { MgtBaseComponent } from '../components/baseComponent';
import { Graph } from '../Graph';
import { chainMiddleware } from '../utils/GraphHelpers';
import { MockProvider } from './MockProvider';

/**
 * MockGraph Instance
 *
 * @export
 * @class MockGraph
 * @extends {Graph}
 */
// tslint:disable-next-line: max-classes-per-file
export class MockGraph extends Graph {
  constructor(mockProvider: MockProvider) {
    const middleware: Middleware[] = [
      new AuthenticationHandler(mockProvider),
      new RetryHandler(new RetryHandlerOptions()),
      new TelemetryHandler(),
      new MockMiddleware(),
      new HTTPMessageHandler()
    ];

    super(
      Client.initWithMiddleware({
<<<<<<< HEAD
        baseUrl: BASE_URL + ROOT_GRAPH_URL,
        middleware: chainMiddleware(...middleware),
        customHosts: new Set<string>([new URL(BASE_URL).hostname])
=======
        middleware: chainMiddleware(...middleware)
>>>>>>> e848cf83
      })
    );
  }

  /**
   * Returns an instance of the Graph in the context of the provided component.
   *
   * @param {MgtBaseComponent} component
   * @returns
   * @memberof Graph
   */
  public forComponent(component: MgtBaseComponent): MockGraph {
    // The purpose of the forComponent pattern is to update the headers of any outgoing Graph requests.
    // The MockGraph isn't making real Graph requests, so we can simply no-op and return the same instance.
    return this;
  }
}

/**
 * Implements Middleware for the Mock Client to escape
 * the graph url from the request
 *
 * @class MockMiddleware
 * @implements {Middleware}
 */
// tslint:disable-next-line: max-classes-per-file
class MockMiddleware implements Middleware {
  /**
   * @private
   * A member to hold next middleware in the middleware chain
   */
  private _nextMiddleware: Middleware;

  private static _baseUrl;

  // tslint:disable-next-line: completed-docs
  public async execute(context: Context): Promise<void> {
    try {
      const baseUrl = await MockMiddleware.getBaseUrl();
      context.request = baseUrl + escape(context.request as string);
    } catch (error) {
      // ignore error
    }
    return await this._nextMiddleware.execute(context);
  }
  /**
   * Handles setting of next middleware
   *
   * @param {Middleware} next
   * @memberof SdkVersionMiddleware
   */
  public setNext(next: Middleware): void {
    this._nextMiddleware = next;
  }

  private static async getBaseUrl() {
    if (!this._baseUrl) {
      try {
        // get the url we should be using from the endpoint service
        let response = await fetch('https://cdn.graph.office.net/en-us/graph/api/proxy/endpoint');
        this._baseUrl = (await response.json()) + '?url=';
      } catch {
        // fallback to hardcoded value
        this._baseUrl = 'https://proxy.apisandbox.msdn.microsoft.com/svc?url=';
      }
    }

    return this._baseUrl;
  }
}<|MERGE_RESOLUTION|>--- conflicted
+++ resolved
@@ -40,13 +40,8 @@
 
     super(
       Client.initWithMiddleware({
-<<<<<<< HEAD
-        baseUrl: BASE_URL + ROOT_GRAPH_URL,
         middleware: chainMiddleware(...middleware),
         customHosts: new Set<string>([new URL(BASE_URL).hostname])
-=======
-        middleware: chainMiddleware(...middleware)
->>>>>>> e848cf83
       })
     );
   }
