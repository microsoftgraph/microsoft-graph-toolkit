--- conflicted
+++ resolved
@@ -6,26 +6,15 @@
  */
 
 import * as MicrosoftGraph from '@microsoft/microsoft-graph-types';
-import { customElement, html, LitElement, property } from 'lit-element';
+import { customElement, html, property } from 'lit-element';
 import { Providers } from '../../Providers';
 import { ProviderState } from '../../providers/IProvider';
 import '../../styles/fabric-icon-font';
 import '../mgt-person/mgt-person';
 import { PersonCardInteraction } from '../mgt-person/mgt-person';
 import { MgtTemplatedComponent } from '../templatedComponent';
-<<<<<<< HEAD
 import { styles } from './mgt-people-css';
 
-@customElement('mgt-people')
-export class MgtPeople extends MgtTemplatedComponent {
-  /* TODO: Do we want a query property for loading groups from calls? */
-
-  static get styles() {
-    return styles;
-  }
-
-=======
-import { MgtPersonDetails } from '../mgt-person/mgt-person';
 /**
  * web component to display a group of people or contacts by using their photos or initials.
  *
@@ -35,12 +24,18 @@
  */
 @customElement('mgt-people')
 export class MgtPeople extends MgtTemplatedComponent {
-  private _firstUpdated = false;
+  /**
+   * Array of styles to apply to the element. The styles should be defined
+   * using the `css` tag function.
+   */
+  static get styles() {
+    return styles;
+  }
+
   /**
    * containing array of people used in the component.
    * @type {Array<MgtPersonDetails>}
    */
->>>>>>> 64d193ba
   @property({
     attribute: 'people',
     type: Object
@@ -55,30 +50,9 @@
     attribute: 'show-max',
     type: Number
   })
-<<<<<<< HEAD
   public showMax: number = 3;
   private _firstUpdated = false;
-=======
-  showMax: number = 3;
 
-  /* TODO: Do we want a query property for loading groups from calls? */
-
-  /**
-   * Array of styles to apply to the element. The styles should be defined
-   * using the `css` tag function.
-   */
-  static get styles() {
-    return styles;
-  }
->>>>>>> 64d193ba
-
-  constructor() {
-    super();
-  }
-
-<<<<<<< HEAD
-  public firstUpdated() {
-=======
   /**
    * Invoked when the element is first updated. Implement to perform one time
    * work on the element after update.
@@ -88,35 +62,10 @@
    *
    * * @param _changedProperties Map of changed properties with old values
    */
-  firstUpdated() {
->>>>>>> 64d193ba
+  protected firstUpdated() {
     this._firstUpdated = true;
     Providers.onProviderUpdated(() => this.loadPeople());
     this.loadPeople();
-  }
-
-<<<<<<< HEAD
-  public render() {
-=======
-  private async loadPeople() {
-    if (!this._firstUpdated) {
-      return;
-    }
-
-    if (!this.people) {
-      let provider = Providers.globalProvider;
-
-      if (provider && provider.state === ProviderState.SignedIn) {
-        let client = Providers.globalProvider.graph;
-
-        this.people = (await client.getPeople()).slice(0, this.showMax);
-        for (let person of this.people) {
-          // set image to @ to flag the mgt-person component to
-          // query the image from the graph
-          person.image = '@';
-        }
-      }
-    }
   }
 
   /**
@@ -125,8 +74,7 @@
    * trigger the element to update.
    */
 
-  render() {
->>>>>>> 64d193ba
+  protected render() {
     if (this.people) {
       return (
         this.renderTemplate('default', { people: this.people }) ||
