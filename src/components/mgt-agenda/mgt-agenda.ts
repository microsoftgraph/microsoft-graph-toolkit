--- conflicted
+++ resolved
@@ -397,11 +397,7 @@
     return html`
       <mgt-people
         class="event-attendees"
-<<<<<<< HEAD
-        .peopleQuery=${event.attendees.map(attendee => {
-=======
         .peopleQueries=${event.attendees.map(attendee => {
->>>>>>> fc0a55b1
           return attendee.emailAddress.address;
         })}
       ></mgt-people>
