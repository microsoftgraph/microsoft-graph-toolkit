--- conflicted
+++ resolved
@@ -9,14 +9,9 @@
 import { customElement, html, internalProperty, property, TemplateResult } from 'lit-element';
 import { classMap } from 'lit-html/directives/class-map';
 import { repeat } from 'lit-html/directives/repeat';
-<<<<<<< HEAD
-import { findPerson, getPeople, getPeopleFromGroup } from '../../graph/graph.people';
-import { getUser, getUsersForUserIds } from '../../graph/graph.user';
-=======
 import { findGroups, GroupType } from '../../graph/graph.groups';
-import { findPeople, getPeopleFromGroup, PersonType } from '../../graph/graph.people';
-import { findUsers, getUser } from '../../graph/graph.user';
->>>>>>> 0443f6d3
+import { findPeople, getPeopleFromGroup, PersonType, getPeople } from '../../graph/graph.people';
+import { findUsers, getUser, getUsersForUserIds } from '../../graph/graph.user';
 import { IDynamicPerson } from '../../graph/types';
 import { Providers } from '../../Providers';
 import { ProviderState } from '../../providers/IProvider';
@@ -107,7 +102,6 @@
   }
 
   /**
-<<<<<<< HEAD
    * array of people to be selected upon intialization
    *
    * @type {Array}
@@ -121,7 +115,8 @@
     type: String
   })
   public defaultSelectedUserIds: '';
-=======
+
+  /**
    * value determining if search is filtered to a group.
    * @type {string}
    */
@@ -192,7 +187,6 @@
     this._groupType = value;
     this.requestStateUpdate(true);
   }
->>>>>>> 0443f6d3
 
   /**
    * User input in search.
@@ -572,10 +566,24 @@
 
     const provider = Providers.globalProvider;
     if (!people && provider && provider.state === ProviderState.SignedIn) {
-      if (this.groupId) {
+      const graph = provider.graph.forComponent(this);
+
+      if (!input.length) {
+        people = await getPeople(graph);
+        this._showLoading = false;
+      }
+
+      if (this.defaultSelectedUserIds && !this.selectedPeople.length) {
+        const defaultSelectedUsers = await getUsersForUserIds(graph, this.defaultSelectedUserIds);
+
+        this.selectedPeople = [...defaultSelectedUsers];
+        this.requestUpdate();
+        this.fireCustomEvent('selectionChanged', this.selectedPeople);
+      }
+
+      if (this.groupId && input) {
         if (this._groupPeople === null) {
           try {
-            const graph = provider.graph.forComponent(this);
             this._groupPeople = await getPeopleFromGroup(graph, this.groupId);
           } catch (_) {
             this._groupPeople = [];
@@ -584,25 +592,7 @@
 
         people = this._groupPeople || [];
       } else if (input) {
-        const graph = provider.graph.forComponent(this);
         people = [];
-
-<<<<<<< HEAD
-    const graph = provider.graph.forComponent(this);
-    if (this.defaultSelectedUserIds && !this.selectedPeople.length) {
-      const defaultSelectedUsers = await getUsersForUserIds(graph, this.defaultSelectedUserIds);
-
-      this.selectedPeople = [...defaultSelectedUsers];
-      this.requestUpdate();
-      this.fireCustomEvent('selectionChanged', this.selectedPeople);
-    }
-    if (this.groupId) {
-      if (this._groupPeople === null) {
-        try {
-          this._groupPeople = await getPeopleFromGroup(graph, this.groupId);
-        } catch (_) {
-          this._groupPeople = [];
-=======
         if (this.type === PersonType.Person || this.type === PersonType.Any) {
           try {
             people = (await findPeople(graph, input, this.showMax)) || [];
@@ -625,17 +615,8 @@
               // nop
             }
           }
->>>>>>> 0443f6d3
         }
 
-<<<<<<< HEAD
-      people = this._groupPeople || [];
-    } else if (input) {
-      people = await findPerson(graph, input);
-    } else if (!input.length) {
-      people = await getPeople(graph);
-      this._showLoading = false;
-=======
         if ((this.type === PersonType.Group || this.type === PersonType.Any) && people.length < this.showMax) {
           try {
             const groups = (await findGroups(graph, input, this.showMax, this.groupType)) || [];
@@ -645,7 +626,6 @@
           }
         }
       }
->>>>>>> 0443f6d3
     }
 
     if (people) {
@@ -717,11 +697,8 @@
         this.selectedPeople = [...this.selectedPeople, person];
         this.fireCustomEvent('selectionChanged', this.selectedPeople);
 
-<<<<<<< HEAD
         this.loadState();
-=======
         this._foundPeople = [];
->>>>>>> 0443f6d3
       }
     }
   }
@@ -810,17 +787,15 @@
   private handleUserSearch(input: HTMLInputElement) {
     if (!this._debouncedSearch) {
       this._debouncedSearch = debounce(async () => {
-<<<<<<< HEAD
         // Wait a few milliseconds before showing the flyout.
         // This helps prevent loading state flickering while the user is actively changing the query.
 
         const loadingTimeout = setTimeout(() => {
-=======
-        if (!this.userInput.length) {
-          this._foundPeople = [];
-          this.hideFlyout();
->>>>>>> 0443f6d3
-          this._showLoading = true;
+          if (!this.userInput.length) {
+            this._foundPeople = [];
+            this.hideFlyout();
+            this._showLoading = true;
+          }
         }, 400);
 
         await this.loadState();
