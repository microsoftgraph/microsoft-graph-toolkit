--- conflicted
+++ resolved
@@ -5,23 +5,19 @@
  * -------------------------------------------------------------------------------------------
  */
 
-<<<<<<< HEAD
-import { html, customElement, property } from 'lit-element';
-=======
-import { LitElement, html, customElement, property } from 'lit-element';
+import * as MicrosoftGraph from '@microsoft/microsoft-graph-types';
+import { customElement, html, LitElement, property } from 'lit-element';
 import { repeat } from 'lit-html/directives/repeat';
->>>>>>> 20b5eba4
-import * as MicrosoftGraph from '@microsoft/microsoft-graph-types';
 
 import { Providers } from '../../Providers';
 import { ProviderState } from '../../providers/IProvider';
 import { styles } from './mgt-people-picker-css';
 
+import '../../styles/fabric-icon-font';
+import { debounce } from '../../utils/utils';
 import '../mgt-person/mgt-person';
-import '../../styles/fabric-icon-font';
+import { MgtPerson, MgtPersonDetails } from '../mgt-person/mgt-person';
 import { MgtTemplatedComponent } from '../templatedComponent';
-import { MgtPersonDetails, MgtPerson } from '../mgt-person/mgt-person';
-import { debounce } from '../../utils/utils';
 /**
  * Web component used to search for people from the Microsoft Graph
  *
@@ -30,21 +26,19 @@
  * @extends {MgtTemplatedComponent}
  */
 @customElement('mgt-people-picker')
-<<<<<<< HEAD
-export class MgtPicker extends MgtTemplatedComponent {
+export class MgtPeoplePicker extends MgtTemplatedComponent {
+  static get styles() {
+    return styles;
+  }
   /**
    * containing object of MgtPersonDetails.
    * @type {MgtPersonDetails}
    */
-=======
-export class MgtPeoplePicker extends MgtTemplatedComponent {
-  //people in current search list
->>>>>>> 20b5eba4
   @property({
     attribute: 'people',
     type: Object
   })
-  people: Array<MgtPersonDetails> = null;
+  public people: MgtPersonDetails[] = null;
 
   /**
    * determining how many people to show in list.
@@ -54,7 +48,7 @@
     attribute: 'show-max',
     type: Number
   })
-  showMax: number = 6;
+  public showMax: number = 6;
 
   /**
    * value determining if search is filtered to a group.
@@ -64,13 +58,13 @@
     attribute: 'group-id',
     type: String
   })
-  groupId: string;
+  public groupId: string;
 
   /**
    *  array of user picked people.
    * @type {Array<any>}
    */
-  @property() public _selectedPeople: Array<any> = [];
+  @property() public _selectedPeople: any[] = [];
 
   @property() private _duplicatePersonId: string = '';
 
@@ -87,7 +81,7 @@
     'keyup',
     debounce(e => {
       if (e.keyCode == 40 || e.keyCode == 38) {
-        //keyCodes capture: down arrow (40) and up arrow (38)
+        // keyCodes capture: down arrow (40) and up arrow (38)
         return;
       } else {
         this.arrowSelectionCount = 0;
@@ -95,6 +89,11 @@
       }
     }, 300)
   );
+
+  constructor() {
+    super();
+    this.trackMouseFocus = this.trackMouseFocus.bind(this);
+  }
 
   /**
    * Synchronizes property values when attributes change.
@@ -105,7 +104,7 @@
    * @memberof MgtPersonCard
    */
 
-  attributeChangedCallback(att, oldval, newval) {
+  public attributeChangedCallback(att, oldval, newval) {
     super.attributeChangedCallback(att, oldval, newval);
 
     if (att == 'group-id' && oldval !== newval) {
@@ -113,29 +112,36 @@
     }
   }
 
-  static get styles() {
-    return styles;
-  }
-
-  constructor() {
-    super();
-    this.trackMouseFocus = this.trackMouseFocus.bind(this);
-  }
-
-  firstUpdated() {
+  public firstUpdated() {
     if (this.groupId) {
       Providers.onProviderUpdated(() => this.findGroup());
       this.findGroup();
     }
   }
+
+  public render() {
+    document.addEventListener('mouseup', this.trackMouseFocus, false);
+    return (
+      this.renderTemplate('default', { people: this.people }) ||
+      html`
+        <div class="people-picker">
+          <div class="people-picker-input">
+            ${this.renderChosenPeople()}
+          </div>
+          <div class="people-list-separator"></div>
+          ${this.renderPeopleList()}
+        </div>
+      `
+    );
+  }
   /**
    * Async query to Graph for members of group if determined by developer.
    * set's `this.groupPeople` to those members.
    */
   private async findGroup() {
-    let provider = Providers.globalProvider;
+    const provider = Providers.globalProvider;
     if (provider && provider.state === ProviderState.SignedIn) {
-      let client = Providers.globalProvider.graph;
+      const client = Providers.globalProvider.graph;
       this.groupPeople = await client.getPeopleFromGroup(this.groupId);
     }
   }
@@ -153,9 +159,9 @@
     if (event.code == 'Backspace' && this._userInput.length == 0 && this._selectedPeople.length > 0) {
       event.target.value = '';
       this._userInput = '';
-      //remove last person in selected list
+      // remove last person in selected list
       this._selectedPeople = this._selectedPeople.splice(0, this._selectedPeople.length - 1);
-      //fire selected people changed event
+      // fire selected people changed event
       this.fireCustomEvent('selectionChanged', this._selectedPeople);
       return;
     }
@@ -175,7 +181,7 @@
    */
   private onUserKeyDown(event: any) {
     if (event.keyCode == 40 || event.keyCode == 38) {
-      //keyCodes capture: down arrow (40) and up arrow (38)
+      // keyCodes capture: down arrow (40) and up arrow (38)
       this.handleArrowSelection(event);
       if (this._userInput.length > 0) {
         event.preventDefault();
@@ -196,9 +202,9 @@
    */
   private handleArrowSelection(event: any) {
     if (this.people.length) {
-      //update arrow count
+      // update arrow count
       if (event.keyCode == 38) {
-        //up arrow
+        // up arrow
         if (this.arrowSelectionCount > 0) {
           this.arrowSelectionCount--;
         } else {
@@ -206,7 +212,7 @@
         }
       }
       if (event.keyCode == 40) {
-        //down arrow
+        // down arrow
         if (this.arrowSelectionCount + 1 !== this.people.length && this.arrowSelectionCount + 1 < this.showMax) {
           this.arrowSelectionCount++;
         } else {
@@ -215,11 +221,11 @@
       }
 
       const peopleList = this.renderRoot.querySelector('.people-list');
-      //reset background color
+      // reset background color
       for (let i = 0; i < peopleList.children.length; i++) {
         peopleList.children[i].setAttribute('class', 'people-person-list');
       }
-      //set selected background
+      // set selected background
       peopleList.children[this.arrowSelectionCount].setAttribute('class', 'people-person-list-fill');
     }
   }
@@ -233,8 +239,8 @@
     if (person) {
       this._userInput = '';
       this._duplicatePersonId = '';
-      let chosenPerson: any = person;
-      let filteredPersonArr = this._selectedPeople.filter(function(person) {
+      const chosenPerson: any = person;
+      const filteredPersonArr = this._selectedPeople.filter(function(person) {
         return person.id == chosenPerson.id;
       });
       if (this._selectedPeople.length && filteredPersonArr.length) {
@@ -257,18 +263,18 @@
   private async loadPersonSearch(name: string) {
     if (name.length) {
       name = name.toLowerCase();
-      let provider = Providers.globalProvider;
+      const provider = Providers.globalProvider;
       let people: any;
 
       if (provider && provider.state === ProviderState.SignedIn) {
-        let that = this;
+        const that = this;
         setTimeout(function() {
           that.isLoading = true;
         }, 400);
 
-        let client = Providers.globalProvider.graph;
-
-        //filtering groups
+        const client = Providers.globalProvider.graph;
+
+        // filtering groups
         if (this.groupId) {
           people = this.groupPeople;
         } else {
@@ -291,16 +297,16 @@
    * @param people - array of people returned from query to Graph
    */
   private filterPeople(people: any) {
-    //check if people need to be updated
-    //ensuring people list is displayed
-    //find ids from selected people
+    // check if people need to be updated
+    // ensuring people list is displayed
+    // find ids from selected people
     if (people) {
       let id_filter = this._selectedPeople.map(function(el) {
         return el.id;
       });
 
-      //filter id's
-      let filtered = people.filter(function(person) {
+      // filter id's
+      const filtered = people.filter(function(person) {
         return id_filter.indexOf(person.id) === -1;
       });
 
@@ -313,8 +319,8 @@
    * @param person - person and details pertaining to user selected
    */
   private removePerson(person: MgtPersonDetails) {
-    let chosenPerson: any = person;
-    let filteredPersonArr = this._selectedPeople.filter(function(person) {
+    const chosenPerson: any = person;
+    const filteredPersonArr = this._selectedPeople.filter(function(person) {
       return person.id !== chosenPerson.id;
     });
     this._selectedPeople = filteredPersonArr;
@@ -333,16 +339,16 @@
   private trackMouseFocus(e) {
     const peopleList = this.renderRoot.querySelector('.people-list');
     if (e.target.localName === 'mgt-people-picker') {
-      const peopleInput = <HTMLInputElement>this.renderRoot.querySelector('.people-chosen-input');
+      const peopleInput = this.renderRoot.querySelector('.people-chosen-input') as HTMLInputElement;
       peopleInput.focus();
       peopleInput.select();
     }
     if (peopleList) {
       if (e.target.localName === 'mgt-people-picker') {
-        //Mouse is focused on input
+        // Mouse is focused on input
         peopleList.setAttribute('style', 'display:block');
       } else {
-        //reset if not clicked in focus
+        // reset if not clicked in focus
         peopleList.setAttribute('style', 'display:none');
       }
     }
@@ -358,8 +364,7 @@
           person =>
             html`
               <li class="${person.id == this._duplicatePersonId ? 'people-person duplicate-person' : 'people-person'}">
-                ${this.renderTemplate('person', { person: person }, person.displayName) ||
-                  this.renderChosenPerson(person)}
+                ${this.renderTemplate('person', { person }, person.displayName) || this.renderChosenPerson(person)}
                 <p class="person-display-name">${person.displayName}</p>
                 <div class="CloseIcon" @click="${() => this.removePerson(person)}">\uE711</div>
               </li>
@@ -393,22 +398,22 @@
   }
 
   private renderHighlightText(person: MgtPersonDetails) {
-    let peoples: any = person;
-    let highlightLocation = peoples.displayName.toLowerCase().indexOf(this._userInput.toLowerCase());
+    const peoples: any = person;
+    const highlightLocation = peoples.displayName.toLowerCase().indexOf(this._userInput.toLowerCase());
     if (highlightLocation !== -1) {
-      //no location
+      // no location
       if (highlightLocation == 0) {
-        //highlight is at the beginning of sentence
+        // highlight is at the beginning of sentence
         peoples.first = '';
         peoples.highlight = peoples.displayName.slice(0, this._userInput.length);
         peoples.last = peoples.displayName.slice(this._userInput.length, peoples.displayName.length);
       } else if (highlightLocation == peoples.displayName.length) {
-        //highlight is at end of the sentence
+        // highlight is at end of the sentence
         peoples.first = peoples.displayName.slice(0, highlightLocation);
         peoples.highlight = peoples.displayName.slice(highlightLocation, peoples.displayName.length);
         peoples.last = '';
       } else {
-        //highlight is in middle of sentence
+        // highlight is in middle of sentence
         peoples.first = peoples.displayName.slice(0, highlightLocation);
         peoples.highlight = peoples.displayName.slice(highlightLocation, highlightLocation + this._userInput.length);
         peoples.last = peoples.displayName.slice(
@@ -428,7 +433,7 @@
   }
 
   private renderPeopleList() {
-    let people: any = this.people;
+    const people: any = this.people;
 
     if (people) {
       if (people.length == 0 && this._userInput.length > 0 && this.isLoading == false) {
@@ -450,9 +455,9 @@
     }
   }
 
-  private renderPersons(people: Array<any>) {
-    for (let person of people) {
-      //discover if localstorage has image for person already
+  private renderPersons(people: any[]) {
+    for (const person of people) {
+      // discover if localstorage has image for person already
       if (window.localStorage) {
         if (person.image !== '@' && person.image !== undefined && person.image !== null) {
           window.localStorage.setItem(person.id, person.image);
@@ -476,7 +481,7 @@
             class="${person.isSelected == 'fill' ? 'people-person-list-fill' : 'people-person-list'}"
             @click="${(event: any) => this.addPerson(person, event)}"
           >
-            ${this.renderTemplate('person', { person: person }, person.displayName) || this.renderPerson(person)}
+            ${this.renderTemplate('person', { person }, person.displayName) || this.renderPerson(person)}
             <div class="people-person-text-area" id="${person.displayName}">
               ${this.renderHighlightText(person)}
               <span class="people-person-job-title">${person.jobTitle}</span>
@@ -487,22 +492,6 @@
     `;
   }
 
-  render() {
-    document.addEventListener('mouseup', this.trackMouseFocus, false);
-    return (
-      this.renderTemplate('default', { people: this.people }) ||
-      html`
-        <div class="people-picker">
-          <div class="people-picker-input">
-            ${this.renderChosenPeople()}
-          </div>
-          <div class="people-list-separator"></div>
-          ${this.renderPeopleList()}
-        </div>
-      `
-    );
-  }
-
   private renderPerson(person: MicrosoftGraph.Person) {
     return html`
       <mgt-person .personDetails=${person}></mgt-person>
