--- conflicted
+++ resolved
@@ -106,22 +106,11 @@
       this.findGroup();
     }
   }
-<<<<<<< HEAD
-
-  public updated() {
-    if (this.choosePeople && this.choosePeople.length) {
-      this.choosePeopleManual(this.choosePeople);
-      this.choosePeople = [];
-    }
-  }
-
-=======
   /**
    * Invoked when the element is first updated. Implement to perform one time work on the element after update.
    * Checks if group-id is present
    * @memberof MgtPeoplePicker
    */
->>>>>>> e7cd6401
   public firstUpdated() {
     if (this.groupId) {
       Providers.onProviderUpdated(() => this.findGroup());
@@ -544,13 +533,8 @@
         person => person.id,
         person => html`
           <li
-<<<<<<< HEAD
-            class="${person.isSelected === 'fill' ? 'people-person-list-fill' : 'people-person-list'}"
-            @click="${() => this.addPerson(person)}"
-=======
             class="list-person ${person.isSelected === 'fill' ? 'people-person-list-fill' : 'people-person-list'}"
             @click="${(event: any) => this.addPerson(person, event)}"
->>>>>>> e7cd6401
           >
             ${this.renderTemplate('person', { person }, person.displayName) || this.renderPerson(person)}
             <div class="people-person-text-area" id="${person.displayName}">
