/**
 * -------------------------------------------------------------------------------------------
 * Copyright (c) Microsoft Corporation.  All Rights Reserved.  Licensed under the MIT License.
 * See License in the project root for license information.
 * -------------------------------------------------------------------------------------------
 */

import * as MicrosoftGraph from '@microsoft/microsoft-graph-types';
<<<<<<< HEAD
import { customElement, html, property } from 'lit-element';
import { Providers } from '../../Providers';
import { ProviderState } from '../../providers/IProvider';
import '../../styles/fabric-icon-font';
import { debounce } from '../../utils/utils';
import '../mgt-person/mgt-person';
import { MgtTemplatedComponent } from '../templatedComponent';
import { styles } from './mgt-people-picker-css';

=======
import { customElement, html, LitElement, property } from 'lit-element';
import { repeat } from 'lit-html/directives/repeat';

import { Providers } from '../../Providers';
import { ProviderState } from '../../providers/IProvider';
import { styles } from './mgt-people-picker-css';

import '../../styles/fabric-icon-font';
import { debounce } from '../../utils/utils';
import '../mgt-person/mgt-person';
import { MgtPerson, MgtPersonDetails } from '../mgt-person/mgt-person';
import { MgtTemplatedComponent } from '../templatedComponent';
>>>>>>> f2ef5d86
/**
 * Web component used to search for people from the Microsoft Graph
 *
 * @export
 * @class MgtPicker
 * @extends {MgtTemplatedComponent}
 */
@customElement('mgt-people-picker')
export class MgtPeoplePicker extends MgtTemplatedComponent {
  static get styles() {
    return styles;
  }
  /**
   * Array of styles to apply to the element. The styles should be defined
   * user the `css` tag function.
   */
  static get styles() {
    return styles;
  }

  /**
   * containing object of MgtPersonDetails.
   * @type {MgtPersonDetails}
   */
  @property({
    attribute: 'people',
    type: Object
  })
<<<<<<< HEAD
  public people: Array<MicrosoftGraph.User | MicrosoftGraph.Person | MicrosoftGraph.Contact> = null;
=======
  public people: MgtPersonDetails[] = null;
>>>>>>> f2ef5d86

  /**
   * determining how many people to show in list.
   * @type {number}
   */
  @property({
    attribute: 'show-max',
    type: Number
  })
  public showMax: number = 6;

  /**
   * value determining if search is filtered to a group.
   * @type {string}
   */
  @property({
    attribute: 'group-id',
    type: String
  })
  public groupId: string;

  /**
   *  array of user picked people.
   * @type {Array<any>}
   */
  @property() public _selectedPeople: any[] = [];

  // single matching id for filtering against people list
  @property() private _duplicatePersonId: string = '';

  // User input in search
  @property() private _userInput: string = '';

  // tracking of user arrow key input for selection
  private arrowSelectionCount: number = 0;
  // List of people requested if group property is provided
  private groupPeople: any[];
  // if search is still loading don't load "people not found" state
  private isLoading = false;

  // handing debounce on user search

  /**
   * Adds debounce method for set delay on user input
   * @returns userinput
   */
  private debounceHandle = window.addEventListener(
    'keyup',
    debounce(e => {
      if (e.keyCode == 40 || e.keyCode == 38) {
        // keyCodes capture: down arrow (40) and up arrow (38)
        return;
      } else {
        this.arrowSelectionCount = 0;
        this.loadPersonSearch(this._userInput);
      }
    }, 300)
  );

  constructor() {
    super();
    this.trackMouseFocus = this.trackMouseFocus.bind(this);
  }

  /**
   * Synchronizes property values when attributes change.
   *
   * @param {*} name
   * @param {*} oldValue
   * @param {*} newValue
   * @memberof MgtPersonCard
   */
<<<<<<< HEAD
=======

>>>>>>> f2ef5d86
  public attributeChangedCallback(att, oldval, newval) {
    super.attributeChangedCallback(att, oldval, newval);

    if (att == 'group-id' && oldval !== newval) {
      this.findGroup();
    }
  }

  public firstUpdated() {
    if (this.groupId) {
      Providers.onProviderUpdated(() => this.findGroup());
      this.findGroup();
    }
  }

<<<<<<< HEAD
  protected render() {
=======
  public render() {
>>>>>>> f2ef5d86
    document.addEventListener('mouseup', this.trackMouseFocus, false);
    return (
      this.renderTemplate('default', { people: this.people }) ||
      html`
        <div class="people-picker">
          <div class="people-picker-input">
            ${this.renderChosenPeople()}
          </div>
          <div class="people-list-separator"></div>
          ${this.renderPeopleList()}
        </div>
      `
    );
  }
<<<<<<< HEAD

=======
>>>>>>> f2ef5d86
  /**
   * Async query to Graph for members of group if determined by developer.
   * set's `this.groupPeople` to those members.
   */
  private async findGroup() {
    const provider = Providers.globalProvider;
    if (provider && provider.state === ProviderState.SignedIn) {
      const client = Providers.globalProvider.graph;
      this.groupPeople = await client.getPeopleFromGroup(this.groupId);
    }
  }
  /**
   * Tracks event on user input in search
   * @param event - event tracked when user input is detected (keyup)
   */
  private onUserTypeSearch(event: any) {
    if (event.code == 'Escape') {
      event.target.value = '';
      this._userInput = '';
      this.people = [];
      return;
    }
    if (event.code == 'Backspace' && this._userInput.length == 0 && this._selectedPeople.length > 0) {
      event.target.value = '';
      this._userInput = '';
      // remove last person in selected list
      this._selectedPeople = this._selectedPeople.splice(0, this._selectedPeople.length - 1);
      // fire selected people changed event
      this.fireCustomEvent('selectionChanged', this._selectedPeople);
      return;
    }
    this._userInput = event.target.value;
    if (event.target.value) {
      this.debounceHandle;
    } else {
      event.target.value = '';
      this._userInput = '';
      this.people = [];
    }
  }

  /**
   * Tracks event on user search (keydown)
   * @param event - event tracked on user input (keydown)
   */
  private onUserKeyDown(event: any) {
    if (event.keyCode == 40 || event.keyCode == 38) {
      // keyCodes capture: down arrow (40) and up arrow (38)
      this.handleArrowSelection(event);
      if (this._userInput.length > 0) {
        event.preventDefault();
      }
    }
    if (event.code == 'Tab' || event.code == 'Enter') {
      if (this.people.length) {
        event.preventDefault();
      }
      this.addPerson(this.people[this.arrowSelectionCount], event);
      event.target.value = '';
    }
  }

  /**
   * Tracks user key selection for arrow key selection of people
   * @param event - tracks user key selection
   */
  private handleArrowSelection(event: any) {
    if (this.people.length) {
      // update arrow count
      if (event.keyCode == 38) {
        // up arrow
        if (this.arrowSelectionCount > 0) {
          this.arrowSelectionCount--;
        } else {
          this.arrowSelectionCount = 0;
        }
      }
      if (event.keyCode == 40) {
        // down arrow
        if (this.arrowSelectionCount + 1 !== this.people.length && this.arrowSelectionCount + 1 < this.showMax) {
          this.arrowSelectionCount++;
        } else {
          this.arrowSelectionCount = 0;
        }
      }

      const peopleList = this.renderRoot.querySelector('.people-list');
      // reset background color
      for (let i = 0; i < peopleList.children.length; i++) {
        peopleList.children[i].setAttribute('class', 'people-person-list');
      }
      // set selected background
      peopleList.children[this.arrowSelectionCount].setAttribute('class', 'people-person-list-fill');
    }
  }

  /**
   * Tracks when user selects person from picker
   * @param person - contains details pertaining to selected user
   * @param event - tracks user event
   */
  private addPerson(person: MicrosoftGraph.User | MicrosoftGraph.Person | MicrosoftGraph.Contact, event: any) {
    if (person) {
      this._userInput = '';
      this._duplicatePersonId = '';
      const chosenPerson: any = person;
      const filteredPersonArr = this._selectedPeople.filter(function(person) {
        return person.id == chosenPerson.id;
      });
      if (this._selectedPeople.length && filteredPersonArr.length) {
        this._duplicatePersonId = chosenPerson.id;
      } else {
        this._selectedPeople.push(person);
        this.fireCustomEvent('selectionChanged', this._selectedPeople);

        this.people = [];
        this._userInput = '';
        this.arrowSelectionCount = 0;
      }
    }
  }

  /**
   * Async method which query's the Graph with user input
   * @param name - user input or name of person searched
   */
  private async loadPersonSearch(name: string) {
    if (name.length) {
      name = name.toLowerCase();
      const provider = Providers.globalProvider;
      let people: any;

      if (provider && provider.state === ProviderState.SignedIn) {
<<<<<<< HEAD
        this.isLoading = true;
=======
        const that = this;
        setTimeout(function() {
          that.isLoading = true;
        }, 400);

>>>>>>> f2ef5d86
        const client = Providers.globalProvider.graph;

        // filtering groups
        if (this.groupId) {
          people = this.groupPeople;
        } else {
          people = await client.findPerson(name);
        }

        if (people) {
          people = people.filter(function(person) {
            return person.displayName.toLowerCase().indexOf(name) !== -1;
          });
        }

        this.people = this.filterPeople(people);
        this.isLoading = false;
      }
    }
  }
  /**
   * Filters people searched from already selected people
   * @param people - array of people returned from query to Graph
   */
  private filterPeople(people: any) {
    // check if people need to be updated
    // ensuring people list is displayed
    // find ids from selected people
    if (people) {
      let id_filter = this._selectedPeople.map(function(el) {
        return el.id;
      });

      // filter id's
      const filtered = people.filter(function(person) {
        return id_filter.indexOf(person.id) === -1;
      });

      return filtered;
    }
  }

  /**
   * Removes person from selected people
   * @param person - person and details pertaining to user selected
   */
<<<<<<< HEAD
  private removePerson(person: MicrosoftGraph.User | MicrosoftGraph.Person | MicrosoftGraph.Contact) {
=======
  private removePerson(person: MgtPersonDetails) {
>>>>>>> f2ef5d86
    const chosenPerson: any = person;
    const filteredPersonArr = this._selectedPeople.filter(function(person) {
      return person.id !== chosenPerson.id;
    });
    this._selectedPeople = filteredPersonArr;
    this.fireCustomEvent('selectionChanged', this._selectedPeople);
  }

  private renderErrorMessage() {
    return html`
      <div class="error-message-parent">
        <div label="search-error-text" aria-label="We didn't find any matches." class="search-error-text">
          We didn't find any matches.
        </div>
      </div>
    `;
  }
  private trackMouseFocus(e) {
    const peopleList = this.renderRoot.querySelector('.people-list');
    if (e.target.localName === 'mgt-people-picker') {
      const peopleInput = this.renderRoot.querySelector('.people-chosen-input') as HTMLInputElement;
      peopleInput.focus();
      peopleInput.select();
    }
    if (peopleList) {
      if (e.target.localName === 'mgt-people-picker') {
        // Mouse is focused on input
        peopleList.setAttribute('style', 'display:block');
      } else {
        // reset if not clicked in focus
        peopleList.setAttribute('style', 'display:none');
      }
    }
  }

  private renderChosenPeople() {
    let peopleList;
    let inputClass = 'input-search-start';
    if (this._selectedPeople.length > 0) {
      inputClass = 'input-search';
      peopleList = html`
        ${this._selectedPeople.slice(0, this._selectedPeople.length).map(
          person =>
            html`
              <li class="${person.id == this._duplicatePersonId ? 'people-person duplicate-person' : 'people-person'}">
                ${this.renderTemplate('person', { person }, person.displayName) || this.renderChosenPerson(person)}
                <p class="person-display-name">${person.displayName}</p>
                <div class="CloseIcon" @click="${() => this.removePerson(person)}">\uE711</div>
              </li>
            `
        )}
      `;
    }
    return html`
      <div class="people-chosen-list">
        ${peopleList}
        <div class="${inputClass}">
          <input
            id="people-picker-input"
            class="people-chosen-input"
            type="text"
            placeholder="Start typing a name"
            label="people-picker-input"
            aria-label="people-picker-input"
            role="input"
            .value="${this._userInput}"
            @keydown="${(e: KeyboardEvent & { target: HTMLInputElement }) => {
              this.onUserKeyDown(e);
            }}"
            @keyup="${(e: KeyboardEvent & { target: HTMLInputElement }) => {
              this.onUserTypeSearch(e);
            }}"
          />
        </div>
      </div>
    `;
  }

<<<<<<< HEAD
  private renderHighlightText(person: MicrosoftGraph.User | MicrosoftGraph.Person | MicrosoftGraph.Contact) {
    const peoples: any = person;

=======
  private renderHighlightText(person: MgtPersonDetails) {
    const peoples: any = person;
>>>>>>> f2ef5d86
    const highlightLocation = peoples.displayName.toLowerCase().indexOf(this._userInput.toLowerCase());
    if (highlightLocation !== -1) {
      // no location
      if (highlightLocation == 0) {
        // highlight is at the beginning of sentence
        peoples.first = '';
        peoples.highlight = peoples.displayName.slice(0, this._userInput.length);
        peoples.last = peoples.displayName.slice(this._userInput.length, peoples.displayName.length);
      } else if (highlightLocation == peoples.displayName.length) {
        // highlight is at end of the sentence
        peoples.first = peoples.displayName.slice(0, highlightLocation);
        peoples.highlight = peoples.displayName.slice(highlightLocation, peoples.displayName.length);
        peoples.last = '';
      } else {
        // highlight is in middle of sentence
        peoples.first = peoples.displayName.slice(0, highlightLocation);
        peoples.highlight = peoples.displayName.slice(highlightLocation, highlightLocation + this._userInput.length);
        peoples.last = peoples.displayName.slice(
          highlightLocation + this._userInput.length,
          peoples.displayName.length
        );
      }
    }

    return html`
      <div>
        <span class="people-person-text">${peoples.first}</span
        ><span class="people-person-text highlight-search-text">${peoples.highlight}</span
        ><span class="people-person-text">${peoples.last}</span>
      </div>
    `;
  }

  private renderPeopleList() {
<<<<<<< HEAD
    const people = this.people;
=======
    const people: any = this.people;

>>>>>>> f2ef5d86
    if (people) {
      if (people.length == 0 && this._userInput.length > 0 && this.isLoading == false) {
        return html`
          <div class="people-list">
            ${this.renderErrorMessage()}
          </div>
        `;
      } else {
        if (people[0]) {
          people[0].isSelected = 'fill';
        }
        return html`
          <div class="people-list">
            ${this.renderPersons(people)}
          </div>
        `;
      }
    }
  }

  private renderPersons(people: any[]) {
<<<<<<< HEAD
    return people.slice(0, this.showMax).map(
      person =>
        html`
=======
    for (const person of people) {
      person.image = '@';
    }
    return html`
      ${repeat(
        people,
        person => person.id,
        person => html`
>>>>>>> f2ef5d86
          <li
            class="${person.isSelected == 'fill' ? 'people-person-list-fill' : 'people-person-list'}"
            @click="${(event: any) => this.addPerson(person, event)}"
          >
            ${this.renderTemplate('person', { person }, person.displayName) || this.renderPerson(person)}
            <div class="people-person-text-area" id="${person.displayName}">
              ${this.renderHighlightText(person)}
              <span class="people-person-job-title">${person.jobTitle}</span>
            </div>
          </li>
        `
<<<<<<< HEAD
    );
=======
      )}
    `;
>>>>>>> f2ef5d86
  }

  private renderPerson(person: MicrosoftGraph.Person) {
    return html`
      <mgt-person .personDetails=${person} .personImage=${'@'}></mgt-person>
    `;
  }
  private renderChosenPerson(person: MicrosoftGraph.Person) {
    return html`
      <mgt-person class="chosen-person" .personDetails=${person} .personImage=${'@'}></mgt-person>
    `;
  }
}<|MERGE_RESOLUTION|>--- conflicted
+++ resolved
@@ -6,8 +6,8 @@
  */
 
 import * as MicrosoftGraph from '@microsoft/microsoft-graph-types';
-<<<<<<< HEAD
 import { customElement, html, property } from 'lit-element';
+import { repeat } from 'lit-html/directives/repeat';
 import { Providers } from '../../Providers';
 import { ProviderState } from '../../providers/IProvider';
 import '../../styles/fabric-icon-font';
@@ -16,20 +16,6 @@
 import { MgtTemplatedComponent } from '../templatedComponent';
 import { styles } from './mgt-people-picker-css';
 
-=======
-import { customElement, html, LitElement, property } from 'lit-element';
-import { repeat } from 'lit-html/directives/repeat';
-
-import { Providers } from '../../Providers';
-import { ProviderState } from '../../providers/IProvider';
-import { styles } from './mgt-people-picker-css';
-
-import '../../styles/fabric-icon-font';
-import { debounce } from '../../utils/utils';
-import '../mgt-person/mgt-person';
-import { MgtPerson, MgtPersonDetails } from '../mgt-person/mgt-person';
-import { MgtTemplatedComponent } from '../templatedComponent';
->>>>>>> f2ef5d86
 /**
  * Web component used to search for people from the Microsoft Graph
  *
@@ -39,9 +25,6 @@
  */
 @customElement('mgt-people-picker')
 export class MgtPeoplePicker extends MgtTemplatedComponent {
-  static get styles() {
-    return styles;
-  }
   /**
    * Array of styles to apply to the element. The styles should be defined
    * user the `css` tag function.
@@ -58,11 +41,7 @@
     attribute: 'people',
     type: Object
   })
-<<<<<<< HEAD
   public people: Array<MicrosoftGraph.User | MicrosoftGraph.Person | MicrosoftGraph.Contact> = null;
-=======
-  public people: MgtPersonDetails[] = null;
->>>>>>> f2ef5d86
 
   /**
    * determining how many people to show in list.
@@ -112,7 +91,7 @@
   private debounceHandle = window.addEventListener(
     'keyup',
     debounce(e => {
-      if (e.keyCode == 40 || e.keyCode == 38) {
+      if (e.keyCode === 40 || e.keyCode === 38) {
         // keyCodes capture: down arrow (40) and up arrow (38)
         return;
       } else {
@@ -135,14 +114,10 @@
    * @param {*} newValue
    * @memberof MgtPersonCard
    */
-<<<<<<< HEAD
-=======
-
->>>>>>> f2ef5d86
   public attributeChangedCallback(att, oldval, newval) {
     super.attributeChangedCallback(att, oldval, newval);
 
-    if (att == 'group-id' && oldval !== newval) {
+    if (att === 'group-id' && oldval !== newval) {
       this.findGroup();
     }
   }
@@ -154,11 +129,7 @@
     }
   }
 
-<<<<<<< HEAD
   protected render() {
-=======
-  public render() {
->>>>>>> f2ef5d86
     document.addEventListener('mouseup', this.trackMouseFocus, false);
     return (
       this.renderTemplate('default', { people: this.people }) ||
@@ -173,10 +144,7 @@
       `
     );
   }
-<<<<<<< HEAD
-
-=======
->>>>>>> f2ef5d86
+
   /**
    * Async query to Graph for members of group if determined by developer.
    * set's `this.groupPeople` to those members.
@@ -188,18 +156,19 @@
       this.groupPeople = await client.getPeopleFromGroup(this.groupId);
     }
   }
+
   /**
    * Tracks event on user input in search
    * @param event - event tracked when user input is detected (keyup)
    */
   private onUserTypeSearch(event: any) {
-    if (event.code == 'Escape') {
+    if (event.code === 'Escape') {
       event.target.value = '';
       this._userInput = '';
       this.people = [];
       return;
     }
-    if (event.code == 'Backspace' && this._userInput.length == 0 && this._selectedPeople.length > 0) {
+    if (event.code === 'Backspace' && this._userInput.length === 0 && this._selectedPeople.length > 0) {
       event.target.value = '';
       this._userInput = '';
       // remove last person in selected list
@@ -223,14 +192,14 @@
    * @param event - event tracked on user input (keydown)
    */
   private onUserKeyDown(event: any) {
-    if (event.keyCode == 40 || event.keyCode == 38) {
+    if (event.keyCode === 40 || event.keyCode === 38) {
       // keyCodes capture: down arrow (40) and up arrow (38)
       this.handleArrowSelection(event);
       if (this._userInput.length > 0) {
         event.preventDefault();
       }
     }
-    if (event.code == 'Tab' || event.code == 'Enter') {
+    if (event.code === 'Tab' || event.code === 'Enter') {
       if (this.people.length) {
         event.preventDefault();
       }
@@ -246,7 +215,7 @@
   private handleArrowSelection(event: any) {
     if (this.people.length) {
       // update arrow count
-      if (event.keyCode == 38) {
+      if (event.keyCode === 38) {
         // up arrow
         if (this.arrowSelectionCount > 0) {
           this.arrowSelectionCount--;
@@ -254,7 +223,7 @@
           this.arrowSelectionCount = 0;
         }
       }
-      if (event.keyCode == 40) {
+      if (event.keyCode === 40) {
         // down arrow
         if (this.arrowSelectionCount + 1 !== this.people.length && this.arrowSelectionCount + 1 < this.showMax) {
           this.arrowSelectionCount++;
@@ -283,8 +252,8 @@
       this._userInput = '';
       this._duplicatePersonId = '';
       const chosenPerson: any = person;
-      const filteredPersonArr = this._selectedPeople.filter(function(person) {
-        return person.id == chosenPerson.id;
+      const filteredPersonArr = this._selectedPeople.filter(person => {
+        return person.id === chosenPerson.id;
       });
       if (this._selectedPeople.length && filteredPersonArr.length) {
         this._duplicatePersonId = chosenPerson.id;
@@ -310,15 +279,11 @@
       let people: any;
 
       if (provider && provider.state === ProviderState.SignedIn) {
-<<<<<<< HEAD
-        this.isLoading = true;
-=======
         const that = this;
-        setTimeout(function() {
+        setTimeout(() => {
           that.isLoading = true;
         }, 400);
 
->>>>>>> f2ef5d86
         const client = Providers.globalProvider.graph;
 
         // filtering groups
@@ -329,7 +294,7 @@
         }
 
         if (people) {
-          people = people.filter(function(person) {
+          people = people.filter(person => {
             return person.displayName.toLowerCase().indexOf(name) !== -1;
           });
         }
@@ -348,13 +313,13 @@
     // ensuring people list is displayed
     // find ids from selected people
     if (people) {
-      let id_filter = this._selectedPeople.map(function(el) {
+      const idFilter = this._selectedPeople.map(el => {
         return el.id;
       });
 
       // filter id's
-      const filtered = people.filter(function(person) {
-        return id_filter.indexOf(person.id) === -1;
+      const filtered = people.filter(person => {
+        return idFilter.indexOf(person.id) === -1;
       });
 
       return filtered;
@@ -365,13 +330,9 @@
    * Removes person from selected people
    * @param person - person and details pertaining to user selected
    */
-<<<<<<< HEAD
   private removePerson(person: MicrosoftGraph.User | MicrosoftGraph.Person | MicrosoftGraph.Contact) {
-=======
-  private removePerson(person: MgtPersonDetails) {
->>>>>>> f2ef5d86
     const chosenPerson: any = person;
-    const filteredPersonArr = this._selectedPeople.filter(function(person) {
+    const filteredPersonArr = this._selectedPeople.filter(person => {
       return person.id !== chosenPerson.id;
     });
     this._selectedPeople = filteredPersonArr;
@@ -414,7 +375,7 @@
         ${this._selectedPeople.slice(0, this._selectedPeople.length).map(
           person =>
             html`
-              <li class="${person.id == this._duplicatePersonId ? 'people-person duplicate-person' : 'people-person'}">
+              <li class="${person.id === this._duplicatePersonId ? 'people-person duplicate-person' : 'people-person'}">
                 ${this.renderTemplate('person', { person }, person.displayName) || this.renderChosenPerson(person)}
                 <p class="person-display-name">${person.displayName}</p>
                 <div class="CloseIcon" @click="${() => this.removePerson(person)}">\uE711</div>
@@ -448,23 +409,18 @@
     `;
   }
 
-<<<<<<< HEAD
   private renderHighlightText(person: MicrosoftGraph.User | MicrosoftGraph.Person | MicrosoftGraph.Contact) {
     const peoples: any = person;
 
-=======
-  private renderHighlightText(person: MgtPersonDetails) {
-    const peoples: any = person;
->>>>>>> f2ef5d86
     const highlightLocation = peoples.displayName.toLowerCase().indexOf(this._userInput.toLowerCase());
     if (highlightLocation !== -1) {
       // no location
-      if (highlightLocation == 0) {
+      if (highlightLocation === 0) {
         // highlight is at the beginning of sentence
         peoples.first = '';
         peoples.highlight = peoples.displayName.slice(0, this._userInput.length);
         peoples.last = peoples.displayName.slice(this._userInput.length, peoples.displayName.length);
-      } else if (highlightLocation == peoples.displayName.length) {
+      } else if (highlightLocation === peoples.displayName.length) {
         // highlight is at end of the sentence
         peoples.first = peoples.displayName.slice(0, highlightLocation);
         peoples.highlight = peoples.displayName.slice(highlightLocation, peoples.displayName.length);
@@ -490,14 +446,9 @@
   }
 
   private renderPeopleList() {
-<<<<<<< HEAD
     const people = this.people;
-=======
-    const people: any = this.people;
-
->>>>>>> f2ef5d86
     if (people) {
-      if (people.length == 0 && this._userInput.length > 0 && this.isLoading == false) {
+      if (people.length === 0 && this._userInput.length > 0 && this.isLoading === false) {
         return html`
           <div class="people-list">
             ${this.renderErrorMessage()}
@@ -505,7 +456,7 @@
         `;
       } else {
         if (people[0]) {
-          people[0].isSelected = 'fill';
+          (people[0] as any).isSelected = 'fill';
         }
         return html`
           <div class="people-list">
@@ -517,22 +468,13 @@
   }
 
   private renderPersons(people: any[]) {
-<<<<<<< HEAD
-    return people.slice(0, this.showMax).map(
-      person =>
-        html`
-=======
-    for (const person of people) {
-      person.image = '@';
-    }
     return html`
       ${repeat(
         people,
         person => person.id,
         person => html`
->>>>>>> f2ef5d86
           <li
-            class="${person.isSelected == 'fill' ? 'people-person-list-fill' : 'people-person-list'}"
+            class="${person.isSelected === 'fill' ? 'people-person-list-fill' : 'people-person-list'}"
             @click="${(event: any) => this.addPerson(person, event)}"
           >
             ${this.renderTemplate('person', { person }, person.displayName) || this.renderPerson(person)}
@@ -542,12 +484,8 @@
             </div>
           </li>
         `
-<<<<<<< HEAD
-    );
-=======
       )}
     `;
->>>>>>> f2ef5d86
   }
 
   private renderPerson(person: MicrosoftGraph.Person) {
