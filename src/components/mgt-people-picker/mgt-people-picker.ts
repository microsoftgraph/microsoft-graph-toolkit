/**
 * -------------------------------------------------------------------------------------------
 * Copyright (c) Microsoft Corporation.  All Rights Reserved.  Licensed under the MIT License.
 * See License in the project root for license information.
 * -------------------------------------------------------------------------------------------
 */

import * as MicrosoftGraph from '@microsoft/microsoft-graph-types';
import { customElement, html, property } from 'lit-element';
import { repeat } from 'lit-html/directives/repeat';
import { Providers } from '../../Providers';
import { ProviderState } from '../../providers/IProvider';
import '../../styles/fabric-icon-font';
import { debounce } from '../../utils/utils';
import '../mgt-person/mgt-person';
import { MgtTemplatedComponent } from '../templatedComponent';
import { styles } from './mgt-people-picker-css';

/**
 * Web component used to search for people from the Microsoft Graph
 *
 * @export
 * @class MgtPicker
 * @extends {MgtTemplatedComponent}
 */
@customElement('mgt-people-picker')
export class MgtPeoplePicker extends MgtTemplatedComponent {
  /**
   * Array of styles to apply to the element. The styles should be defined
   * user the `css` tag function.
   */
  static get styles() {
    return styles;
  }

  /**
   * containing object of MgtPersonDetails.
   * @type {MgtPersonDetails}
   */
  @property({
    attribute: 'people',
    type: Object
  })
  public people: Array<MicrosoftGraph.User | MicrosoftGraph.Person | MicrosoftGraph.Contact> = null;

  /**
   * determining how many people to show in list.
   * @type {number}
   */
  @property({
    attribute: 'show-max',
    type: Number
  })
  public showMax: number = 6;

  /**
   * value determining if search is filtered to a group.
   * @type {string}
   */
  @property({
    attribute: 'group-id',
    type: String
  })
  public groupId: string;

  /**
   *  array of user picked people.
   * @type {Array<any>}
   */
  @property() public _selectedPeople: any[] = [];

  // single matching id for filtering against people list
  @property() private _duplicatePersonId: string = '';

  // User input in search
  @property() private _userInput: string = '';

  // tracking of user arrow key input for selection
  private arrowSelectionCount: number = 0;
  // List of people requested if group property is provided
  private groupPeople: any[];
  // if search is still loading don't load "people not found" state
  private isLoading = false;

  // handing debounce on user search

  /**
   * Adds debounce method for set delay on user input
   * @returns userinput
   */
  private debounceHandle = window.addEventListener(
    'keyup',
    debounce(e => {
      if (e.keyCode === 40 || e.keyCode === 38) {
        // keyCodes capture: down arrow (40) and up arrow (38)
        return;
      } else {
        this.arrowSelectionCount = 0;
        this.loadPersonSearch(this._userInput);
      }
    }, 300)
  );

  constructor() {
    super();
  }

  /**
   * Synchronizes property values when attributes change.
   *
   * @param {*} name
   * @param {*} oldValue
   * @param {*} newValue
   * @memberof MgtPersonCard
   */
  public attributeChangedCallback(att, oldval, newval) {
    super.attributeChangedCallback(att, oldval, newval);

    if (att === 'group-id' && oldval !== newval) {
      this.findGroup();
    }
  }

  public firstUpdated() {
    if (this.groupId) {
      Providers.onProviderUpdated(() => this.findGroup());
      this.findGroup();
    }
  }

<<<<<<< HEAD
  protected render() {
    document.addEventListener('mouseup', this.trackMouseFocus, false);
=======
  public render() {
>>>>>>> 02db769a
    return (
      this.renderTemplate('default', { people: this.people }) ||
      html`
        <div class="people-picker">
          <div class="people-picker-input">
            ${this.renderChosenPeople()}
          </div>
          <div class="people-list-separator"></div>
          ${this.renderPeopleList()}
        </div>
      `
    );
  }

  /**
   * Async query to Graph for members of group if determined by developer.
   * set's `this.groupPeople` to those members.
   */
  private async findGroup() {
    const provider = Providers.globalProvider;
    if (provider && provider.state === ProviderState.SignedIn) {
      const client = Providers.globalProvider.graph;
      this.groupPeople = await client.getPeopleFromGroup(this.groupId);
    }
  }

  /**
   * Tracks event on user input in search
   * @param event - event tracked when user input is detected (keyup)
   */
  private onUserTypeSearch(event: any) {
    if (event.code === 'Escape') {
      event.target.value = '';
      this._userInput = '';
      this.people = [];
      return;
    }
    if (event.code === 'Backspace' && this._userInput.length === 0 && this._selectedPeople.length > 0) {
      event.target.value = '';
      this._userInput = '';
      // remove last person in selected list
      this._selectedPeople = this._selectedPeople.splice(0, this._selectedPeople.length - 1);
      // fire selected people changed event
      this.fireCustomEvent('selectionChanged', this._selectedPeople);
      return;
    }
    this._userInput = event.target.value;
    if (event.target.value) {
      this.debounceHandle;
    } else {
      event.target.value = '';
      this._userInput = '';
      this.people = [];
    }
  }

  /**
   * Tracks event on user search (keydown)
   * @param event - event tracked on user input (keydown)
   */
  private onUserKeyDown(event: any) {
    if (event.keyCode === 40 || event.keyCode === 38) {
      // keyCodes capture: down arrow (40) and up arrow (38)
      this.handleArrowSelection(event);
      if (this._userInput.length > 0) {
        event.preventDefault();
      }
    }
    if (event.code === 'Tab' || event.code === 'Enter') {
      if (this.people.length) {
        event.preventDefault();
      }
      this.addPerson(this.people[this.arrowSelectionCount], event);
      event.target.value = '';
    }
  }

  /**
   * Tracks user key selection for arrow key selection of people
   * @param event - tracks user key selection
   */
  private handleArrowSelection(event: any) {
    if (this.people.length) {
      // update arrow count
      if (event.keyCode === 38) {
        // up arrow
        if (this.arrowSelectionCount > 0) {
          this.arrowSelectionCount--;
        } else {
          this.arrowSelectionCount = 0;
        }
      }
      if (event.keyCode === 40) {
        // down arrow
        if (this.arrowSelectionCount + 1 !== this.people.length && this.arrowSelectionCount + 1 < this.showMax) {
          this.arrowSelectionCount++;
        } else {
          this.arrowSelectionCount = 0;
        }
      }

      const peopleList = this.renderRoot.querySelector('.people-list');
      // reset background color
      for (let i = 0; i < peopleList.children.length; i++) {
        peopleList.children[i].setAttribute('class', 'people-person-list');
      }
      // set selected background
      peopleList.children[this.arrowSelectionCount].setAttribute('class', 'people-person-list-fill');
    }
  }

  /**
   * Tracks when user selects person from picker
   * @param person - contains details pertaining to selected user
   * @param event - tracks user event
   */
  private addPerson(person: MicrosoftGraph.User | MicrosoftGraph.Person | MicrosoftGraph.Contact, event: any) {
    if (person) {
      this._userInput = '';
      this._duplicatePersonId = '';
      const chosenPerson: any = person;
      const filteredPersonArr = this._selectedPeople.filter(person => {
        return person.id === chosenPerson.id;
      });
      if (this._selectedPeople.length && filteredPersonArr.length) {
        this._duplicatePersonId = chosenPerson.id;
      } else {
        this._selectedPeople.push(person);
        this.fireCustomEvent('selectionChanged', this._selectedPeople);

        this.people = [];
        this._userInput = '';
        this.arrowSelectionCount = 0;
      }
    }
  }

  /**
   * Async method which query's the Graph with user input
   * @param name - user input or name of person searched
   */
  private async loadPersonSearch(name: string) {
    if (name.length) {
      name = name.toLowerCase();
      const provider = Providers.globalProvider;
      let people: any;

      if (provider && provider.state === ProviderState.SignedIn) {
        const that = this;
        setTimeout(() => {
          that.isLoading = true;
        }, 400);

        const client = Providers.globalProvider.graph;

        // filtering groups
        if (this.groupId) {
          people = this.groupPeople;
        } else {
          people = await client.findPerson(name);
        }

        if (people) {
          people = people.filter(person => {
            return person.displayName.toLowerCase().indexOf(name) !== -1;
          });
        }

        this.people = this.filterPeople(people);
        this.isLoading = false;
      }
    }
  }
  /**
   * Filters people searched from already selected people
   * @param people - array of people returned from query to Graph
   */
  private filterPeople(people: any) {
    // check if people need to be updated
    // ensuring people list is displayed
    // find ids from selected people
    if (people) {
      const idFilter = this._selectedPeople.map(el => {
        return el.id;
      });

      // filter id's
      const filtered = people.filter(person => {
        return idFilter.indexOf(person.id) === -1;
      });

      return filtered;
    }
  }

  /**
   * Removes person from selected people
   * @param person - person and details pertaining to user selected
   */
  private removePerson(person: MicrosoftGraph.User | MicrosoftGraph.Person | MicrosoftGraph.Contact) {
    const chosenPerson: any = person;
    const filteredPersonArr = this._selectedPeople.filter(person => {
      return person.id !== chosenPerson.id;
    });
    this._selectedPeople = filteredPersonArr;
    this.fireCustomEvent('selectionChanged', this._selectedPeople);
  }

  private renderErrorMessage() {
    return html`
      <div class="error-message-parent">
        <div label="search-error-text" aria-label="We didn't find any matches." class="search-error-text">
          We didn't find any matches.
        </div>
      </div>
    `;
  }

  private renderChosenPeople() {
    let peopleList;
    let inputClass = 'input-search-start';
    if (this._selectedPeople.length > 0) {
      inputClass = 'input-search';
      peopleList = html`
        ${this._selectedPeople.slice(0, this._selectedPeople.length).map(
          person =>
            html`
              <li class="${person.id === this._duplicatePersonId ? 'people-person duplicate-person' : 'people-person'}">
                ${this.renderTemplate('person', { person }, person.displayName) || this.renderChosenPerson(person)}
                <p class="person-display-name">${person.displayName}</p>
                <div class="CloseIcon" @click="${() => this.removePerson(person)}">\uE711</div>
              </li>
            `
        )}
      `;
    }
    return html`
      <div class="people-chosen-list">
        ${peopleList}
        <div class="${inputClass}">
          <input
            id="people-picker-input"
            class="people-chosen-input"
            type="text"
            placeholder="Start typing a name"
            label="people-picker-input"
            aria-label="people-picker-input"
            role="input"
            .value="${this._userInput}"
            @blur=${this.lostFocus}
            @click=${this.gainedFocus}
            @keydown="${(e: KeyboardEvent & { target: HTMLInputElement }) => {
              this.onUserKeyDown(e);
            }}"
            @keyup="${(e: KeyboardEvent & { target: HTMLInputElement }) => {
              this.onUserTypeSearch(e);
            }}"
          />
        </div>
      </div>
    `;
  }

<<<<<<< HEAD
  private renderHighlightText(person: MicrosoftGraph.User | MicrosoftGraph.Person | MicrosoftGraph.Contact) {
=======
  private gainedFocus() {
    const peopleList = this.renderRoot.querySelector('.people-list');
    const peopleInput = this.renderRoot.querySelector('.people-chosen-input') as HTMLInputElement;
    peopleInput.focus();
    peopleInput.select();
    if (peopleList) {
      // Mouse is focused on input
      peopleList.setAttribute('style', 'display:block');
    }
  }
  private lostFocus() {
    const peopleList = this.renderRoot.querySelector('.people-list');
    if (peopleList) {
      setTimeout(() => {
        peopleList.setAttribute('style', 'display:none');
      }, 300);
    }
  }

  private renderHighlightText(person: MgtPersonDetails) {
>>>>>>> 02db769a
    const peoples: any = person;

    const highlightLocation = peoples.displayName.toLowerCase().indexOf(this._userInput.toLowerCase());
    if (highlightLocation !== -1) {
      // no location
      if (highlightLocation === 0) {
        // highlight is at the beginning of sentence
        peoples.first = '';
        peoples.highlight = peoples.displayName.slice(0, this._userInput.length);
        peoples.last = peoples.displayName.slice(this._userInput.length, peoples.displayName.length);
      } else if (highlightLocation === peoples.displayName.length) {
        // highlight is at end of the sentence
        peoples.first = peoples.displayName.slice(0, highlightLocation);
        peoples.highlight = peoples.displayName.slice(highlightLocation, peoples.displayName.length);
        peoples.last = '';
      } else {
        // highlight is in middle of sentence
        peoples.first = peoples.displayName.slice(0, highlightLocation);
        peoples.highlight = peoples.displayName.slice(highlightLocation, highlightLocation + this._userInput.length);
        peoples.last = peoples.displayName.slice(
          highlightLocation + this._userInput.length,
          peoples.displayName.length
        );
      }
    }

    return html`
      <div>
        <span class="people-person-text">${peoples.first}</span
        ><span class="people-person-text highlight-search-text">${peoples.highlight}</span
        ><span class="people-person-text">${peoples.last}</span>
      </div>
    `;
  }

  private renderPeopleList() {
<<<<<<< HEAD
    const people = this.people;
    if (people) {
      if (people.length === 0 && this._userInput.length > 0 && this.isLoading === false) {
=======
    let people: any = this.people;
    if (people) {
      people = people.slice(0, this.showMax);
      if (people.length == 0 && this._userInput.length > 0 && this.isLoading == false) {
>>>>>>> 02db769a
        return html`
          <div class="people-list">
            ${this.renderErrorMessage()}
          </div>
        `;
      } else {
        if (people[0]) {
          (people[0] as any).isSelected = 'fill';
        }
        return html`
          <div class="people-list">
            ${this.renderPersons(people)}
          </div>
        `;
      }
    }
  }

  private renderPersons(people: any[]) {
    return html`
      ${repeat(
        people,
        person => person.id,
        person => html`
          <li
            class="${person.isSelected === 'fill' ? 'people-person-list-fill' : 'people-person-list'}"
            @click="${(event: any) => this.addPerson(person, event)}"
          >
            ${this.renderTemplate('person', { person }, person.displayName) || this.renderPerson(person)}
            <div class="people-person-text-area" id="${person.displayName}">
              ${this.renderHighlightText(person)}
              <span class="people-person-job-title">${person.jobTitle}</span>
            </div>
          </li>
        `
      )}
    `;
  }

  private renderPerson(person: MicrosoftGraph.Person) {
    return html`
      <mgt-person .personDetails=${person} .personImage=${'@'}></mgt-person>
    `;
  }
  private renderChosenPerson(person: MicrosoftGraph.Person) {
    return html`
      <mgt-person class="chosen-person" .personDetails=${person} .personImage=${'@'}></mgt-person>
    `;
  }
}<|MERGE_RESOLUTION|>--- conflicted
+++ resolved
@@ -128,12 +128,7 @@
     }
   }
 
-<<<<<<< HEAD
-  protected render() {
-    document.addEventListener('mouseup', this.trackMouseFocus, false);
-=======
   public render() {
->>>>>>> 02db769a
     return (
       this.renderTemplate('default', { people: this.people }) ||
       html`
@@ -397,9 +392,6 @@
     `;
   }
 
-<<<<<<< HEAD
-  private renderHighlightText(person: MicrosoftGraph.User | MicrosoftGraph.Person | MicrosoftGraph.Contact) {
-=======
   private gainedFocus() {
     const peopleList = this.renderRoot.querySelector('.people-list');
     const peopleInput = this.renderRoot.querySelector('.people-chosen-input') as HTMLInputElement;
@@ -419,8 +411,7 @@
     }
   }
 
-  private renderHighlightText(person: MgtPersonDetails) {
->>>>>>> 02db769a
+  private renderHighlightText(person: MicrosoftGraph.User | MicrosoftGraph.Person | MicrosoftGraph.Contact) {
     const peoples: any = person;
 
     const highlightLocation = peoples.displayName.toLowerCase().indexOf(this._userInput.toLowerCase());
@@ -457,16 +448,10 @@
   }
 
   private renderPeopleList() {
-<<<<<<< HEAD
-    const people = this.people;
-    if (people) {
-      if (people.length === 0 && this._userInput.length > 0 && this.isLoading === false) {
-=======
     let people: any = this.people;
     if (people) {
       people = people.slice(0, this.showMax);
       if (people.length == 0 && this._userInput.length > 0 && this.isLoading == false) {
->>>>>>> 02db769a
         return html`
           <div class="people-list">
             ${this.renderErrorMessage()}
