/**
 * -------------------------------------------------------------------------------------------
 * Copyright (c) Microsoft Corporation.  All Rights Reserved.  Licensed under the MIT License.
 * See License in the project root for license information.
 * -------------------------------------------------------------------------------------------
 */

import { PlannerAssignments } from '@microsoft/microsoft-graph-types';
import { OutlookTask, OutlookTaskFolder, OutlookTaskGroup } from '@microsoft/microsoft-graph-types-beta';
import { Graph } from '../../Graph';
/**
 * Itask
 *
 * @export
 * @interface ITask
 */
export interface ITask {
  /**
   * id
   *
   * @type {string}
   * @memberof ITask
   */
  id: string;
  /**
   * name
   *
   * @type {string}
   * @memberof ITask
   */
  name: string;
  /**
   * task dueDate
   *
   * @type {Date}
   * @memberof ITask
   */
  dueDate: Date;
  /**
   * is task completed
   *
   * @type {boolean}
   * @memberof ITask
   */
  completed: boolean;
  /**
   * task topParentId
   *
   * @type {string}
   * @memberof ITask
   */
  topParentId: string;
  /**
   * task's immediate parent task id
   *
   * @type {string}
   * @memberof ITask
   */
  immediateParentId: string;
  /**
   * assignments
   *
   * @type {PlannerAssignments}
   * @memberof ITask
   */
  assignments: PlannerAssignments;
  /**
   * eTag
   *
   * @type {string}
   * @memberof ITask
   */
  eTag: string;
  /**
   * raw
   *
   * @type {*}
   * @memberof ITask
   */
  _raw?: any;
}
/**
 * container for tasks
 *
 * @export
 * @interface ITaskFolder
 */
export interface ITaskFolder {
  /**
   * id
   *
   * @type {string}
   * @memberof ITaskFolder
   */
  id: string;
  /**
   * name
   *
   * @type {string}
   * @memberof ITaskFolder
   */
  name: string;
  /**
   * parentId
   *
   * @type {string}
   * @memberof ITaskFolder
   */
  parentId: string;
  /**
   * raw
   *
   * @type {*}
   * @memberof ITaskFolder
   */
  _raw?: any;
}

/**
 * container for folders
 *
 * @export
 * @interface ITaskGroup
 */
export interface ITaskGroup {
  /**
   * string
   *
   * @type {string}
   * @memberof ITaskGroup
   */
  id: string;
  /**
   * secondaryId
   *
   * @type {string}
   * @memberof ITaskGroup
   */
  secondaryId?: string;
  /**
   * title
   *
   * @type {string}
   * @memberof ITaskGroup
   */
  title: string;
  /**
   * raw
   *
   * @type {*}
   * @memberof ITaskGroup
   */
  _raw?: any;
}
/**
 * A common interface for both planner and todo tasks
 *
 * @export
 * @interface ITaskSource
 */
export interface ITaskSource {
  /**
   * Promise that returns task collections for the signed in user
   *
   * @returns {Promise<ITaskGroup[]>}
   * @memberof ITaskSource
   */
  getTaskGroups(): Promise<ITaskGroup[]>;

  /**
   * Promise that returns task collections for group id
   *
   * @returns {Promise<IDresser[]>}
   * @memberof ITaskSource
   */
  getDressersForGroup(id: string): Promise<IDresser[]>;

  /**
   * Promise that returns a single task collection by collection id
   *
   * @param {string} id
   * @returns {Promise<ITaskGroup>}
   * @memberof ITaskSource
   */
  getTaskGroup(id: string): Promise<ITaskGroup>;

  /**
   * Promise that returns all task groups in task collection
   *
   * @param {string} id
   * @returns {Promise<ITaskFolder[]>}
   * @memberof ITaskSource
   */
  getTaskFoldersForTaskGroup(id: string): Promise<ITaskFolder[]>;

  /**
   * Promise that returns all tasks in task group
   *
   * @param {string} id
   * @param {string} parId
   * @returns {Promise<ITask[]>}
   * @memberof ITaskSource
   */
  getTasksForTaskFolder(id: string, parId: string): Promise<ITask[]>;

  /**
   * Promise that completes a single task
   *
   * @param {string} id
   * @param {string} eTag
   * @returns {Promise<any>}
   * @memberof ITaskSource
   */
  setTaskComplete(id: string, eTag: string): Promise<any>;

  /**
   * Promise that sets a task to incomplete
   *
   * @param {string} id
   * @param {string} eTag
   * @returns {Promise<any>}
   * @memberof ITaskSource
   */
  setTaskIncomplete(id: string, eTag: string): Promise<any>;

  /**
   * Promise to add a new task
   *
   * @param {ITask} newTask
   * @returns {Promise<any>}
   * @memberof ITaskSource
   */
  addTask(newTask: ITask): Promise<any>;

  /**
   * assign id's to task
   *
   * @param {string} id
   * @param {string} eTag
   * @param {*} people
   * @returns {Promise<any>}
   * @memberof ITaskSource
   */
  assignPersonToTask(id: string, eTag: string, people: any): Promise<any>;

  /**
   * Promise to delete a task by id
   *
   * @param {string} id
   * @param {string} eTag
   * @returns {Promise<any>}
   * @memberof ITaskSource
   */
  removeTask(id: string, eTag: string): Promise<any>;

  /**
   * assigns task to the current signed in user
   *
   * @param {ITask} task
   * @param {string} myId
   * @returns {Boolean}
   * @memberof ITaskSource
   */
  isAssignedToMe(task: ITask, myId: string): boolean;
}
/**
 * async method to get user details
 *
 * @class TaskSourceBase
 */
class TaskSourceBase {
  constructor(public graph: Graph) {}
}

/**
 * Create Planner
 *
 * @export
 * @class PlannerTaskSource
 * @extends {TaskSourceBase}
 * @implements {ITaskSource}
 */
// tslint:disable-next-line: max-classes-per-file
export class PlannerTaskSource extends TaskSourceBase implements ITaskSource {
  /**
   * returns promise with all of users plans
   *
   * @returns {Promise<ITaskGroup[]>}
   * @memberof PlannerTaskSource
   */
  public async getTaskGroups(): Promise<ITaskGroup[]> {
    const plans = await this.graph.planner_getAllMyPlans();

    return plans.map(plan => ({ id: plan.id, title: plan.title } as ITaskGroup));
  }

  /**
<<<<<<< HEAD
   * returns promise single TaskGroup or plan from plan.id
=======
   * returns promise with all of plans for group id
   *
   * @param {string} id
   * @returns {Promise<IDresser[]>}
   * @memberof PlannerTaskSource
   */
  public async getDressersForGroup(id: string): Promise<IDresser[]> {
    const plans = await this.graph.getPlansForGroup(id);

    return plans.map(plan => ({ id: plan.id, title: plan.title } as IDresser));
  }

  /**
   * returns promise single dresser or plan from plan.id
>>>>>>> f5968262
   *
   * @param {string} id
   * @returns {Promise<ITaskGroup>}
   * @memberof PlannerTaskSource
   */
  public async getTaskGroup(id: string): Promise<ITaskGroup> {
    const plan = await this.graph.planner_getSinglePlan(id);

    return { id: plan.id, title: plan.title, _raw: plan };
  }

  /**
   * returns promise with Bucket for a plan from bucket.id
   *
   * @param {string} id
   * @returns {Promise<ITaskFolder[]>}
   * @memberof PlannerTaskSource
   */
  public async getTaskFoldersForTaskGroup(id: string): Promise<ITaskFolder[]> {
    const buckets = await this.graph.planner_getBucketsForPlan(id);

    return buckets.map(
      bucket =>
        ({
          _raw: bucket,
          id: bucket.id,
          name: bucket.name,
          parentId: bucket.planId
        } as ITaskFolder)
    );
  }

  /**
   * get all task from a Bucket given task id
   *
   * @param {string} id
   * @returns {Promise<ITask[]>}
   * @memberof PlannerTaskSource
   */
  public async getTasksForTaskFolder(id: string): Promise<ITask[]> {
    const tasks = await this.graph.planner_getTasksForBucket(id);

    return tasks.map(
      task =>
        ({
          _raw: task,
          assignments: task.assignments,
          completed: task.percentComplete === 100,
          dueDate: task.dueDateTime && new Date(task.dueDateTime),
          eTag: task['@odata.etag'],
          id: task.id,
          immediateParentId: task.bucketId,
          name: task.title,
          topParentId: task.planId
        } as ITask)
    );
  }

  /**
   * set task in planner to complete state by id
   *
   * @param {string} id
   * @param {string} eTag
   * @returns {Promise<any>}
   * @memberof PlannerTaskSource
   */
  public async setTaskComplete(id: string, eTag: string): Promise<any> {
    return await this.graph.planner_setTaskComplete(id, eTag);
  }

  /**
   * set task in planner to incomplete state by id
   *
   * @param {string} id
   * @param {string} eTag
   * @returns {Promise<any>}
   * @memberof PlannerTaskSource
   */
  public async setTaskIncomplete(id: string, eTag: string): Promise<any> {
    return await this.graph.planner_setTaskIncomplete(id, eTag);
  }

  /**
   * add new task to bucket
   *
   * @param {ITask} newTask
   * @returns {Promise<any>}
   * @memberof PlannerTaskSource
   */
  public async addTask(newTask: ITask): Promise<any> {
    return await this.graph.planner_addTask({
      assignments: newTask.assignments,
      bucketId: newTask.immediateParentId,
      dueDateTime: newTask.dueDate && newTask.dueDate.toISOString(),
      planId: newTask.topParentId,
      title: newTask.name
    });
  }

  /**
   * Assigns people to task
   *
   * @param {string} id
   * @param {string} eTag
   * @param {*} people
   * @returns {Promise<any>}
   * @memberof PlannerTaskSource
   */
  public async assignPersonToTask(id: string, eTag: string, people: any): Promise<any> {
    return await this.graph.planner_assignPeopleToTask(id, eTag, people);
  }

  /**
   * remove task from bucket
   *
   * @param {string} id
   * @param {string} eTag
   * @returns {Promise<any>}
   * @memberof PlannerTaskSource
   */
  public async removeTask(id: string, eTag: string): Promise<any> {
    return await this.graph.planner_removeTask(id, eTag);
  }

  /**
   * assigns task to the signed in user
   *
   * @param {ITask} task
   * @param {string} myId
   * @returns {boolean}
   * @memberof PlannerTaskSource
   */
  public isAssignedToMe(task: ITask, myId: string): boolean {
    const keys = Object.keys(task.assignments);
    return keys.includes(myId);
  }
}

/**
 * determins outlook task group for data source
 *
 * @export
 * @class TodoTaskSource
 * @extends {TaskSourceBase}
 * @implements {ITaskSource}
 */
// tslint:disable-next-line: max-classes-per-file
export class TodoTaskSource extends TaskSourceBase implements ITaskSource {
  /**
   * get all Outlook task groups
   *
   * @returns {Promise<ITaskGroup[]>}
   * @memberof TodoTaskSource
   */
  public async getTaskGroups(): Promise<ITaskGroup[]> {
    const groups: OutlookTaskGroup[] = await this.graph.todo_getAllMyGroups();

    return groups.map(
      group =>
        ({
          _raw: group,
          id: group.id,
          secondaryId: group.groupKey,
          title: group.name
        } as ITaskGroup)
    );
  }
  /**
   * get a single OutlookTaskGroup from id
   *
   * @param {string} id
   * @returns {Promise<ITaskGroup>}
   * @memberof TodoTaskSource
   */
  public async getTaskGroup(id: string): Promise<ITaskGroup> {
    const group: OutlookTaskGroup = await this.graph.todo_getSingleGroup(id);

    return { id: group.id, secondaryId: group.groupKey, title: group.name, _raw: group };
  }
  /**
   * get all OutlookTaskFolder for group by id
   *
   * @param {string} id
   * @returns {Promise<ITaskFolder[]>}
   * @memberof TodoTaskSource
   */
  public async getTaskFoldersForTaskGroup(id: string): Promise<ITaskFolder[]> {
    const folders: OutlookTaskFolder[] = await this.graph.todo_getFoldersForGroup(id);

    return folders.map(
      folder =>
        ({
          _raw: folder,
          id: folder.id,
          name: folder.name,
          parentId: id
        } as ITaskFolder)
    );
  }
  /**
   * gets all tasks for OutLook Task Folder by id
   *
   * @param {string} id
   * @param {string} parId
   * @returns {Promise<ITask[]>}
   * @memberof TodoTaskSource
   */
  public async getTasksForTaskFolder(id: string, parId: string): Promise<ITask[]> {
    const tasks: OutlookTask[] = await this.graph.todo_getAllTasksForFolder(id);

    return tasks.map(
      task =>
        ({
          _raw: task,
          assignments: {},
          completed: !!task.completedDateTime,
          dueDate: task.dueDateTime && new Date(task.dueDateTime.dateTime + 'Z'),
          eTag: task['@odata.etag'],
          id: task.id,
          immediateParentId: id,
          name: task.subject,
          topParentId: parId
        } as ITask)
    );
  }

  /**
   * set task in planner to complete state by id
   *
   * @param {string} id
   * @param {string} eTag
   * @returns {Promise<any>}
   * @memberof TodoTaskSource
   */
  public async setTaskComplete(id: string, eTag: string): Promise<any> {
    return await this.graph.todo_setTaskComplete(id, eTag);
  }

  /**
   * Assigns people to task
   *
   * @param {string} id
   * @param {string} eTag
   * @param {*} people
   * @returns {Promise<any>}
   * @memberof PlannerTaskSource
   */
  public async assignPersonToTask(id: string, eTag: string, people: any): Promise<any> {
    return await this.graph.planner_assignPeopleToTask(id, eTag, people);
  }
  /**
   * set task in planner to incomplete state by id
   *
   * @param {string} id
   * @param {string} eTag
   * @returns {Promise<any>}
   * @memberof TodoTaskSource
   */
  public async setTaskIncomplete(id: string, eTag: string): Promise<any> {
    return await this.graph.todo_setTaskIncomplete(id, eTag);
  }
  /**
   * add new task to planner
   *
   * @param {ITask} newTask
   * @returns {Promise<any>}
   * @memberof TodoTaskSource
   */
  public async addTask(newTask: ITask): Promise<any> {
    const task = {
      parentFolderId: newTask.immediateParentId,
      subject: newTask.name
    } as OutlookTask;
    if (newTask.dueDate) {
      task.dueDateTime = {
        dateTime: newTask.dueDate.toISOString(),
        timeZone: 'UTC'
      };
    }
    return await this.graph.todo_addTask(task);
  }
  /**
   * remove task from planner by id
   *
   * @param {string} id
   * @param {string} eTag
   * @returns {Promise<any>}
   * @memberof TodoTaskSource
   */
  public async removeTask(id: string, eTag: string): Promise<any> {
    return await this.graph.todo_removeTask(id, eTag);
  }

  /**
<<<<<<< HEAD
   * if task is assigned in to user logged in
   *
   * @param {ITask} task
   * @param {string} myId
   * @returns {boolean}
   * @memberof TodoTaskSource
   */
  public isAssignedToMe(task: ITask, myId: string): boolean {
    return true;
=======
   * returns promise with all of plans for group id
   *
   * @param {string} id
   * @returns {Promise<IDresser[]>}
   * @memberof PlannerTaskSource
   */
  public async getDressersForGroup(id: string): Promise<IDresser[]> {
    return undefined;
>>>>>>> f5968262
  }
}<|MERGE_RESOLUTION|>--- conflicted
+++ resolved
@@ -170,10 +170,10 @@
   /**
    * Promise that returns task collections for group id
    *
-   * @returns {Promise<IDresser[]>}
-   * @memberof ITaskSource
-   */
-  getDressersForGroup(id: string): Promise<IDresser[]>;
+   * @returns {Promise<ITaskGroup[]>}
+   * @memberof ITaskSource
+   */
+  getTaskGroupsForGroup(id: string): Promise<ITaskGroup[]>;
 
   /**
    * Promise that returns a single task collection by collection id
@@ -295,24 +295,20 @@
   }
 
   /**
-<<<<<<< HEAD
+   * returns promise with all of plans for group id
+   *
+   * @param {string} id
+   * @returns {Promise<ITaskGroup[]>}
+   * @memberof PlannerTaskSource
+   */
+  public async getTaskGroupsForGroup(id: string): Promise<ITaskGroup[]> {
+    const plans = await this.graph.getPlansForGroup(id);
+
+    return plans.map(plan => ({ id: plan.id, title: plan.title } as ITaskGroup));
+  }
+
+  /**
    * returns promise single TaskGroup or plan from plan.id
-=======
-   * returns promise with all of plans for group id
-   *
-   * @param {string} id
-   * @returns {Promise<IDresser[]>}
-   * @memberof PlannerTaskSource
-   */
-  public async getDressersForGroup(id: string): Promise<IDresser[]> {
-    const plans = await this.graph.getPlansForGroup(id);
-
-    return plans.map(plan => ({ id: plan.id, title: plan.title } as IDresser));
-  }
-
-  /**
-   * returns promise single dresser or plan from plan.id
->>>>>>> f5968262
    *
    * @param {string} id
    * @returns {Promise<ITaskGroup>}
@@ -607,7 +603,6 @@
   }
 
   /**
-<<<<<<< HEAD
    * if task is assigned in to user logged in
    *
    * @param {ITask} task
@@ -617,15 +612,16 @@
    */
   public isAssignedToMe(task: ITask, myId: string): boolean {
     return true;
-=======
+  }
+
+  /**
    * returns promise with all of plans for group id
    *
    * @param {string} id
-   * @returns {Promise<IDresser[]>}
-   * @memberof PlannerTaskSource
-   */
-  public async getDressersForGroup(id: string): Promise<IDresser[]> {
+   * @returns {Promise<ITaskGroup[]>}
+   * @memberof PlannerTaskSource
+   */
+  public async getTaskGroupsForGroup(id: string): Promise<ITaskGroup[]> {
     return undefined;
->>>>>>> f5968262
   }
 }