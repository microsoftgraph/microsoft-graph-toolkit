--- conflicted
+++ resolved
@@ -158,19 +158,12 @@
   @property({ attribute: 'hide-header', type: Boolean })
   public hideHeader: boolean = false;
 
-<<<<<<< HEAD
-=======
   /**
    * allows developer to define specific group id
    */
   @property({ attribute: 'group-id', type: String })
   public groupId: string = null;
 
-  /**
-   * determines if tasks needs to show new task
-   * @type {boolean}
-   */
->>>>>>> f5968262
   @property() private _showNewTask: boolean = false;
   @property() private _newTaskBeingAdded: boolean = false;
   @property() private _newTaskSelfAssigned: boolean = false;
@@ -261,77 +254,6 @@
   }
 
   /**
-<<<<<<< HEAD
-=======
-   * loads tasks from dataSource
-   *
-   * @returns
-   * @memberof MgtTasks
-   */
-  public async loadTasks() {
-    const ts = this.getTaskSource();
-    if (!ts) {
-      return;
-    }
-
-    const provider = Providers.globalProvider;
-    if (!provider || provider.state !== ProviderState.SignedIn) {
-      return;
-    }
-
-    this._inTaskLoad = true;
-    let meTask;
-    if (!this._me) {
-      meTask = provider.graph.getMe();
-    }
-
-    if (this.groupId && this.dataSource === 'planner') {
-      await this._loadTasksForGroup(ts);
-    } else if (this.targetId) {
-      if (this.dataSource === 'todo') {
-        await this._loadTargetTodoTasks(ts);
-      } else {
-        await this._loadTargetPlannerTasks(ts);
-      }
-    } else {
-      await this._loadAllTasks(ts);
-    }
-
-    if (meTask) {
-      this._me = await meTask;
-    }
-
-    this._inTaskLoad = false;
-    this._hasDoneInitialLoad = true;
-  }
-
-  /**
-   * set flag to render new task view
-   *
-   * @param {MouseEvent} e
-   * @memberof MgtTasks
-   */
-  public openNewTask(e: MouseEvent) {
-    this._showNewTask = true;
-  }
-
-  /**
-   * set flag to de-render new task view
-   *
-   * @param {MouseEvent} e
-   * @memberof MgtTasks
-   */
-  public closeNewTask(e: MouseEvent) {
-    this._showNewTask = false;
-
-    this._newTaskSelfAssigned = false;
-    this._newTaskDueDate = null;
-    this._newTaskName = '';
-    this._newTaskDresserId = '';
-  }
-
-  /**
->>>>>>> f5968262
    * Invoked when the element is first updated. Implement to perform one time
    * work on the element after update.
    *
@@ -430,7 +352,9 @@
       meTask = provider.graph.getMe();
     }
 
-    if (this.targetId) {
+    if (this.groupId && this.dataSource === TasksSource.planner) {
+      await this._loadTasksForGroup(ts);
+    } else if (this.targetId) {
       if (this.dataSource === TasksSource.todo) {
         await this._loadTargetTodoTasks(ts);
       } else {
@@ -507,20 +431,21 @@
   }
 
   private async _loadTasksForGroup(ts: ITaskSource) {
-    const dressers = await ts.getDressersForGroup(this.groupId);
-    const drawers = (await Promise.all(dressers.map(dresser => ts.getDrawersForDresser(dresser.id)))).reduce(
+    const groups = await ts.getTaskGroupsForGroup(this.groupId);
+    const folders = (await Promise.all(groups.map(group => ts.getTaskFoldersForTaskGroup(group.id)))).reduce(
       (cur, ret) => [...cur, ...ret],
       []
     );
 
     const tasks = (await Promise.all(
-      drawers.map(drawer => ts.getAllTasksForDrawer(drawer.id, drawer.parentId))
+      folders.map(folder => ts.getTasksForTaskFolder(folder.id, folder.parentId))
     )).reduce((cur, ret) => [...cur, ...ret], []);
 
     this._tasks = tasks;
-    this._drawers = drawers;
-    this._dressers = dressers;
-  }
+    this._folders = folders;
+    this._groups = groups;
+  }
+
   private async addTask(
     name: string,
     dueDate: Date,
