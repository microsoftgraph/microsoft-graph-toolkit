--- conflicted
+++ resolved
@@ -992,48 +992,6 @@
 
       const taskPeople = this.dataSource !== TasksSource.todo ? this.renderAssignedPeople(task) : null;
 
-<<<<<<< HEAD
-      const assignedPeople = Object.keys(assignments).map(key => {
-        return key;
-      });
-
-      const noPeopleTemplate = html`
-        <template data-type="no-people">
-          <i class="login-icon ms-Icon ms-Icon--Contact"></i>
-        </template>
-      `;
-
-      if (this.dataSource !== TasksSource.todo) {
-        assignedPeopleHTML = html`
-          <mgt-people
-            class="people-${task.id}"
-            .userIds="${assignedPeople}"
-            .personCardInteraction=${this.isPeoplePickerVisible
-              ? PersonCardInteraction.none
-              : PersonCardInteraction.hover}
-            >${noPeopleTemplate}
-          </mgt-people>
-        `;
-        taskPeople = html`
-          <span
-            class="TaskDetail TaskAssignee"
-            @click=${(e: MouseEvent) => {
-              this.showPeoplePicker(task);
-              e.stopPropagation();
-            }}
-          >
-            ${assignedPeopleHTML}
-            <div class=${classMap({ Picker: true, Hidden: !this.showPeoplePicker || task !== this._currentTask })}>
-              <mgt-people-picker
-                class="picker-${task.id}"
-                @click=${(e: MouseEvent) => e.stopPropagation()}
-              ></mgt-people-picker>
-            </div>
-          </span>
-        `;
-      }
-=======
->>>>>>> 7f8a450d
       taskDetails = html`
         <div class="TaskTitle">
           ${name}
@@ -1131,7 +1089,7 @@
 
     return html`
       <mgt-flyout
-        class="TaskDetail TaskPeople"
+        class="TaskDetail TaskAssignee"
         @click=${(e: MouseEvent) => {
           this.showPeoplePicker(task);
           e.stopPropagation();
