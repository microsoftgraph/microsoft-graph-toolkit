--- conflicted
+++ resolved
@@ -255,7 +255,6 @@
    * * @param _changedProperties Map of changed properties with old values
    */
   protected firstUpdated() {
-<<<<<<< HEAD
     window.addEventListener('click', (event: MouseEvent) => {
       let picker;
       if (this.shadowRoot.querySelector('mgt-people-picker')) {
@@ -271,18 +270,11 @@
         }
       }
     });
-    if (this.initialId && (!this._currentTargetDresser || this.isDefault(this._currentTargetDresser))) {
-      if (this.dataSource === 'planner') {
-        this._currentTargetDresser = this.initialId;
-      } else if (this.dataSource === 'todo') {
-        this._currentTargetDrawer = this.initialId;
-=======
     if (this.initialId && !this._currentGroup) {
       if (this.dataSource === TasksSource.planner) {
         this._currentGroup = this.initialId;
       } else if (this.dataSource === TasksSource.todo) {
         this._currentFolder = this.initialId;
->>>>>>> 6bcc6290
       }
     }
 
@@ -327,7 +319,6 @@
     `;
   }
 
-<<<<<<< HEAD
   private hidePeoplePicker() {
     let picker;
     if (this.shadowRoot.querySelector('mgt-people-picker').parentElement.classList.contains('Show')) {
@@ -339,7 +330,7 @@
     picker.parentElement.classList.add('Hidden');
     picker.parentElement.classList.remove('Show');
     this.showPeoplePicker = false;
-=======
+  }
   private closeNewTask(e: MouseEvent) {
     this._showNewTask = false;
 
@@ -392,7 +383,6 @@
 
     this._inTaskLoad = false;
     this._hasDoneInitialLoad = true;
->>>>>>> 6bcc6290
   }
 
   private async _loadTargetTodoTasks(ts: ITaskSource) {
@@ -526,7 +516,10 @@
     let peopleObj: any = {};
 
     // create previously selected people Object
-    const savedSelectedPeople = Object.keys(task.assignments);
+    let savedSelectedPeople;
+    if (task.assignments) {
+      savedSelectedPeople = Object.keys(task.assignments);
+    }
 
     // new people from people picker
     // tslint:disable-next-line: prefer-const
@@ -966,46 +959,6 @@
             </span>
           `;
 
-<<<<<<< HEAD
-    const taskDrawer = !this.isDefault(this._currentTargetDrawer)
-      ? null
-      : html`
-          <span class="TaskDetail TaskBucket">
-            ${this.renderBucketIcon()}
-            <span>${this.getDrawerName(task.immediateParentId)}</span>
-          </span>
-        `;
-
-    const taskDue = !dueDate
-      ? null
-      : html`
-          <span class="TaskDetail TaskDue">
-            ${this.renderCalendarIcon()}
-            <span>${getShortDateString(dueDate)}</span>
-          </span>
-        `;
-
-    const taskPeople =
-      !people || people.length === 0
-        ? html`
-            <span
-              @click=${() => this._showPeoplePicker(task)}
-              @mouseleave=${this._handleMouseLeave}
-              @mouseenter=${e => this._handleMouseEnter(e, task)}
-            >
-              <i class="login-icon ms-Icon ms-Icon--Contact"></i>
-              <div class="Picker Hidden">
-                <mgt-people-picker id="${task.id}" @click=${this.handleClick}></mgt-people-picker>
-              </div>
-            </span>
-          `
-        : html`
-            <span
-              class="TaskDetail TaskPeople"
-              @mouseleave=${this._handleMouseLeave}
-              @mouseenter=${e => this._handleMouseEnter(e, task)}
-            >
-=======
       const taskDue = !dueDate
         ? null
         : html`
@@ -1018,8 +971,11 @@
       const taskPeople =
         !people || people.length === 0
           ? html`
->>>>>>> 6bcc6290
-              <span @click=${() => this._showPeoplePicker(task)}>
+              <span
+                @click=${() => this._showPeoplePicker(task)}
+                @mouseleave=${this._handleMouseLeave}
+                @mouseenter=${e => this._handleMouseEnter(e, task)}
+              >
                 <i class="login-icon ms-Icon ms-Icon--Contact"></i>
                 <div class="Picker Hidden">
                   <mgt-people-picker id="${task.id}" @click=${this.handleClick}></mgt-people-picker>
@@ -1027,7 +983,11 @@
               </span>
             `
           : html`
-              <span class="TaskDetail TaskPeople">
+              <span
+                class="TaskDetail TaskPeople"
+                @mouseleave=${this._handleMouseLeave}
+                @mouseenter=${e => this._handleMouseEnter(e, task)}
+              >
                 <span @click=${() => this._showPeoplePicker(task)}>
                   ${people.map(
                     id =>
