/**
 * -------------------------------------------------------------------------------------------
 * Copyright (c) Microsoft Corporation.  All Rights Reserved.  Licensed under the MIT License.
 * See License in the project root for license information.
 * -------------------------------------------------------------------------------------------
 */

import * as MicrosoftGraph from '@microsoft/microsoft-graph-types';
import { customElement, html, property } from 'lit-element';

import { classMap } from 'lit-html/directives/class-map';
import { Providers } from '../../Providers';
import { ProviderState } from '../../providers/IProvider';
import '../../styles/fabric-icon-font';
import { getEmailFromGraphEntity } from '../../utils/graphHelpers';
import { delay } from '../../utils/utils';
import { MgtTemplatedComponent } from '../templatedComponent';
<<<<<<< HEAD
import { styles } from './mgt-person-css';

/**
 * Defines how a person card is shown when a user interacts with
 * a person component
 *
 * @export
 * @enum {number}
 */
export enum PersonCardInteraction {
  /**
   * Don't show person card
   */
  none,

  /**
   * Show person card on hover
   */
  hover,

  /**
   * Show person card on click
   */
  click
}

@customElement('mgt-person')
export class MgtPerson extends MgtTemplatedComponent {
  static get styles() {
    return styles;
  }
=======
/**
 * The person component is used to display a person or contact by using their photo, name, and/or email address.
 *
 * @export
 * @class MgtPerson
 * @extends {MgtTemplatedComponent}
 */
@customElement('mgt-person')
export class MgtPerson extends MgtTemplatedComponent {
  /**
   * allows developer to define name of person for component
   * @type {string}
   */
>>>>>>> 64d193ba
  @property({
    attribute: 'person-query'
  })
  public personQuery: string;

  /**
   * user-id property allows developer to use id value to determine person
   * @type {string}
   */
  @property({
    attribute: 'user-id'
  })
  public userId: string;

  /**
   * determines if person component renders user-name
   * @type {boolean}
   */
  @property({
    attribute: 'show-name',
    type: Boolean
  })
  public showName: false;

  /**
   * determines if person component renders email
   * @type {boolean}
   */
  @property({
    attribute: 'show-email',
    type: Boolean
  })
  public showEmail: false;

  /**
   * object containing Graph details on person
   * @type {MgtPersonDetails}
   */
  @property({
    attribute: 'person-details',
    type: Object
  })
  public personDetails: MicrosoftGraph.User | MicrosoftGraph.Person | MicrosoftGraph.Contact;

  @property({
    attribute: 'person-image',
    type: String
  })
  public personImage: string;

  @property({
    attribute: 'person-card',
    converter: (value, type) => {
      value = value.toLowerCase();
      return PersonCardInteraction[value] || PersonCardInteraction.none;
    }
  })
  public personCardInteraction: PersonCardInteraction = PersonCardInteraction.none;

  @property({ attribute: false }) private _isPersonCardVisible: boolean = false;
  @property({ attribute: false }) private _personCardShouldRender: boolean = false;

  private _mouseLeaveTimeout;
  private _mouseEnterTimeout;

<<<<<<< HEAD
  public attributeChangedCallback(name, oldval, newval) {
=======
  /**
   * Synchronizes property values when attributes change.
   *
   * @param {*} name
   * @param {*} oldValue
   * @param {*} newValue
   * @memberof MgtPerson
   */
  attributeChangedCallback(name, oldval, newval) {
>>>>>>> 64d193ba
    super.attributeChangedCallback(name, oldval, newval);

    if ((name === 'person-query' || name === 'user-id') && oldval !== newval) {
      this.personDetails = null;
      this.loadData();
    }
  }

<<<<<<< HEAD
  public firstUpdated() {
=======
  /**
   * Array of styles to apply to the element. The styles should be defined
   * user the `css` tag function.
   */
  static get styles() {
    return styles;
  }

  /**
   * Invoked when the element is first updated. Implement to perform one time
   * work on the element after update.
   *
   * Setting properties inside this method will trigger the element to update
   * again after this update cycle completes.
   *
   * * @param _changedProperties Map of changed properties with old values
   */

  firstUpdated() {
>>>>>>> 64d193ba
    Providers.onProviderUpdated(() => this.loadData());
    this.loadData();
  }

  public render() {
    const person =
      this.renderTemplate('default', { person: this.personDetails }) ||
      html`
        <div class="person-root">
          ${this.renderImage()} ${this.renderDetails()}
        </div>
      `;

    return html`
      <div
        class="root"
        @mouseenter=${this._handleMouseEnter}
        @mouseleave=${this._handleMouseLeave}
        @click=${this._handleMouseClick}
      >
        ${person} ${this.renderPersonCard()}
      </div>
    `;
  }

  private async loadData() {
    const provider = Providers.globalProvider;

    if (!provider || provider.state !== ProviderState.SignedIn) {
      return;
    }

    if (this.personDetails) {
      // in some cases we might only have name or email, but need to find the image
      // use @ for the image value to search for an image
      if (this.personImage && this.personImage === '@') {
        this.personImage = null;
        this.loadImage();
      }
      return;
    }

    if (this.userId || (this.personQuery && this.personQuery === 'me')) {
      const batch = provider.graph.createBatch();

      if (this.userId) {
        batch.get('user', `/users/${this.userId}`, ['user.readbasic.all']);
        batch.get('photo', `users/${this.userId}/photo/$value`, ['user.readbasic.all']);
      } else {
        batch.get('user', 'me', ['user.read']);
        batch.get('photo', 'me/photo/$value', ['user.read']);
      }

      const response = await batch.execute();

      this.personImage = response.photo;
      this.personDetails = response.user;
    } else if (!this.personDetails && this.personQuery) {
      const people = await provider.graph.findPerson(this.personQuery);
      if (people && people.length > 0) {
        const person = people[0] as MicrosoftGraph.Person;
        this.personDetails = person;

        this.loadImage();
      }
    }
  }

  private async loadImage() {
    const provider = Providers.globalProvider;

    const person = this.personDetails;

    if ((person as MicrosoftGraph.Person).userPrincipalName) {
      const userPrincipalName = (person as MicrosoftGraph.Person).userPrincipalName;
      this.personImage = await provider.graph.getUserPhoto(userPrincipalName);
    } else {
      const email = getEmailFromGraphEntity(person);
      if (email) {
        // try to find a user by e-mail
        const users = await provider.graph.findUserByEmail(email);

        if (users && users.length) {
          if ((users[0] as any).personType && (users[0] as any).personType.subclass === 'OrganizationUser') {
            this.personImage = await provider.graph.getUserPhoto(
              (users[0] as MicrosoftGraph.Person).scoredEmailAddresses[0].address
            );
          } else {
            const contactId = users[0].id;
            this.personImage = await provider.graph.getContactPhoto(contactId);
          }
        }
      }
    }
    this.requestUpdate();
  }

<<<<<<< HEAD
  private _handleMouseClick() {
    if (this.personCardInteraction === PersonCardInteraction.click) {
      if (!this._isPersonCardVisible) {
        this._showPersonCard();
      } else {
        this._hidePersonCard();
      }
    }
=======
  /**
   * Invoked when the element is first updated. Implement to perform one time
   * work on the element after update.
   *
   * Setting properties inside this method will trigger the element to update
   * again after this update cycle completes.
   *
   * * @param _changedProperties Map of changed properties with old values
   */

  render() {
    return (
      this.renderTemplate('default', { person: this.personDetails }) ||
      html`
        <div class="root">
          ${this.renderImage()} ${this.renderDetails()}
        </div>
      `
    );
>>>>>>> 64d193ba
  }

  private _handleMouseEnter(e: MouseEvent) {
    if (this.personCardInteraction !== PersonCardInteraction.hover) {
      return;
    }

    clearTimeout(this._mouseEnterTimeout);
    clearTimeout(this._mouseLeaveTimeout);
    this._mouseEnterTimeout = setTimeout(this._showPersonCard.bind(this), 500);
  }

  private _handleMouseLeave(e: MouseEvent) {
    clearTimeout(this._mouseEnterTimeout);
    clearTimeout(this._mouseLeaveTimeout);
    this._mouseLeaveTimeout = setTimeout(this._hidePersonCard.bind(this), 500);
  }

  private _showPersonCard() {
    if (!this._personCardShouldRender) {
      this._personCardShouldRender = true;
    }

    // give the person-card a chance to render so transitions work
    // await delay(200);

    this._isPersonCardVisible = true;
  }

  private _hidePersonCard() {
    this._isPersonCardVisible = false;
  }

  private renderPersonCard() {
    // ensure person card is only rendered when needed
    if (this.personCardInteraction === PersonCardInteraction.none || !this._personCardShouldRender) {
      return;
    }

    const flyoutClasses = { flyout: true, visible: this._isPersonCardVisible };
    return html`
      <div class=${classMap(flyoutClasses)}>
        <mgt-person-card .person=${this.personDetails}></mgt-person-card>
      </div>
    `;
  }

  private renderDetails() {
    if (this.showEmail || this.showName) {
      return html`
        <span class="Details ${this.getImageSizeClass()}">
          ${this.renderNameAndEmail()}
        </span>
      `;
    }

    return null;
  }

  private renderImage() {
    if (this.personDetails) {
      const title = this.personCardInteraction === PersonCardInteraction.none ? this.personDetails.displayName : '';

      if (this.personImage && this.personImage !== '@') {
        return html`
          <img
            class="user-avatar ${this.getImageRowSpanClass()} ${this.getImageSizeClass()}"
<<<<<<< HEAD
            title=${title}
            src=${this.personImage as string}
=======
            title=${this.personDetails.displayName}
            aria-label=${this.personDetails.displayName}
            alt=${this.personDetails.displayName}
            src=${this.personDetails.image as string}
>>>>>>> 64d193ba
          />
        `;
      } else {
        return html`
<<<<<<< HEAD
          <div class="user-avatar initials ${this.getImageRowSpanClass()} ${this.getImageSizeClass()}" title=${title}>
            <span class="initials-text">
=======
          <div
            class="user-avatar initials ${this.getImageRowSpanClass()} ${this.getImageSizeClass()}"
            title=${this.personDetails.displayName}
            aria-label=${this.personDetails.displayName}
          >
            <span class="initials-text" aria-label="${this.getInitials()}">
>>>>>>> 64d193ba
              ${this.getInitials()}
            </span>
          </div>
        `;
      }
    }

    return this.renderEmptyImage();
  }

  private renderEmptyImage() {
    return html`
      <i class="ms-Icon ms-Icon--Contact avatar-icon ${this.getImageRowSpanClass()} ${this.getImageSizeClass()}"></i>
    `;
  }

  private renderNameAndEmail() {
    if (!this.personDetails || (!this.showEmail && !this.showName)) {
      return;
    }

    const nameView = this.showName
      ? html`
          <div class="user-name" aria-label="${this.personDetails.displayName}">${this.personDetails.displayName}</div>
        `
      : null;
    const emailView = this.showEmail
      ? html`
<<<<<<< HEAD
          <div class="user-email">${getEmailFromGraphEntity(this.personDetails)}</div>
=======
          <div class="user-email" aria-label="${this.personDetails.email}">${this.personDetails.email}</div>
>>>>>>> 64d193ba
        `
      : null;

    return html`
      ${nameView} ${emailView}
    `;
  }

  private getInitials() {
    if (!this.personDetails) {
      return '';
    }

    let initials = '';
    if (this.personDetails.givenName) {
      initials += this.personDetails.givenName[0].toUpperCase();
    }
    if (this.personDetails.surname) {
      initials += this.personDetails.surname[0].toUpperCase();
    }

    if (!initials && this.personDetails.displayName) {
      const name = this.personDetails.displayName.split(' ');
      for (let i = 0; i < 2 && i < name.length; i++) {
        if (name[i][0].match(/[a-z]/i)) {
          // check if letter
          initials += name[i][0].toUpperCase();
        }
      }
    }

    return initials;
  }

  private getImageRowSpanClass() {
    if (this.showEmail && this.showName) {
      return 'row-span-2';
    }

    return '';
  }

  private getImageSizeClass() {
    if (!this.showEmail || !this.showName) {
      return 'small';
    }

    return '';
  }
}<|MERGE_RESOLUTION|>--- conflicted
+++ resolved
@@ -7,7 +7,6 @@
 
 import * as MicrosoftGraph from '@microsoft/microsoft-graph-types';
 import { customElement, html, property } from 'lit-element';
-
 import { classMap } from 'lit-html/directives/class-map';
 import { Providers } from '../../Providers';
 import { ProviderState } from '../../providers/IProvider';
@@ -15,7 +14,6 @@
 import { getEmailFromGraphEntity } from '../../utils/graphHelpers';
 import { delay } from '../../utils/utils';
 import { MgtTemplatedComponent } from '../templatedComponent';
-<<<<<<< HEAD
 import { styles } from './mgt-person-css';
 
 /**
@@ -42,12 +40,6 @@
   click
 }
 
-@customElement('mgt-person')
-export class MgtPerson extends MgtTemplatedComponent {
-  static get styles() {
-    return styles;
-  }
-=======
 /**
  * The person component is used to display a person or contact by using their photo, name, and/or email address.
  *
@@ -61,7 +53,6 @@
    * allows developer to define name of person for component
    * @type {string}
    */
->>>>>>> 64d193ba
   @property({
     attribute: 'person-query'
   })
@@ -127,9 +118,6 @@
   private _mouseLeaveTimeout;
   private _mouseEnterTimeout;
 
-<<<<<<< HEAD
-  public attributeChangedCallback(name, oldval, newval) {
-=======
   /**
    * Synchronizes property values when attributes change.
    *
@@ -138,8 +126,7 @@
    * @param {*} newValue
    * @memberof MgtPerson
    */
-  attributeChangedCallback(name, oldval, newval) {
->>>>>>> 64d193ba
+  public attributeChangedCallback(name, oldval, newval) {
     super.attributeChangedCallback(name, oldval, newval);
 
     if ((name === 'person-query' || name === 'user-id') && oldval !== newval) {
@@ -148,9 +135,6 @@
     }
   }
 
-<<<<<<< HEAD
-  public firstUpdated() {
-=======
   /**
    * Array of styles to apply to the element. The styles should be defined
    * user the `css` tag function.
@@ -169,12 +153,20 @@
    * * @param _changedProperties Map of changed properties with old values
    */
 
-  firstUpdated() {
->>>>>>> 64d193ba
+  public firstUpdated() {
     Providers.onProviderUpdated(() => this.loadData());
     this.loadData();
   }
 
+  /**
+   * Invoked when the element is first updated. Implement to perform one time
+   * work on the element after update.
+   *
+   * Setting properties inside this method will trigger the element to update
+   * again after this update cycle completes.
+   *
+   * * @param _changedProperties Map of changed properties with old values
+   */
   public render() {
     const person =
       this.renderTemplate('default', { person: this.personDetails }) ||
@@ -268,7 +260,6 @@
     this.requestUpdate();
   }
 
-<<<<<<< HEAD
   private _handleMouseClick() {
     if (this.personCardInteraction === PersonCardInteraction.click) {
       if (!this._isPersonCardVisible) {
@@ -277,27 +268,6 @@
         this._hidePersonCard();
       }
     }
-=======
-  /**
-   * Invoked when the element is first updated. Implement to perform one time
-   * work on the element after update.
-   *
-   * Setting properties inside this method will trigger the element to update
-   * again after this update cycle completes.
-   *
-   * * @param _changedProperties Map of changed properties with old values
-   */
-
-  render() {
-    return (
-      this.renderTemplate('default', { person: this.personDetails }) ||
-      html`
-        <div class="root">
-          ${this.renderImage()} ${this.renderDetails()}
-        </div>
-      `
-    );
->>>>>>> 64d193ba
   }
 
   private _handleMouseEnter(e: MouseEvent) {
@@ -365,30 +335,20 @@
         return html`
           <img
             class="user-avatar ${this.getImageRowSpanClass()} ${this.getImageSizeClass()}"
-<<<<<<< HEAD
             title=${title}
+            aria-label=${title}
+            alt=${title}
             src=${this.personImage as string}
-=======
-            title=${this.personDetails.displayName}
-            aria-label=${this.personDetails.displayName}
-            alt=${this.personDetails.displayName}
-            src=${this.personDetails.image as string}
->>>>>>> 64d193ba
           />
         `;
       } else {
         return html`
-<<<<<<< HEAD
-          <div class="user-avatar initials ${this.getImageRowSpanClass()} ${this.getImageSizeClass()}" title=${title}>
-            <span class="initials-text">
-=======
           <div
             class="user-avatar initials ${this.getImageRowSpanClass()} ${this.getImageSizeClass()}"
-            title=${this.personDetails.displayName}
-            aria-label=${this.personDetails.displayName}
+            title=${title}
+            aria-label=${title}
           >
             <span class="initials-text" aria-label="${this.getInitials()}">
->>>>>>> 64d193ba
               ${this.getInitials()}
             </span>
           </div>
@@ -415,15 +375,14 @@
           <div class="user-name" aria-label="${this.personDetails.displayName}">${this.personDetails.displayName}</div>
         `
       : null;
-    const emailView = this.showEmail
-      ? html`
-<<<<<<< HEAD
-          <div class="user-email">${getEmailFromGraphEntity(this.personDetails)}</div>
-=======
-          <div class="user-email" aria-label="${this.personDetails.email}">${this.personDetails.email}</div>
->>>>>>> 64d193ba
-        `
-      : null;
+
+    let emailView;
+    if (this.showEmail) {
+      const email = getEmailFromGraphEntity(this.personDetails);
+      emailView = html`
+        <div class="user-email" aria-label="${email}">${email}</div>
+      `;
+    }
 
     return html`
       ${nameView} ${emailView}
