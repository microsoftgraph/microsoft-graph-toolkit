/**
 * -------------------------------------------------------------------------------------------
 * Copyright (c) Microsoft Corporation.  All Rights Reserved.  Licensed under the MIT License.
 * See License in the project root for license information.
 * -------------------------------------------------------------------------------------------
 */

import * as MicrosoftGraph from '@microsoft/microsoft-graph-types';
import { customElement, html, property, TemplateResult } from 'lit-element';
import { findPerson, findUserByEmail, getEmailFromGraphEntity } from '../../graph/graph.people';
import { getContactPhoto, getUserPhoto, myPhoto } from '../../graph/graph.photos';
import { getUser, getUserWithPhoto } from '../../graph/graph.user';
import { Providers } from '../../Providers';
import { ProviderState } from '../../providers/IProvider';
import { getSvg, SvgIcon } from '../../utils/SvgHelper';
import { TeamsHelper } from '../../utils/TeamsHelper';
import { IDynamicPerson, MgtPerson } from '../mgt-person/mgt-person';
import { MgtTemplatedComponent } from '../templatedComponent';
import { styles } from './mgt-person-card-css';

/**
 * Web Component used to show detailed data for a person in the
 * Microsoft Graph
 *
 * @export
 * @class MgtPersonCard
 * @extends {MgtTemplatedComponent}
 *
 * @cssprop --font-size - {Length} Font size
 * @cssprop --font-weight - {Length} Font weight
 * @cssprop --height - {String} Height
 * @cssprop --background-color - {Color} Background color
 */
@customElement('mgt-person-card')
export class MgtPersonCard extends MgtTemplatedComponent {
  /**
   * Array of styles to apply to the element. The styles should be defined
   * using the `css` tag function.
   */
  static get styles() {
    return styles;
  }
  /**
   * allows developer to define name of person for component
   * @type {string}
   */
  @property({
    attribute: 'person-query'
  })
  public personQuery: string;

  /**
   * user-id property allows developer to use id value for component
   * @type {string}
   */
  @property({
    attribute: 'user-id'
  })
  public userId: string;

  /**
   * Set the person details to render
   *
   * @type {IDynamicPerson}
   * @memberof MgtPersonCard
   */
  @property({
    attribute: 'person-details',
    type: Object
  })
  public personDetails: IDynamicPerson;

  /**
   * Set the image of the person
   * Set to '@' to look up image from the graph
   *
   * @type {string}
   * @memberof MgtPersonCard
   */
  @property({
    attribute: 'person-image',
    type: String
  })
  public personImage: string;

  /**
   * Gets or sets whether expanded details section is rendered
   *
   * @type {boolean}
   * @memberof MgtPersonCard
   */
  @property({
    attribute: 'is-expanded',
    type: Boolean
  })
  public isExpanded: boolean;

  /**
   * Gets or sets whether person details should be inherited from an mgt-person parent
   * Useful when used as template in an mgt-person component
   *
   * @type {boolean}
   * @memberof MgtPersonCard
   */
  @property({
    attribute: 'inherit-details',
    type: Boolean
  })
  public inheritDetails: boolean;

  /**
   * Invoked each time the custom element is appended into a document-connected element
   *
   * @memberof MgtPersonCard
   */
  public connectedCallback() {
    super.connectedCallback();
    this.addEventListener('click', e => e.stopPropagation());
  }

  /**
   * Synchronizes property values when attributes change.
   *
   * @param {*} name
   * @param {*} oldValue
   * @param {*} newValue
   * @memberof MgtPersonCard
   */
  public attributeChangedCallback(name: string, oldValue: string, newValue: string) {
    super.attributeChangedCallback(name, oldValue, newValue);

    if (oldValue === newValue) {
      return;
    }

    if (name === 'is-expanded') {
      this.isExpanded = false;
    }

    switch (name) {
      case 'person-query':
      case 'user-id':
        this.personDetails = null;
        this.requestStateUpdate();
        break;
    }
  }

  /**
   * Invoked on each update to perform rendering tasks. This method must return
   * a lit-html TemplateResult. Setting properties inside this method will *not*
   * trigger the element to update.
   */
  protected render() {
    // Handle no data
    if (!this.personDetails) {
      return this.renderNoData();
    }

    const person = this.personDetails;
    const image = this.getImage();

    // Check for a default template.
    // tslint:disable-next-line: no-string-literal
    if (this.hasTemplate('default')) {
      return this.renderTemplate('default', {
        person: this.personDetails,
        personImage: image
      });
    }

    // Check for a person-details template
    let personDetailsTemplate = this.renderTemplate('person-details', {
      person: this.personDetails,
      personImage: image
    });
    if (!personDetailsTemplate) {
      const personImageTemplate = this.renderPersonImage(image);
      const personNameTemplate = this.renderPersonName(person);
      const personTitleTemplate = this.renderPersonTitle(person);
      const personSubtitleTemplate = this.renderPersonSubtitle(person);
      const contactIconsTemplate = this.renderContactIcons(person);

      personDetailsTemplate = html`
        <div class="image">
          ${personImageTemplate}
        </div>
        <div class="details">
          ${personNameTemplate} ${personTitleTemplate} ${personSubtitleTemplate}
          <div class="base-icons">
            ${contactIconsTemplate}
          </div>
        </div>
      `;
    }

    const expandedDetailsTemplate = this.isExpanded ? this.renderExpandedDetails() : this.renderExpandedDetailsButton();

    return html`
      <div class="root">
        <div class="person-details-container">
          ${personDetailsTemplate}
        </div>
        <div class="expanded-details-container">
          ${expandedDetailsTemplate}
        </div>
      </div>
    `;
  }

  /**
   * Render the state when no data is available.
   *
   * @protected
   * @returns {TemplateResult}
   * @memberof MgtPersonCard
   */
  protected renderNoData(): TemplateResult {
    return this.renderTemplate('no-data', null) || html``;
  }

  /**
   * Render a display image for the person.
   *
   * @protected
   * @param {*} image
   * @memberof MgtPersonCard
   */
  protected renderPersonImage(imageSrc?: string): TemplateResult {
    imageSrc = imageSrc || this.getImage();
    return html`
      <mgt-person class="person-image" .personDetails=${this.personDetails} .personImage=${imageSrc}></mgt-person>
    `;
  }

  /**
   * Render the display name and persona details (e.g. department, job title) for a person.
   *
   * @protected
   * @param {IDynamicPerson} [person]
   * @returns {TemplateResult}
   * @memberof MgtPersonCard
   */
  protected renderPersonName(person?: IDynamicPerson): TemplateResult {
    person = person || this.personDetails;
    return html`
      <div class="display-name">${person.displayName}</div>
    `;
  }

  /**
   * Render person title.
   *
   * @protected
   * @param {IDynamicPerson} person
   * @returns {TemplateResult}
   * @memberof MgtPersonCard
   */
  protected renderPersonTitle(person?: IDynamicPerson): TemplateResult {
    person = person || this.personDetails;
    if (!person.jobTitle) {
      return;
    }
    return html`
      <div class="job-title">${person.jobTitle}</div>
    `;
  }

  /**
   * Render person subtitle.
   *
   * @protected
   * @param {IDynamicPerson} person
   * @returns {TemplateResult}
   * @memberof MgtPersonCard
   */
  protected renderPersonSubtitle(person?: IDynamicPerson): TemplateResult {
    person = person || this.personDetails;
    if (!person.department) {
      return;
    }
    return html`
      <div class="department">${person.department}</div>
    `;
  }

  /**
   * Render the various icons for contacting the person.
   *
   * @protected
   * @returns {TemplateResult}
   * @memberof MgtPersonCard
   */
  protected renderContactIcons(person?: IDynamicPerson): TemplateResult {
    if (this.isExpanded) {
      return html``;
    }

    person = person || this.personDetails;
    const userPerson = person as MicrosoftGraph.User;
    const personPerson = person as MicrosoftGraph.Person;
    const contactPerson = person as MicrosoftGraph.Contact;

    // Chat
    let chat: TemplateResult;
<<<<<<< HEAD
    let email: TemplateResult;
    let phone: TemplateResult;

    if (userPerson.userPrincipalName || personPerson.userPrincipalName) {
=======
    if (userPerson.userPrincipalName) {
>>>>>>> 613a2265
      chat = html`
        <div class="icon" @click=${() => this.chatUser()}>
          ${getSvg(SvgIcon.Chat, '#666666')}
        </div>
      `;
    }

    // Email
    let email: TemplateResult;
    if (getEmailFromGraphEntity(person)) {
      email = html`
        <div class="icon" @click=${() => this.emailUser()}>
          ${getSvg(SvgIcon.Email, '#666666')}
        </div>
      `;
    }
<<<<<<< HEAD
    if (
      (userPerson.businessPhones && userPerson.businessPhones.length > 0) ||
      (personPerson.phones && personPerson.phones.length > 0) ||
      (contactPerson.businessPhones && contactPerson.businessPhones.length > 0)
    ) {
=======

    // Phone
    let phone: TemplateResult;
    if (userPerson.businessPhones && userPerson.businessPhones.length > 0) {
>>>>>>> 613a2265
      phone = html`
        <div class="icon" @click=${() => this.callUser()}>
          ${getSvg(SvgIcon.Phone, '#666666')}
        </div>
      `;
    }

    return html`
      ${chat} ${email} ${phone}
    `;
  }

  /**
   * Render the button used to expand the expanded details.
   *
   * @protected
   * @returns {TemplateResult}
   * @memberof MgtPersonCard
   */
  protected renderExpandedDetailsButton(): TemplateResult {
    return html`
      <div class="expanded-details-button" @click=${() => this.showExpandedDetails()}>
        <svg
          class="expanded-details-svg"
          width="16"
          height="15"
          viewBox="0 0 16 15"
          fill="none"
          xmlns="http://www.w3.org/2000/svg"
        >
          <path d="M15 7L8.24324 13.7568L1.24324 6.75676" stroke="#3078CD" />
        </svg>
      </div>
    `;
  }

  /**
   * Render expanded details.
   *
   * @protected
   * @param {IDynamicPerson} [person]
   * @returns {TemplateResult}
   * @memberof MgtPersonCard
   */
  protected renderExpandedDetails(person?: IDynamicPerson): TemplateResult {
    person = person || this.personDetails;

    const contactDetailsTemplate = this.renderContactDetails(person);
    const additionalDetailsTemplate = this.renderAdditionalDetails(person);
    const sectionDivider = additionalDetailsTemplate
      ? html`
          <div class="section-divider"></div>
        `
      : null;

    return html`
      ${contactDetailsTemplate} ${sectionDivider} ${additionalDetailsTemplate}
    `;
  }

  /**
   * Render additional details for the person.
   *
   * @protected
   * @returns {TemplateResult}
   * @memberof MgtPersonCard
   */
  protected renderAdditionalDetails(person?: IDynamicPerson): TemplateResult {
    if (!this.hasTemplate('additional-details')) {
      return null;
    }

    person = person || this.personDetails;
    const personImage = this.getImage();
    const additionalDetailsTemplate = this.renderTemplate('additional-details', { person, personImage });

    return html`
      <div class="expanded-details-info">
        ${additionalDetailsTemplate}
      </div>
    `;
  }

  /**
   * Render the contact info part of the additional details.
   *
   * @protected
   * @returns {TemplateResult}
   * @memberof MgtPersonCard
   */
  protected renderContactDetails(person?: IDynamicPerson): TemplateResult {
    person = person || this.personDetails;
    const userPerson = person as MicrosoftGraph.User;

    if (this.hasTemplate('contact-details')) {
      return this.renderTemplate('contact-details', { userPerson });
    }

    // Chat
    let chat: TemplateResult;
    if (userPerson.userPrincipalName) {
      chat = html`
        <div class="details-icon" @click=${() => this.chatUser()}>
          ${getSvg(SvgIcon.SmallChat, '#666666')}
          <span class="link-subtitle data">${userPerson.userPrincipalName}</span>
        </div>
      `;
    }

    // Email
    let email: TemplateResult;
    if (getEmailFromGraphEntity(person)) {
      email = html`
        <div class="details-icon" @click=${() => this.emailUser()}>
          ${getSvg(SvgIcon.SmallEmail, '#666666')}
          <span class="link-subtitle data">${getEmailFromGraphEntity(person)}</span>
        </div>
      `;
    }

    // Phone
    let phone: TemplateResult;
    if (userPerson.businessPhones && userPerson.businessPhones.length > 0) {
      phone = html`
        <div class="details-icon" @click=${() => this.callUser()}>
          ${getSvg(SvgIcon.SmallPhone, '#666666')}
          <span class="link-subtitle data">${userPerson.businessPhones[0]}</span>
        </div>
      `;
    }

    // Location
    let location: TemplateResult;
    if (person.officeLocation) {
      location = html`
        <div class="details-icon">
          ${getSvg(SvgIcon.SmallLocation, '#666666')}<span class="normal-subtitle data">${person.officeLocation}</span>
        </div>
      `;
    }

    return html`
      <div class="expanded-details-info">
        <div class="contact-text">Contact</div>
        <div class="icons">
          ${chat} ${email} ${phone} ${location}
        </div>
      </div>
    `;
  }

  /**
   * load state into the component
   *
   * @protected
   * @returns
   * @memberof MgtPersonCard
   */
  protected async loadState() {
    const provider = Providers.globalProvider;
    const graph = provider.graph.forComponent(this);

    // check if user is signed in
    if (!provider || provider.state !== ProviderState.SignedIn) {
      return;
    }

    // check if personDetail already populated
    if (this.personDetails) {
      // in some cases we might only have name or email, but need to find the image
      // use @ for the image value to search for an image
      if (this.personImage === '@' && !this.personDetails.personImage) {
        this.loadImage();
      }

      if (this.personDetails.id) {
        const user = this.personDetails as MicrosoftGraph.User;
        const person = this.personDetails as MicrosoftGraph.Person;
        const contact = this.personDetails as MicrosoftGraph.Contact;

        // check if there's userPrincipalName in personDetails
        if (user.userPrincipalName || person.userPrincipalName) {
          // check if there's email present in personDetails
          if (user.mail || person.scoredEmailAddresses || contact.emailAddresses) {
            return;
          }
        } else {
          this.personDetails = await getUser(graph, this.personDetails.id);
        }
      }
    }

    if (this.inheritDetails) {
      let parent = this.parentElement;
      while (parent && parent.tagName !== 'MGT-PERSON') {
        parent = parent.parentElement;
      }

      if (parent && (parent as MgtPerson).personDetails) {
        this.personDetails = (parent as MgtPerson).personDetails;
        this.personImage = (parent as MgtPerson).personImage;
      }
    } else {
      // Use userId or 'me' query to get the person and image
      if (this.userId || this.personQuery === 'me') {
        const person = await getUserWithPhoto(graph, this.userId);

        this.personDetails = person;
        this.personImage = this.getImage();
        return;
      }

      // Use the personQuery to find our person.
      if (this.personQuery) {
        const people = await findPerson(graph, this.personQuery);

        if (people && people.length) {
          this.personDetails = people[0];

          if (this.personImage === '@') {
            this.loadImage();
          }
        }
      }
    }
  }

  /**
   * Use the mailto: protocol to initiate a new email to the user.
   *
   * @protected
   * @memberof MgtPersonCard
   */
  protected emailUser() {
    const user = this.personDetails;
    if (user) {
      const email = getEmailFromGraphEntity(user);
      if (email) {
        window.open('mailto:' + email, '_blank');
      }
    }
  }

  /**
   * Use the tel: protocol to initiate a new call to the user.
   *
   * @protected
   * @memberof MgtPersonCard
   */
  protected callUser() {
    const user = this.personDetails as MicrosoftGraph.User;
    if (user && user.businessPhones && user.businessPhones.length) {
      const phone = user.businessPhones[0];
      if (phone) {
        window.open('tel:' + phone, '_blank');
      }
    }
  }

  /**
   * Initiate a chat message to the user via deeplink.
   *
   * @protected
   * @memberof MgtPersonCard
   */
  protected chatUser() {
    const user = this.personDetails as MicrosoftGraph.User;
    if (user && user.userPrincipalName) {
      const users: string = user.userPrincipalName;
      const url = `https://teams.microsoft.com/l/chat/0/0?users=${users}`;
      const openWindow = () => window.open(url, '_blank');

      if (TeamsHelper.isAvailable) {
        TeamsHelper.executeDeepLink(url, (status: boolean) => {
          if (!status) {
            openWindow();
          }
        });
      } else {
        openWindow();
      }
    }
  }

  /**
   * Display the expanded details panel.
   *
   * @protected
   * @memberof MgtPersonCard
   */
  protected showExpandedDetails() {
    const root = this.renderRoot.querySelector('.root');
    if (root && root.animate) {
      // play back
      root.animate(
        [
          {
            height: 'auto',
            transformOrigin: 'top left'
          },
          {
            height: 'auto',
            transformOrigin: 'top left'
          }
        ],
        {
          duration: 1000,
          easing: 'ease-in-out',
          fill: 'both'
        }
      );
    }
    this.isExpanded = true;
  }

  private async loadImage() {
    const provider = Providers.globalProvider;
    const graph = provider.graph.forComponent(this);
    const person = this.personDetails;
    let image: string;

    if ((person as MicrosoftGraph.Person).userPrincipalName) {
      // try to find a user by userPrincipalName
      const userPrincipalName = (person as MicrosoftGraph.Person).userPrincipalName;
      image = await getUserPhoto(graph, userPrincipalName);
    } else {
      // try to find a user by e-mail
      const email = getEmailFromGraphEntity(person);
      if (email) {
        const users = await findUserByEmail(graph, email);
        if (users && users.length) {
          // Check for an OrganizationUser
          const orgUser = users.find(p => {
            return (p as any).personType && (p as any).personType.subclass === 'OrganizationUser';
          });
          if (orgUser) {
            // Lookup by userId
            const userId = (users[0] as MicrosoftGraph.Person).scoredEmailAddresses[0].address;
            image = await getUserPhoto(graph, userId);
          } else {
            // Lookup by contactId
            const contactId = users[0].id;
            image = await getContactPhoto(graph, contactId);
          }
        }
      }
    }

    if (image) {
      this.personDetails.personImage = image;
      this.personImage = image;
    }
  }

  private getImage(): string {
    if (this.personImage && this.personImage !== '@') {
      return this.personImage;
    }

    const person = this.personDetails;
    return person && person.personImage ? person.personImage : null;
  }
}<|MERGE_RESOLUTION|>--- conflicted
+++ resolved
@@ -303,14 +303,8 @@
 
     // Chat
     let chat: TemplateResult;
-<<<<<<< HEAD
-    let email: TemplateResult;
-    let phone: TemplateResult;
 
     if (userPerson.userPrincipalName || personPerson.userPrincipalName) {
-=======
-    if (userPerson.userPrincipalName) {
->>>>>>> 613a2265
       chat = html`
         <div class="icon" @click=${() => this.chatUser()}>
           ${getSvg(SvgIcon.Chat, '#666666')}
@@ -327,18 +321,14 @@
         </div>
       `;
     }
-<<<<<<< HEAD
+
+    // Phone
+    let phone: TemplateResult;
     if (
       (userPerson.businessPhones && userPerson.businessPhones.length > 0) ||
       (personPerson.phones && personPerson.phones.length > 0) ||
       (contactPerson.businessPhones && contactPerson.businessPhones.length > 0)
     ) {
-=======
-
-    // Phone
-    let phone: TemplateResult;
-    if (userPerson.businessPhones && userPerson.businessPhones.length > 0) {
->>>>>>> 613a2265
       phone = html`
         <div class="icon" @click=${() => this.callUser()}>
           ${getSvg(SvgIcon.Phone, '#666666')}
