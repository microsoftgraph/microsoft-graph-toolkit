/**
 * -------------------------------------------------------------------------------------------
 * Copyright (c) Microsoft Corporation.  All Rights Reserved.  Licensed under the MIT License.
 * See License in the project root for license information.
 * -------------------------------------------------------------------------------------------
 */

import * as MicrosoftGraph from '@microsoft/microsoft-graph-types';
import { customElement, html, property, TemplateResult } from 'lit-element';
import { getEmailFromGraphEntity } from '../../graph/graph.people';
import { MgtTemplatedComponent, Providers, ProviderState } from '../../mgt-core';
import { getSvg, SvgIcon } from '../../utils/SvgHelper';
<<<<<<< HEAD
import { IDynamicPerson, MgtPerson } from '../mgt-person/mgt-person';
import { MgtTemplatedComponent } from '../templatedComponent';
=======
import { MgtPerson } from '../mgt-person/mgt-person';
>>>>>>> 0b02f6ea
import { styles } from './mgt-person-card-css';

/**
 * Web Component used to show detailed data for a person in the
 * Microsoft Graph
 *
 * @export
 * @class MgtPersonCard
 * @extends {MgtTemplatedComponent}
 *
 * @cssprop --font-size - {Length} Font size
 * @cssprop --font-weight - {Length} Font weight
 * @cssprop --height - {String} Height
 * @cssprop --background-color - {Color} Background color
 */
@customElement('mgt-person-card')
export class MgtPersonCard extends MgtTemplatedComponent {
  /**
   * Array of styles to apply to the element. The styles should be defined
   * using the `css` tag function.
   */
  static get styles() {
    return styles;
  }

  /**
   * Set the person details to render
   *
   * @type {IDynamicPerson}
   * @memberof MgtPersonCard
   */
  @property({
    attribute: 'person-details',
    type: Object
  })
  public personDetails: IDynamicPerson;

  /**
   * Set the image of the person
   * Set to '@' to look up image from the graph
   *
   * @type {string}
   * @memberof MgtPersonCard
   */
  @property({
    attribute: 'person-image',
    type: String
  })
  public personImage: string;

  /**
   * Gets or sets whether additional details section is rendered
   *
   * @type {boolean}
   * @memberof MgtPersonCard
   */
  @property({
    attribute: 'is-expanded',
    type: Boolean
  })
  public isExpanded: boolean;

  /**
   * Gets or sets whether additional details should be inherited from an mgt-person parent
   * Useful when used as template in an mgt-person component
   *
   * @type {boolean}
   * @memberof MgtPersonCard
   */
  @property({
    attribute: 'inherit-details',
    type: Boolean
  })
  public inheritDetails: boolean;

  /**
   * Synchronizes property values when attributes change.
   *
   * @param {*} name
   * @param {*} oldValue
   * @param {*} newValue
   * @memberof MgtPersonCard
   */
  public attributeChangedCallback(name, oldValue, newValue) {
    super.attributeChangedCallback(name, oldValue, newValue);

    if (name === 'is-expanded' && oldValue !== newValue) {
      this.isExpanded = false;
    }
  }

  /**
   * Invoked on each update to perform rendering tasks. This method must return
   * a lit-html TemplateResult. Setting properties inside this method will *not*
   * trigger the element to update.
   */
  protected render() {
    if (this.personDetails) {
      const user = this.personDetails;

      let department: TemplateResult;
      let jobTitle: TemplateResult;

      if (user.department) {
        department = html`
          <div class="department">${user.department}</div>
        `;
      }

      if (user.jobTitle) {
        jobTitle = html`
          <div class="job-title">${user.jobTitle}</div>
        `;
      }

      const image = this.getImage();

      return html`
        <div class="root" @click=${this.handleClose}>
          <div class="default-view">
            ${this.renderTemplate('default', { person: this.personDetails, personImage: image }) ||
              html`
                <mgt-person
                  class="person-image"
                  .personDetails=${this.personDetails}
                  .personImage=${image}
                ></mgt-person>
                <div class="details">
                  <div class="display-name">${user.displayName}</div>
                  ${jobTitle} ${department}
                  <div class="base-icons">
                    ${this.renderIcons()}
                  </div>
                </div>
              `}
          </div>
          <div class="additional-details-container">
            ${this.renderAdditionalDetails()}
          </div>
        </div>
      `;
    }
  }

  /**
   * load state into the component
   *
   * @protected
   * @returns
   * @memberof MgtPersonCard
   */
  protected async loadState() {
    if (this.inheritDetails) {
      let parent = this.parentElement;
      while (parent && parent.tagName !== 'MGT-PERSON') {
        parent = parent.parentElement;
      }

      if (parent && (parent as MgtPerson).personDetails) {
        this.personDetails = (parent as MgtPerson).personDetails;
        this.personImage = (parent as MgtPerson).personImage;
      }
    }

    if (this.personDetails) {
      return;
    }

    const provider = Providers.globalProvider;
    if (!provider || provider.state !== ProviderState.SignedIn) {
      return;
    }
  }

  private renderIcons() {
    if (this.isExpanded === true) {
      return html``;
    } else {
      const user = this.personDetails;
      let chat: TemplateResult;
      let email: TemplateResult;
      let phone: TemplateResult;

      if ((user as MicrosoftGraph.User).mailNickname) {
        chat = html`
          <div class="icon" @click=${this._chatUser}>
            ${getSvg(SvgIcon.Chat, '#666666')}
          </div>
        `;
      }
      if (getEmailFromGraphEntity(user)) {
        email = html`
          <div class="icon" @click=${this._emailUser}>
            ${getSvg(SvgIcon.Email, '#666666')}
          </div>
        `;
      }
      if ((user as MicrosoftGraph.User).businessPhones && (user as MicrosoftGraph.User).businessPhones.length > 0) {
        phone = html`
          <div class="icon" @click=${this._callUser}>
            ${getSvg(SvgIcon.Phone, '#666666')}
          </div>
        `;
      }
      return html`
        ${chat} ${email} ${phone}
      `;
    }
  }

  private renderAdditionalDetails() {
    if (this.isExpanded === true) {
      const user = this.personDetails;

      let phone: TemplateResult;
      let email: TemplateResult;
      let location: TemplateResult;
      let chat: TemplateResult;

      if ((user as MicrosoftGraph.User).businessPhones && (user as MicrosoftGraph.User).businessPhones.length > 0) {
        phone = html`
          <div class="details-icon" @click=${this._callUser}>
            ${getSvg(SvgIcon.SmallPhone, '#666666')}
            <span class="link-subtitle data">${(user as MicrosoftGraph.User).businessPhones[0]}</span>
          </div>
        `;
      }

      if (getEmailFromGraphEntity(user)) {
        email = html`
          <div class="details-icon" @click=${this._emailUser}>
            ${getSvg(SvgIcon.SmallEmail, '#666666')}
            <span class="link-subtitle data">${getEmailFromGraphEntity(user)}</span>
          </div>
        `;
      }

      if ((user as MicrosoftGraph.User).mailNickname) {
        chat = html`
          <div class="details-icon" @click=${this._chatUser}>
            ${getSvg(SvgIcon.SmallChat, '#666666')}
            <span class="link-subtitle data">${(user as MicrosoftGraph.User).mailNickname}</span>
          </div>
        `;
      }

      if (user.officeLocation) {
        location = html`
          <div class="details-icon">
            ${getSvg(SvgIcon.SmallLocation, '#666666')}<span class="normal-subtitle data">${user.officeLocation}</span>
          </div>
        `;
      }
      const renderAdditionalSection: boolean = this.templates && this.templates['additional-details'];

      return html`
        <div class="additional-details-info">
          <div class="contact-text">Contact</div>
          <div class="additional-details-row">
            <div class="additional-details-item">
              <div class="icons">
                ${chat} ${email} ${phone} ${location}
              </div>
              ${renderAdditionalSection
                ? html`
                    <div class="section-divider"></div>
                    <div class="custom-section">
                      ${this.renderTemplate('additional-details', {
                        person: this.personDetails,
                        personImage: this.getImage()
                      })}
                    </div>
                  `
                : null}
            </div>
          </div>
        </div>
      `;
    } else {
      return html`
        <div class="additional-details-button" @click=${this._showAdditionalDetails}>
          <svg
            class="additional-details-svg"
            width="16"
            height="15"
            viewBox="0 0 16 15"
            fill="none"
            xmlns="http://www.w3.org/2000/svg"
          >
            <path d="M15 7L8.24324 13.7568L1.24324 6.75676" stroke="#3078CD" />
          </svg>
        </div>
      `;
    }
  }

  private _showAdditionalDetails(e: Event) {
    // handles clicking when parent is also activated by click
    e.stopPropagation();
    const root = this.renderRoot.querySelector('.root');
    if (root && root.animate) {
      // play back
      root.animate(
        [
          {
            height: 'auto',
            transformOrigin: 'top left'
          },
          {
            height: 'auto',
            transformOrigin: 'top left'
          }
        ],
        {
          duration: 1000,
          easing: 'ease-in-out',
          fill: 'both'
        }
      );
    }
    this.isExpanded = true;
  }

  private _callUser(e: Event) {
    const user = this.personDetails;
    let phone: string;

    if ((user as MicrosoftGraph.User).businessPhones && (user as MicrosoftGraph.User).businessPhones.length > 0) {
      phone = (user as MicrosoftGraph.User).businessPhones[0];
    }
    e.stopPropagation();
    window.open('tel:' + phone, '_blank');
  }

  private _emailUser(e: Event) {
    const user = this.personDetails;
    let email;

    if (getEmailFromGraphEntity(user)) {
      email = getEmailFromGraphEntity(user);
    }
    e.stopPropagation();
    window.open('mailto:' + email, '_blank');
  }

  private _chatUser(e: Event) {
    const user = this.personDetails;
    let chat: string;

    if ((user as MicrosoftGraph.User).mailNickname) {
      chat = (user as MicrosoftGraph.User).mailNickname;
    }
    e.stopPropagation();
    window.open('sip:' + chat, '_blank');
  }

  private handleClose(e: Event) {
    e.stopPropagation();
  }

  private getImage(): string {
    if (this.personImage && this.personImage !== '@') {
      return this.personImage;
    } else if (this.personDetails && this.personDetails.personImage) {
      return this.personDetails.personImage;
    }
    return null;
  }
}<|MERGE_RESOLUTION|>--- conflicted
+++ resolved
@@ -10,12 +10,7 @@
 import { getEmailFromGraphEntity } from '../../graph/graph.people';
 import { MgtTemplatedComponent, Providers, ProviderState } from '../../mgt-core';
 import { getSvg, SvgIcon } from '../../utils/SvgHelper';
-<<<<<<< HEAD
 import { IDynamicPerson, MgtPerson } from '../mgt-person/mgt-person';
-import { MgtTemplatedComponent } from '../templatedComponent';
-=======
-import { MgtPerson } from '../mgt-person/mgt-person';
->>>>>>> 0b02f6ea
 import { styles } from './mgt-person-card-css';
 
 /**
