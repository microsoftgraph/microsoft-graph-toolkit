--- conflicted
+++ resolved
@@ -6,9 +6,9 @@
  */
 
 import { AuthenticationProviderOptions } from '@microsoft/microsoft-graph-client/lib/es/IAuthenticationProviderOptions';
+import { MsalProvider } from './MsalProvider';
+import { LoginType, ProviderState } from './IProvider';
 import { Configuration, UserAgentApplication } from 'msal';
-import { LoginType, ProviderState } from './IProvider';
-import { MsalProvider } from './MsalProvider';
 
 declare var microsoftTeams: any;
 
@@ -20,8 +20,6 @@
 }
 
 export class TeamsProvider extends MsalProvider {
-<<<<<<< HEAD
-=======
   scopes: string[];
   private _authPopupUrl: string;
   private _accessToken: string;
@@ -30,7 +28,6 @@
   private _sessionStorageTokenKey = 'mgt-teamsprovider-accesstoken';
   private static _sessionStorageClientIdKey = 'msg-teamsprovider-clientId';
 
->>>>>>> 4aec30a4
   private set accessToken(value: string) {
     this._accessToken = value;
     sessionStorage.setItem(this._sessionStorageTokenKey, value);
@@ -41,16 +38,11 @@
     return this._accessToken;
   }
 
-<<<<<<< HEAD
-  public static async isAvailable() {
-    return !!microsoftTeams;
-=======
   static async isAvailable() {
     return !!(TeamsProvider.microsoftTeamsLib || microsoftTeams);
->>>>>>> 4aec30a4
   }
 
-  public static handleAuth() {
+  static handleAuth() {
     if (!this.isAvailable) {
       console.error('Make sure you have referenced the Microsoft Teams sdk before using the TeamsProvider');
       return;
@@ -58,13 +50,13 @@
 
     // we are in popup world now - authenticate and handle it
 
-    const url = new URL(window.location.href);
+    var url = new URL(window.location.href);
 
     let clientId = sessionStorage.getItem(this._sessionStorageClientIdKey);
 
     if (UserAgentApplication.prototype.isCallback(window.location.hash)) {
       new MsalProvider({
-        clientId
+        clientId: clientId
       });
       return;
     }
@@ -84,8 +76,8 @@
       return;
     }
 
-    const provider = new MsalProvider({
-      clientId // need to add scopes
+    let provider = new MsalProvider({
+      clientId: clientId // need to add scopes
     });
 
     const handleProviderState = async () => {
@@ -95,13 +87,8 @@
         provider.login();
       } else if (provider.state === ProviderState.SignedIn) {
         try {
-<<<<<<< HEAD
-          const accessToken = await provider.getAccessTokenForScopes(...provider.scopes);
-          microsoftTeams.authentication.notifySuccess(accessToken);
-=======
           let accessToken = await provider.getAccessTokenForScopes(...provider.scopes);
           teams.authentication.notifySuccess(accessToken);
->>>>>>> 4aec30a4
         } catch (e) {
           teams.authentication.notifyFailure(e);
         }
@@ -111,12 +98,6 @@
     provider.onStateChanged(handleProviderState);
     handleProviderState();
   }
-  private static _sessionStorageClientIdKey = 'msg-teamsprovider-clientId';
-  public scopes: string[];
-  private _authPopupUrl: string;
-  private _accessToken: string;
-
-  private _sessionStorageTokenKey = 'mgt-teamsprovider-accesstoken';
 
   constructor(config: TeamsConfig) {
     super({
@@ -137,18 +118,13 @@
     this.accessToken = sessionStorage.getItem(this._sessionStorageTokenKey);
   }
 
-  public async login(): Promise<void> {
+  async login(): Promise<void> {
     this.setState(ProviderState.Loading);
     const teams = TeamsProvider.microsoftTeamsLib || microsoftTeams;
 
     return new Promise((resolve, reject) => {
-<<<<<<< HEAD
-      microsoftTeams.getContext(context => {
-        const url = new URL(this._authPopupUrl, new URL(window.location.href));
-=======
       teams.getContext(context => {
         let url = new URL(this._authPopupUrl, new URL(window.location.href));
->>>>>>> 4aec30a4
         url.searchParams.append('clientId', this.clientId);
 
         teams.authentication.authenticate({
@@ -166,7 +142,7 @@
     });
   }
 
-  public async getAccessToken(options: AuthenticationProviderOptions): Promise<string> {
+  async getAccessToken(options: AuthenticationProviderOptions): Promise<string> {
     return this.accessToken;
   }
 }