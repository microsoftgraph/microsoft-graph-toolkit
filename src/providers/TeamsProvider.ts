/**
 * -------------------------------------------------------------------------------------------
 * Copyright (c) Microsoft Corporation.  All Rights Reserved.  Licensed under the MIT License.
 * See License in the project root for license information.
 * -------------------------------------------------------------------------------------------
 */

import { AuthenticationProviderOptions } from '@microsoft/microsoft-graph-client/lib/es/IAuthenticationProviderOptions';
<<<<<<< HEAD
import { MsalProvider, MsalConfig } from './MsalProvider';
import { LoginType, ProviderState } from './IProvider';
=======
>>>>>>> d71fa440
import { Configuration, UserAgentApplication } from 'msal';
import { LoginType, ProviderState } from './IProvider';
import { MsalProvider } from './MsalProvider';

declare var microsoftTeams: any;

export interface TeamsConfig {
  clientId: string;
  authPopupUrl: string;
  scopes?: string[];
  msalOptions?: Configuration;
}

export class TeamsProvider extends MsalProvider {
<<<<<<< HEAD
  scopes: string[];
  private _authPopupUrl: string;
  private _accessToken: string;

  private _sessionStorageTokenKey = 'mgt-teamsprovider-accesstoken';
  private static _sessionStorageClientIdKey = 'msg-teamsprovider-clientId';
  private static _sessionStorageScopesKey = 'msg-teamsprovider-scopesstr';
  private static _sessionStorageGrantedScopes = 'msg=teamsprovider-approved-scopes';

=======
>>>>>>> d71fa440
  private set accessToken(value: string) {
    this._accessToken = value;
    sessionStorage.setItem(TeamsProvider._sessionStorageTokenKey, value);
    this.setState(value ? ProviderState.SignedIn : ProviderState.SignedOut);
  }

  private get accessToken() {
    return this._accessToken;
  }

  public static async isAvailable() {
    return !!(TeamsProvider.microsoftTeamsLib || microsoftTeams);
  }

  public static handleAuth() {
    if (!this.isAvailable) {
      console.error('Make sure you have referenced the Microsoft Teams sdk before using the TeamsProvider');
      return;
    }

    microsoftTeams.initialize();

    // we are in popup world now - authenticate and handle it

    const url = new URL(window.location.href);

    let clientId = sessionStorage.getItem(this._sessionStorageClientIdKey);
<<<<<<< HEAD
    let scopesStr = sessionStorage.getItem(this._sessionStorageScopesKey);
=======

    if (UserAgentApplication.prototype.isCallback(window.location.hash)) {
      new MsalProvider({
        clientId
      });
      return;
    }

    const teams = TeamsProvider.microsoftTeamsLib || microsoftTeams;
    teams.initialize();
>>>>>>> d71fa440

    if (!clientId) {
      clientId = url.searchParams.get('clientId');
      scopesStr = url.searchParams.get('scopes');

      sessionStorage.setItem(this._sessionStorageClientIdKey, clientId);
      sessionStorage.setItem(this._sessionStorageScopesKey, scopesStr);
    }

    if (!clientId) {
      teams.authentication.notifyFailure('no clientId provided');
      return;
    }

<<<<<<< HEAD
    let provider = new MsalProvider({
      clientId: clientId,
      scopes: scopesStr ? scopesStr.split(',') : null,
      options: {
        auth: {
          clientId: clientId,
          redirectUri: url.protocol + '//' + url.host + url.pathname
        }
      }
=======
    const provider = new MsalProvider({
      clientId // need to add scopes
>>>>>>> d71fa440
    });

    if (UserAgentApplication.prototype.isCallback(window.location.hash)) {
      // the page should redirect again
      return;
    }

    const handleProviderState = async () => {
      // how do we handle when user can't sign in
      // change to promise and return status
      if (provider.state === ProviderState.SignedOut) {
        provider.login();
      } else if (provider.state === ProviderState.SignedIn) {
        try {
<<<<<<< HEAD
          let accessToken = await provider.getAccessTokenForScopes(...provider.scopes);
          sessionStorage.removeItem(this._sessionStorageClientIdKey);
          sessionStorage.removeItem(this._sessionStorageScopesKey);
          microsoftTeams.authentication.notifySuccess(accessToken);
        } catch (e) {
          sessionStorage.removeItem(this._sessionStorageClientIdKey);
          sessionStorage.removeItem(this._sessionStorageScopesKey);
          microsoftTeams.authentication.notifyFailure(e);
=======
          const accessToken = await provider.getAccessTokenForScopes(...provider.scopes);
          teams.authentication.notifySuccess(accessToken);
        } catch (e) {
          teams.authentication.notifyFailure(e);
>>>>>>> d71fa440
        }
      }
    };

    provider.onStateChanged(handleProviderState);
    handleProviderState();
  }

  private static _sessionStorageClientIdKey = 'msg-teamsprovider-clientId';
  private static _sessionStorageTokenKey = 'mgt-teamsprovider-accesstoken';

  public static microsoftTeamsLib;

  private _authPopupUrl: string;
  private _accessToken: string;

  public scopes: string[];

  constructor(config: TeamsConfig) {
    super({
      clientId: config.clientId,
      loginType: LoginType.Redirect,
      scopes: config.scopes,
      options: config.msalOptions
    });

    if (!TeamsProvider.isAvailable) {
      console.error('Make sure you have referenced the Microsoft Teams sdk before using the TeamsProvider');
      return;
    }
    const teams = TeamsProvider.microsoftTeamsLib || microsoftTeams;

    this._authPopupUrl = config.authPopupUrl;
    teams.initialize();
    this.accessToken = sessionStorage.getItem(TeamsProvider._sessionStorageTokenKey);
  }

  public async login(): Promise<void> {
    this.setState(ProviderState.Loading);
    const teams = TeamsProvider.microsoftTeamsLib || microsoftTeams;

    return new Promise((resolve, reject) => {
      teams.getContext(context => {
        const url = new URL(this._authPopupUrl, new URL(window.location.href));
        url.searchParams.append('clientId', this.clientId);

<<<<<<< HEAD
        if (this.scopes) {
          url.searchParams.append('scopes', this.scopes.join(','));
        }

        microsoftTeams.authentication.authenticate({
=======
        teams.authentication.authenticate({
>>>>>>> d71fa440
          url: url.href,
          successCallback: result => {
            this.accessToken = result;
            resolve();
          },
          failureCallback: reason => {
            this.accessToken = null;
            reject();
          }
        });
      });
    });
  }

<<<<<<< HEAD
  async getAccessToken(options: AuthenticationProviderOptions): Promise<string> {
    let scopes = options ? options.scopes || this.scopes : this.scopes;
=======
  public async getAccessToken(options: AuthenticationProviderOptions): Promise<string> {
>>>>>>> d71fa440
    return this.accessToken;
  }
}<|MERGE_RESOLUTION|>--- conflicted
+++ resolved
@@ -6,14 +6,9 @@
  */
 
 import { AuthenticationProviderOptions } from '@microsoft/microsoft-graph-client/lib/es/IAuthenticationProviderOptions';
-<<<<<<< HEAD
-import { MsalProvider, MsalConfig } from './MsalProvider';
-import { LoginType, ProviderState } from './IProvider';
-=======
->>>>>>> d71fa440
 import { Configuration, UserAgentApplication } from 'msal';
 import { LoginType, ProviderState } from './IProvider';
-import { MsalProvider } from './MsalProvider';
+import { MsalConfig, MsalProvider } from './MsalProvider';
 
 declare var microsoftTeams: any;
 
@@ -25,18 +20,6 @@
 }
 
 export class TeamsProvider extends MsalProvider {
-<<<<<<< HEAD
-  scopes: string[];
-  private _authPopupUrl: string;
-  private _accessToken: string;
-
-  private _sessionStorageTokenKey = 'mgt-teamsprovider-accesstoken';
-  private static _sessionStorageClientIdKey = 'msg-teamsprovider-clientId';
-  private static _sessionStorageScopesKey = 'msg-teamsprovider-scopesstr';
-  private static _sessionStorageGrantedScopes = 'msg=teamsprovider-approved-scopes';
-
-=======
->>>>>>> d71fa440
   private set accessToken(value: string) {
     this._accessToken = value;
     sessionStorage.setItem(TeamsProvider._sessionStorageTokenKey, value);
@@ -46,6 +29,8 @@
   private get accessToken() {
     return this._accessToken;
   }
+
+  public static microsoftTeamsLib;
 
   public static async isAvailable() {
     return !!(TeamsProvider.microsoftTeamsLib || microsoftTeams);
@@ -64,20 +49,10 @@
     const url = new URL(window.location.href);
 
     let clientId = sessionStorage.getItem(this._sessionStorageClientIdKey);
-<<<<<<< HEAD
     let scopesStr = sessionStorage.getItem(this._sessionStorageScopesKey);
-=======
-
-    if (UserAgentApplication.prototype.isCallback(window.location.hash)) {
-      new MsalProvider({
-        clientId
-      });
-      return;
-    }
 
     const teams = TeamsProvider.microsoftTeamsLib || microsoftTeams;
     teams.initialize();
->>>>>>> d71fa440
 
     if (!clientId) {
       clientId = url.searchParams.get('clientId');
@@ -92,20 +67,15 @@
       return;
     }
 
-<<<<<<< HEAD
-    let provider = new MsalProvider({
-      clientId: clientId,
+    const provider = new MsalProvider({
+      clientId,
       scopes: scopesStr ? scopesStr.split(',') : null,
       options: {
         auth: {
-          clientId: clientId,
+          clientId,
           redirectUri: url.protocol + '//' + url.host + url.pathname
         }
       }
-=======
-    const provider = new MsalProvider({
-      clientId // need to add scopes
->>>>>>> d71fa440
     });
 
     if (UserAgentApplication.prototype.isCallback(window.location.hash)) {
@@ -120,21 +90,14 @@
         provider.login();
       } else if (provider.state === ProviderState.SignedIn) {
         try {
-<<<<<<< HEAD
-          let accessToken = await provider.getAccessTokenForScopes(...provider.scopes);
+          const accessToken = await provider.getAccessTokenForScopes(...provider.scopes);
           sessionStorage.removeItem(this._sessionStorageClientIdKey);
           sessionStorage.removeItem(this._sessionStorageScopesKey);
-          microsoftTeams.authentication.notifySuccess(accessToken);
+          teams.authentication.notifySuccess(accessToken);
         } catch (e) {
           sessionStorage.removeItem(this._sessionStorageClientIdKey);
           sessionStorage.removeItem(this._sessionStorageScopesKey);
-          microsoftTeams.authentication.notifyFailure(e);
-=======
-          const accessToken = await provider.getAccessTokenForScopes(...provider.scopes);
-          teams.authentication.notifySuccess(accessToken);
-        } catch (e) {
           teams.authentication.notifyFailure(e);
->>>>>>> d71fa440
         }
       }
     };
@@ -143,14 +106,12 @@
     handleProviderState();
   }
 
+  private static _sessionStorageTokenKey = 'mgt-teamsprovider-accesstoken';
   private static _sessionStorageClientIdKey = 'msg-teamsprovider-clientId';
-  private static _sessionStorageTokenKey = 'mgt-teamsprovider-accesstoken';
-
-  public static microsoftTeamsLib;
-
+  private static _sessionStorageScopesKey = 'msg-teamsprovider-scopesstr';
+  private static _sessionStorageGrantedScopes = 'msg=teamsprovider-approved-scopes';
   private _authPopupUrl: string;
   private _accessToken: string;
-
   public scopes: string[];
 
   constructor(config: TeamsConfig) {
@@ -181,15 +142,11 @@
         const url = new URL(this._authPopupUrl, new URL(window.location.href));
         url.searchParams.append('clientId', this.clientId);
 
-<<<<<<< HEAD
         if (this.scopes) {
           url.searchParams.append('scopes', this.scopes.join(','));
         }
 
-        microsoftTeams.authentication.authenticate({
-=======
         teams.authentication.authenticate({
->>>>>>> d71fa440
           url: url.href,
           successCallback: result => {
             this.accessToken = result;
@@ -204,12 +161,7 @@
     });
   }
 
-<<<<<<< HEAD
-  async getAccessToken(options: AuthenticationProviderOptions): Promise<string> {
-    let scopes = options ? options.scopes || this.scopes : this.scopes;
-=======
   public async getAccessToken(options: AuthenticationProviderOptions): Promise<string> {
->>>>>>> d71fa440
     return this.accessToken;
   }
 }