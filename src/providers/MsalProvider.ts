--- conflicted
+++ resolved
@@ -1,14 +1,7 @@
-<<<<<<< HEAD
-import { Providers, IProvider, LoginChangedEvent, LoginType } from "../library/Providers";
+import { IProvider, LoginChangedEvent, LoginType } from "../library/Providers";
 import { Graph } from "../library/Graph";
 import { EventHandler, EventDispatcher } from "../library/EventHandler";
 import { UserAgentApplication } from "msal/lib-es6";
-=======
-import { IProvider, LoginChangedEvent, LoginType } from "../library/Providers";
-import { Graph } from "../library/Graph";
-import { EventHandler, EventDispatcher } from "../library/EventHandler";
-import { UserAgentApplication } from "msal";
->>>>>>> 273031b2
 
 export interface MsalConfig {
   clientId: string;
