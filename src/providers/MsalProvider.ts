<<<<<<< HEAD
import { IProvider, LoginChangedEvent, LoginType } from "../library/Providers";
import { Graph } from "../library/Graph";
import { EventHandler, EventDispatcher } from "../library/EventHandler";
import { UserAgentApplication } from "msal";

export interface MsalConfig {
  clientId: string;
  scopes?: string[];
  authority?: string;
  loginType?: LoginType;
  options?: any;
}
=======
import { IProvider, LoginChangedEvent, LoginType } from './IProvider';
import { Graph } from './Graph';
import { EventHandler, EventDispatcher } from './EventHandler';
import { MsalConfig } from './MsalConfig';
import { UserAgentApplication } from 'msal/lib-es6';
>>>>>>> 473e2ab0

export class MsalProvider implements IProvider {
  private _loginChangedDispatcher = new EventDispatcher<LoginChangedEvent>();
  private _loginType: LoginType;
  private _clientId: string;

  private _idToken: string;

  private _provider: UserAgentApplication;

  private _resolveToken;
  private _rejectToken;

  get provider() {
    return this._provider;
  }

  get isLoggedIn(): boolean {
    return !!this._idToken;
  }

  get isAvailable(): boolean {
    return true;
  }

  scopes: string[];
  authority: string;

  graph: Graph;

  constructor(config: MsalConfig) {
    if (!config.clientId) {
      throw "ClientID must be a valid string";
    }

    this.initProvider(config);
  }

  private initProvider(config: MsalConfig) {
    console.log("initProvider");
    this._clientId = config.clientId;
    this.scopes =
      typeof config.scopes !== "undefined" ? config.scopes : ["user.read"];
    this.authority =
      typeof config.authority !== "undefined" ? config.authority : null;
    let options =
      typeof config.options != "undefined"
        ? config.options
        : { cacheLocation: "localStorage" };
    this._loginType =
      typeof config.loginType !== "undefined"
        ? config.loginType
        : LoginType.Redirect;

    let callbackFunction = ((
      errorDesc: string,
      token: string,
      error: any,
      tokenType: any,
      state: any
    ) => {
      this.tokenReceivedCallback(errorDesc, token, error, tokenType, state);
    }).bind(this);

    this._provider = new UserAgentApplication(
      this._clientId,
      this.authority,
      callbackFunction,
      options
    );
    this.graph = new Graph(this);

    this.tryGetIdTokenSilent();
  }

  async login(): Promise<void> {
    console.log("login");
    if (this._loginType == LoginType.Popup) {
      this._idToken = await this.provider.loginPopup(this.scopes);
      this.fireLoginChangedEvent({} as LoginChangedEvent);
    } else {
      this.provider.loginRedirect(this.scopes);
    }
  }

  async tryGetIdTokenSilent(): Promise<boolean> {
    console.log("tryGetIdTokenSilent");
    try {
      this._idToken = await this.provider.acquireTokenSilent(
        [this._clientId],
        this.authority
      );
      if (this._idToken) {
        console.log("tryGetIdTokenSilent: got a token");
        this.fireLoginChangedEvent({} as LoginChangedEvent);
      }
      return this.isLoggedIn;
    } catch (e) {
      console.log(e);
      return false;
    }
  }

  private temp = 0;
  async getAccessToken(...scopes: string[]): Promise<string> {
    ++this.temp;
    let temp = this.temp;
    scopes = scopes || this.scopes;
    console.log("getaccesstoken" + ++temp + ": scopes" + scopes);
    let accessToken: string;
    try {
      accessToken = await this.provider.acquireTokenSilent(
        scopes,
        this.authority
      );
      console.log("getaccesstoken" + temp + ": got token");
    } catch (e) {
      try {
        console.log("getaccesstoken" + temp + ": catch " + e);
        // TODO - figure out for what error this logic is needed so we
        // don't prompt the user to login unnecessarily
        if (e.includes("multiple_matching_tokens_detected")) {
          console.log("getaccesstoken" + temp + " " + e);
          return null;
        }

        if (this._loginType == LoginType.Redirect) {
          this.provider.acquireTokenRedirect(scopes);
          return new Promise((resolve, reject) => {
            this._resolveToken = resolve;
            this._rejectToken = reject;
          });
        } else {
          accessToken = await this.provider.acquireTokenPopup(scopes);
        }
      } catch (e) {
        // TODO - figure out how to expose this during dev to make it easy for the dev to figure out
        // if error contains "'token' is not enabled", make sure to have implicit oAuth enabled in the AAD manifest
        console.log("getaccesstoken" + temp + "catch2: " + e);
        throw e;
      }
    }
    return accessToken;
  }

  async logout(): Promise<void> {
    this.provider.logout();
    this.fireLoginChangedEvent({} as LoginChangedEvent);
  }

  updateScopes(scopes: string[]) {
    this.scopes = scopes;
  }

  tokenReceivedCallback(
    errorDesc: string,
    token: string,
    error: any,
    tokenType: any,
    state: any
  ) {
    // debugger;
    console.log("tokenReceivedCallback " + errorDesc + " | " + tokenType);
    if (this._provider && window) {
      console.log(window.location.hash);
      console.log(
        "isCallback: " + this._provider.isCallback(window.location.hash)
      );
    }
    if (error) {
      console.log(error + " " + errorDesc);
      if (this._rejectToken) {
        this._rejectToken(errorDesc);
      }
    } else {
      if (tokenType == "id_token") {
        this._idToken = token;
        this.fireLoginChangedEvent({} as LoginChangedEvent);
      } else {
        if (this._resolveToken) {
          this._resolveToken(token);
        }
      }
    }
  }

  onLoginChanged(eventHandler: EventHandler<LoginChangedEvent>) {
    console.log("onloginChanged");
    this._loginChangedDispatcher.register(eventHandler);
  }

  private fireLoginChangedEvent(event: LoginChangedEvent) {
    console.log("fireLoginChangedEvent");
    this._loginChangedDispatcher.fire(event);
  }
}<|MERGE_RESOLUTION|>--- conflicted
+++ resolved
@@ -1,8 +1,7 @@
-<<<<<<< HEAD
 import { IProvider, LoginChangedEvent, LoginType } from "../library/Providers";
 import { Graph } from "../library/Graph";
 import { EventHandler, EventDispatcher } from "../library/EventHandler";
-import { UserAgentApplication } from "msal";
+import { UserAgentApplication } from "msal/lib-es6";
 
 export interface MsalConfig {
   clientId: string;
@@ -11,13 +10,6 @@
   loginType?: LoginType;
   options?: any;
 }
-=======
-import { IProvider, LoginChangedEvent, LoginType } from './IProvider';
-import { Graph } from './Graph';
-import { EventHandler, EventDispatcher } from './EventHandler';
-import { MsalConfig } from './MsalConfig';
-import { UserAgentApplication } from 'msal/lib-es6';
->>>>>>> 473e2ab0
 
 export class MsalProvider implements IProvider {
   private _loginChangedDispatcher = new EventDispatcher<LoginChangedEvent>();
