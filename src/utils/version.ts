/**
 * -------------------------------------------------------------------------------------------
 * Copyright (c) Microsoft Corporation.  All Rights Reserved.  Licensed under the MIT License.
 * See License in the project root for license information.
 * -------------------------------------------------------------------------------------------
 */

// THIS FILE IS AUTO GENERATED
// ANY CHANGES WILL BE LOST DURING BUILD

<<<<<<< HEAD
export const PACKAGE_VERSION = '0.1.0';
=======
export const PACKAGE_VERSION = '0.1.1';
>>>>>>> f90334c4
<|MERGE_RESOLUTION|>--- conflicted
+++ resolved
@@ -8,8 +8,4 @@
 // THIS FILE IS AUTO GENERATED
 // ANY CHANGES WILL BE LOST DURING BUILD
 
-<<<<<<< HEAD
-export const PACKAGE_VERSION = '0.1.0';
-=======
-export const PACKAGE_VERSION = '0.1.1';
->>>>>>> f90334c4
+export const PACKAGE_VERSION = '0.1.1';