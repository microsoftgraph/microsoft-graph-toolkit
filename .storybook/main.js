--- conflicted
+++ resolved
@@ -18,17 +18,10 @@
   ],
   stories: ['../stories/**/*.stories.(js|mdx)'],
   addons: [
-<<<<<<< HEAD
-    '@storybook/addon-a11y/register',
-    '@storybook/addon-actions/register',
+//     '@storybook/addon-a11y/register',
+//     '@storybook/addon-actions/register',
     '@storybook/addon-knobs/register',
-    '@storybook/addon-links/register'
-=======
-    // '@storybook/addon-a11y/register',
-    // '@storybook/addon-actions/register',
-    // '@storybook/addon-knobs/register',
-    // '@storybook/addon-links/register'
->>>>>>> f657ae74
+//     '@storybook/addon-links/register'
   ],
   webpackFinal: async (config, { configType }) => {
     // `configType` has a value of 'DEVELOPMENT' or 'PRODUCTION'
