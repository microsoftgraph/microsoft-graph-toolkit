--- conflicted
+++ resolved
@@ -32,16 +32,9 @@
   }
 
   function addUsefulLinks() {
-<<<<<<< HEAD
-    const linkStyle = "color: black; text-decoration: none; text-align: center; cursor: pointer; padding-right: 0.5rem;";
-    const imageStyle = "height: 0.75rem; margin-top: 0.125rem;";
-    const textStyle = "margin-left: 0.25rem; font-size: 0.75rem;";
-    const linkContentStyle = "display: flex;";
-=======
     const linkStyle = 'color: black; text-decoration: none; text-align: center; cursor: pointer; padding-right: 0.5rem;';
     const textStyle = 'margin-left: 0.25rem; font-size: 0.75rem;';
     const linkContentStyle = 'display: flex;';
->>>>>>> ef729c81
 
     const sidebarHeader = document.getElementsByClassName("sidebar-header");
     if (sidebarHeader.length === 0) {
@@ -55,17 +48,9 @@
 
     const sidebarNode = sidebarHeader[0].parentNode;
 
-<<<<<<< HEAD
-    // GitHub
-    const githubImage = document.createElement("img");
-    githubImage.src = "./github.png";
-    githubImage.alt = "GitHub";
-    githubImage.style = imageStyle;
-=======
     // Github
     const ghSvgPath = "M12 .297c-6.63 0-12 5.373-12 12 0 5.303 3.438 9.8 8.205 11.385.6.113.82-.258.82-.577 0-.285-.01-1.04-.015-2.04-3.338.724-4.042-1.61-4.042-1.61C4.422 18.07 3.633 17.7 3.633 17.7c-1.087-.744.084-.729.084-.729 1.205.084 1.838 1.236 1.838 1.236 1.07 1.835 2.809 1.305 3.495.998.108-.776.417-1.305.76-1.605-2.665-.3-5.466-1.332-5.466-5.93 0-1.31.465-2.38 1.235-3.22-.135-.303-.54-1.523.105-3.176 0 0 1.005-.322 3.3 1.23.96-.267 1.98-.399 3-.405 1.02.006 2.04.138 3 .405 2.28-1.552 3.285-1.23 3.285-1.23.645 1.653.24 2.873.12 3.176.765.84 1.23 1.91 1.23 3.22 0 4.61-2.805 5.625-5.475 5.92.42.36.81 1.096.81 2.22 0 1.606-.015 2.896-.015 3.286 0 .315.21.69.825.57C20.565 22.092 24 17.592 24 12.297c0-6.627-5.373-12-12-12";
     const githubSvgElem = createSvg(ghSvgPath);
->>>>>>> ef729c81
 
     const githubText = document.createElement("span");
     githubText.style = textStyle;
@@ -82,15 +67,8 @@
     repoLink.appendChild(repoLinkContent);
 
     // npm
-<<<<<<< HEAD
-    const npmImage = document.createElement("img");
-    npmImage.src = "./npm.png";
-    npmImage.alt = "npm";
-    npmImage.style = imageStyle;
-=======
     const npmSvgPath = "M1.763 0C.786 0 0 .786 0 1.763v20.474C0 23.214.786 24 1.763 24h20.474c.977 0 1.763-.786 1.763-1.763V1.763C24 .786 23.214 0 22.237 0zM5.13 5.323l13.837.019-.009 13.836h-3.464l.01-10.382h-3.456L12.04 19.17H5.113z";
     const npmSvgElem = createSvg(npmSvgPath);
->>>>>>> ef729c81
 
     const npmText = document.createElement("span");
     npmText.style = textStyle;
