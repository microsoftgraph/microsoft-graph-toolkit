<meta name="theme-color" content="#F6F9FC" />
<link rel="shortcut icon" type="image/png" href="/favicon.png" />
<link rel="manifest" href="manifest.json" />
<script>
  navigator.serviceWorker.register("sw.js");
</script>

<footer class="storybook-footer">
  Microsoft Graph Toolkit (v<span id="mgt-version"></span>) Playground was founded by Microsoft as a community guided,
  open source project.
  <a href="https://privacy.microsoft.com/en-us/privacystatement">Privacy & cookies</a>
  <a href="https://www.microsoft.com/en-us/legal/intellectualproperty/copyright/default">Terms of use</a>
</footer>

<script src="https://consentdeliveryfd.azurefd.net/mscc/lib/v2/wcp-consent.js"></script>
<script src="https://az725175.vo.msecnd.net/scripts/jsll-4.js" type="text/javascript"></script>
<script type="module" src="https://unpkg.com/@fluentui/web-components@2"></script>
<script type="text/javascript">
  const xmlns = "http://www.w3.org/2000/svg";

  var config = {
    autoCapture: {
      lineage: true,
    },
    coreData: {
      appId: "JS:GraphToolkit",
    },
  };
  awa.init(config);

  window.onload = () => {
    addUsefulLinks();
  }

  function addUsefulLinks() {
    const linkStyle = 'color: black; text-decoration: none; text-align: center; cursor: pointer; padding-right: 0.5rem;';
    const textStyle = 'margin-left: 0.25rem; font-size: 0.75rem;';
    const linkContentStyle = 'display: flex;';

    const sidebarHeader = document.getElementsByClassName("sidebar-header");
    if (sidebarHeader.length === 0) {
      // sidebar container has not loaded in the page yet, retry in 500ms
      setTimeout(addUsefulLinks, 500);
      return false;
    }

    // This is a fix for an accessibility issue: https://github.com/microsoftgraph/microsoft-graph-toolkit/issues/1085
    sidebarHeader[0].innerHTML = '<h1 tabindex="-1" class="css-1su1ft1">' + '<a href="https://aka.ms/mgt" target="_blank" class="css-ixbm00">' + "Microsoft Graph Toolkit Playground</a>" + "</h1>";

    const sidebarNode = sidebarHeader[0].parentNode;

    // Github
    const ghSvgPath = "M12 .297c-6.63 0-12 5.373-12 12 0 5.303 3.438 9.8 8.205 11.385.6.113.82-.258.82-.577 0-.285-.01-1.04-.015-2.04-3.338.724-4.042-1.61-4.042-1.61C4.422 18.07 3.633 17.7 3.633 17.7c-1.087-.744.084-.729.084-.729 1.205.084 1.838 1.236 1.838 1.236 1.07 1.835 2.809 1.305 3.495.998.108-.776.417-1.305.76-1.605-2.665-.3-5.466-1.332-5.466-5.93 0-1.31.465-2.38 1.235-3.22-.135-.303-.54-1.523.105-3.176 0 0 1.005-.322 3.3 1.23.96-.267 1.98-.399 3-.405 1.02.006 2.04.138 3 .405 2.28-1.552 3.285-1.23 3.285-1.23.645 1.653.24 2.873.12 3.176.765.84 1.23 1.91 1.23 3.22 0 4.61-2.805 5.625-5.475 5.92.42.36.81 1.096.81 2.22 0 1.606-.015 2.896-.015 3.286 0 .315.21.69.825.57C20.565 22.092 24 17.592 24 12.297c0-6.627-5.373-12-12-12";
    const githubSvgElem = createSvg(ghSvgPath);

    const githubText = document.createElement("span");
    githubText.style = textStyle;
    githubText.innerText = "GitHub";

    const repoLinkContent = document.createElement("span");
    repoLinkContent.style = linkContentStyle;
    repoLinkContent.append(githubSvgElem, githubText);

    const repoLink = document.createElement("a");
    repoLink.href = "https://aka.ms/mgt";
    repoLink.target = "_blank";
    repoLink.style = linkStyle;
    repoLink.appendChild(repoLinkContent);

    // npm
    const npmSvgPath = "M1.763 0C.786 0 0 .786 0 1.763v20.474C0 23.214.786 24 1.763 24h20.474c.977 0 1.763-.786 1.763-1.763V1.763C24 .786 23.214 0 22.237 0zM5.13 5.323l13.837.019-.009 13.836h-3.464l.01-10.382h-3.456L12.04 19.17H5.113z";
    const npmSvgElem = createSvg(npmSvgPath);

    const npmText = document.createElement("span");
    npmText.style = textStyle;
    npmText.innerText = "npm";

    const npmLinkContent = document.createElement("span");
    npmLinkContent.style = linkContentStyle;
    npmLinkContent.append(npmSvgElem, npmText);

    const npmLink = document.createElement("a");
    npmLink.href = "https://www.npmjs.com/package/@microsoft/mgt";
    npmLink.target = "_blank";
    npmLink.style = linkStyle + " margin-left: 0.5rem;";
    npmLink.appendChild(npmLinkContent);

    // links container
    const usefulLinksContainer = document.createElement("div");
    usefulLinksContainer.id = "useful-links";
    usefulLinksContainer.style = "display: flex; margin: 1rem 0rem; font-size: 0.875rem;";

    usefulLinksContainer.append(repoLink, npmLink);

    sidebarNode.insertBefore(usefulLinksContainer, sidebarNode.childNodes[1]);

    const sidebarSubheading = document.getElementsByClassName("sidebar-subheading");
    if (sidebarSubheading) {
      for (let i = 0; i < sidebarSubheading.length; i++) {
        const subheading = sidebarSubheading[i];
        subheading.removeAttribute("aria-expanded");
      }
    }

    function setEventOnMenuClick() {
      const expandCollapseMenu = document.getElementsByClassName("css-ulso1l");
      if (expandCollapseMenu) {
        for (let i = 0; i < expandCollapseMenu.length; i++) {
          const menu = expandCollapseMenu[i];
          menu.addEventListener("click", setArialLabelForExpandCollapseBtn, { useCapture: true });
        }
      }
    }

    function setArialLabelForExpandCollapseBtn() {
      const expandCollapseBtns = document.getElementsByClassName("css-rl1ij0");
      if (expandCollapseBtns) {
        for (let i = 0; i < expandCollapseBtns.length; i++) {
          const button = expandCollapseBtns[i];
          setButtonAriaLabel(button);
          button.addEventListener("click", btnUpDown, { useCapture: true });
        }
      }
    }

    function btnUpDown(event) {
      const element = event.target; // button when using tabs to navigate, svg when using mouse.
      setButtonAriaLabel(element);
    }

    function setButtonAriaLabel(element) {
      const dataExpandedState = element.getAttribute("data-expanded");
      const ariaValue = dataExpandedState === "true" ? "expand" : "collapse";
      element.setAttribute("aria-label", ariaValue);
    }

    setEventOnMenuClick();
  }

  function createSvg(svgPath) {
    const boxWidth = 12;
    const boxHeight = 12;
    const imageStyle = 'height: 0.75rem; margin-top: 0.125rem;';
    const svgElem = document.createElementNS(xmlns, "svg");
    svgElem.setAttributeNS(null, "viewBox", `0 0 ${boxWidth * 2} ${boxHeight * 2}`);
    svgElem.setAttributeNS(null, "width", boxWidth);
    svgElem.setAttributeNS(null, "height", boxHeight);
    svgElem.setAttributeNS(null, "role", "img");
    svgElem.setAttributeNS(null, "aria-label", " to ");
    svgElem.setAttributeNS(null, "style", imageStyle);

    const svgElemPath = document.createElementNS(xmlns, "path");
    svgElemPath.setAttributeNS(null, "d", svgPath);

    svgElem.appendChild(svgElemPath);
    return svgElem;
  }
  const windowWidth = window.innerWidth;
</script>

<style>
  .css-bt79wf>svg>path,
  .css-1j9r8vi>svg>path {
    color: rgba(153, 153, 153, 0.6) !important;
    fill: rgba(153, 153, 153, 0.6) !important;
  }

  @media (forced-colors: active) and (prefers-color-scheme: dark) {

    #root,
    svg,
    svg>path,
    button {
      fill: rgb(255, 255, 255) !important;
      color: rgb(255, 255, 255) !important;
    }

    .css-bt79wf>svg>path,
    .css-1j9r8vi>svg>path {
      color: rgba(255, 255, 255) !important;
      fill: rgba(255, 255, 255) !important;
    }

    .css-cwrfva:hover,
    .css-cwrfva:focus-visible {
      border: 1px solid rgba(255, 255, 255) !important;
    }

    .css-128qwy8:hover {
      /* background-image: radial-gradient(at center center,rgba(0,0,0,0.2) 0%,transparent 70%,transparent 100%); */
      background-image: radial-gradient(at center center, rgba(255, 255, 255) 100%, transparent 100%, transparent 100%);
      background-size: 50px 100%;
      background-position: 0 50%;
      background-repeat: no-repeat;
    }

    .os-scrollbar>.os-scrollbar-track>.os-scrollbar-handle,
    .os-scrollbar>.os-scrollbar-track {
      border: 1px solid transparent;
    }
  }

  @media (forced-colors: active) and (prefers-color-scheme: light) {

    #root,
    svg,
    svg>path,
    button {
      fill: rgb(0, 0, 0) !important;
      color: rgb(0, 0, 0) !important;
    }

    .css-bt79wf>svg>path,
    .css-1j9r8vi>svg>path {
      color: rgba(0, 0, 0) !important;
      fill: rgba(0, 0, 0) !important;
    }

    .css-cwrfva:hover,
    .css-cwrfva:focus-visible {
      border: 1px solid rgba(0, 0, 0) !important;
    }

    .css-128qwy8:hover {
      /* background-image: radial-gradient(at center center,rgba(0,0,0,0.2) 0%,transparent 70%,transparent 100%); */
      background-image: radial-gradient(at center center, rgba(0, 0, 0, 0.2) 100%, transparent 100%, transparent 100%);
      background-size: 50px 100%;
      background-position: 0 50%;
      background-repeat: no-repeat;
    }

    .os-scrollbar>.os-scrollbar-track>.os-scrollbar-handle,
    .os-scrollbar>.os-scrollbar-track {
      border: 1px solid transparent;
    }
  }
</style>

<style>
  .sidebar-header button {
    display: none !important;
  }

  .storybook-footer {
    position: absolute;
    bottom: 0;
    font-size: 11px;
    padding: 10px;
    width: 100%;
    text-align: center;
    z-index: 9999;
    background-color: #f2f2f2;
  }

  .storybook-footer a {
    color: #616161;
  }

  .storybook-footer a:hover {
    color: #323232;
  }

  .sidebar-subheading.css-ulso1l {
    color: #717171 !important;
  }

  .sidebar-header h1 {
    font-size: 14px;
    font-weight: 700;
    margin-right: 10px;
    display: flex;
    width: 100%;
    -webkit-box-align: center;
    align-items: center;
    padding-top: 3px;
    padding-bottom: 3px;
    min-height: 28px;
  }

  .sidebar-header a {
    text-decoration: none;
    color: inherit;
  }

  .css-ulso1l,
  .css-gb1sl5 {
    color: #717171 !important;
  }

  .sto-ulso1l,
  .css-1en6m26 {
    color: #616159 !important;
  }

  /* Removes Find component feature */
  .css-8ktt77 {
    display: none;
  }

  .css-14o7vtb {
    border: 2px solid transparent;
  }

  .css-14o7vtb:focus-visible {
    outline: auto;
  }
  .search-field {
    display: none !important;
  }
<<<<<<< HEAD

  @media (forced-colors: active) {
    a[class*="sto-"][data-selected="true"]{
      background: SelectedItem;
      color: SelectedItemText;
    }
    a[class*="sto-"][data-selected="false"]:focus,
    a[class*="sto-"][data-selected="false"]:hover{
      background: Highlight;
    }
  }
</style>
=======
</style>
<script>
  let attempts = 0;
  // Uses setInterval to wait for the sidebar to be rendered into the page
  // interval is cleared on success or after 100 tries (10 seconds)
  const retry = setInterval(() => {
    attempts++;
    if (attempts > 100) {
      clearInterval(retry);
      return;
    }
    const footer = document.querySelector('footer');
    const sidebar = document.querySelector('nav.sidebar-container');
    if (!sidebar) return;
    sidebar.parentElement.appendChild(footer);
    sidebar.style.height = `calc(100% - ${footer.clientHeight}px)`;
    clearInterval(retry);
  }, 100)
</script>
>>>>>>> c49f70ca
<|MERGE_RESOLUTION|>--- conflicted
+++ resolved
@@ -307,7 +307,6 @@
   .search-field {
     display: none !important;
   }
-<<<<<<< HEAD
 
   @media (forced-colors: active) {
     a[class*="sto-"][data-selected="true"]{
@@ -319,8 +318,6 @@
       background: Highlight;
     }
   }
-</style>
-=======
 </style>
 <script>
   let attempts = 0;
@@ -339,5 +336,4 @@
     sidebar.style.height = `calc(100% - ${footer.clientHeight}px)`;
     clearInterval(retry);
   }, 100)
-</script>
->>>>>>> c49f70ca
+</script>