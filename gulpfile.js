const gulp = require('gulp');
const sass = require('gulp-sass')(require('sass'));
const gap = require('gulp-append-prepend');
const cleanCSS = require('gulp-clean-css');
const rename = require('gulp-rename');
const license = require('gulp-header-license');
const replace = require('gulp-replace-task');

scssFileHeader = `
// THIS FILE IS AUTO GENERATED
// ANY CHANGES WILL BE LOST DURING BUILD
// MODIFY THE .SCSS FILE INSTEAD

import { css, CSSResult } from 'lit';
/**
 * exports lit-element css
 * @export styles
 */
export const styles: CSSResult[] = [
  css\``;

scssFileFooter = '`];';

licenseStr = `/**
 * -------------------------------------------------------------------------------------------
 * Copyright (c) Microsoft Corporation.  All Rights Reserved.  Licensed under the MIT License.
 * See License in the project root for license information.
 * -------------------------------------------------------------------------------------------
 */
`;

versionFile = `${licenseStr}
// THIS FILE IS AUTO GENERATED
// ANY CHANGES WILL BE LOST DURING BUILD

export const PACKAGE_VERSION = '[VERSION]';
`;

function runSass() {
<<<<<<< HEAD
  return (
    gulp
      .src('src/**/!(shared)*.scss')
      .pipe(sass())
      .pipe(cleanCSS())
      // replacement to make office-ui-fabric-core icons work with lit-element
      .pipe(
        replace({
          patterns: [
            {
              match: /:"\\([0-9a-f])/g,
              replacement: ':"\\u$1'
            }
          ]
        })
      )
      .pipe(gap.prependText(scssFileHeader))
      .pipe(gap.appendText(scssFileFooter))
      .pipe(rename({ extname: '-css.ts' }))
      .pipe(gulp.dest('src/'))
  );
=======
  return gulp
    .src(['src/**/!(shared)*.scss', '!src/styles/tailwind-styles.css'])
    .pipe(sass())
    .pipe(cleanCSS())
    .pipe(gap.prependText(scssFileHeader))
    .pipe(gap.appendText(scssFileFooter))
    .pipe(rename({ extname: '-css.ts' }))
    .pipe(gulp.dest('src/'));
>>>>>>> 8fd877ff
}

function tailwind() {
  return gulp
    .src(['src/**/tailwind-styles.css'])
    .pipe(gap.prependText(scssFileHeader))
    .pipe(gap.appendText(scssFileFooter))
    .pipe(rename({ extname: '-css.ts' }))
    .pipe(gulp.dest('src/'));
}

function setLicense() {
  return gulp
    .src(['packages/**/src/**/*.{ts,js,scss}', '!packages/**/generated/**/*'], { base: './' })
    .pipe(license(licenseStr))
    .pipe(gulp.dest('./'));
}

function setVersion() {
  var pkg = require('./package.json');
  var fs = require('fs');
  fs.writeFileSync('./src/utils/version.ts', versionFile.replace('[VERSION]', pkg.version));
}

gulp.task('sass', gulp.series(tailwind, runSass));
gulp.task('tailwind', tailwind);
gulp.task('setLicense', setLicense);
gulp.task('setVersion', async () => setVersion());

gulp.task('watchSass', () => {
  tailwind();
  runSass();
  return gulp.watch('src/**/*.{scss,css}', gulp.series('sass'));
});<|MERGE_RESOLUTION|>--- conflicted
+++ resolved
@@ -37,10 +37,9 @@
 `;
 
 function runSass() {
-<<<<<<< HEAD
   return (
     gulp
-      .src('src/**/!(shared)*.scss')
+      .src(['src/**/!(shared)*.scss', '!src/styles/tailwind-styles.css'])
       .pipe(sass())
       .pipe(cleanCSS())
       // replacement to make office-ui-fabric-core icons work with lit-element
@@ -59,16 +58,6 @@
       .pipe(rename({ extname: '-css.ts' }))
       .pipe(gulp.dest('src/'))
   );
-=======
-  return gulp
-    .src(['src/**/!(shared)*.scss', '!src/styles/tailwind-styles.css'])
-    .pipe(sass())
-    .pipe(cleanCSS())
-    .pipe(gap.prependText(scssFileHeader))
-    .pipe(gap.appendText(scssFileFooter))
-    .pipe(rename({ extname: '-css.ts' }))
-    .pipe(gulp.dest('src/'));
->>>>>>> 8fd877ff
 }
 
 function tailwind() {
