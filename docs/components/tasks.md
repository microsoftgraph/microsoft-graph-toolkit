--- conflicted
+++ resolved
@@ -1,96 +1,90 @@
-# Tasks Control
-
-## Description
-
-The Tasks Control enables the user to view, add, remove, complete, or edit tasks. It works with any tasks in Microsoft Planner or Microsoft To-Do.
-
-## Example
-
-````html
-    <mgt-tasks></mgt-tasks>
-````
-
-## Properties
-
-| Attribute | Description |
-| -- | -- |
-| `data-source="todo|planner"` | Sets the Data source for tasks, either Microsoft To-Do, or Microsoft Planner |
-| `read-only` | Sets the task interface to be read only (no adding or removing tasks) |
-| `initial-id="planner_id/folder_id"` | Sets the initially displayed planner or folder to the provided ID |
-| `initial-bucket-id="bucket_id"` | Sets the initially displayed bucket (Planner Data-Source Only) to the provided ID |
-| `target-id="planner_id/folder_id"` | Locks the tasks interface to the provided planner or folder ID |
-| `target-bucket-id="bucket_id"` | Locks the tasks interface to the provided bucket id (Planner Data-Source Only) |
-
-ex: 
-````html
-<mgt-tasks read-only initial-id="12345"></mgt-tasks>
-````
-
-## Custom CSS Variables
-
-````css
-mgt-tasks {
---tasks-header-padding
---tasks-header-margin 
-
---tasks-title-padding
---tasks-plan-title-font-size
---tasks-plan-title-padding
-
---tasks-new-button-width
---tasks-new-button-height
---tasks-new-button-color
---tasks-new-button-background
---tasks-new-button-border
---tasks-new-button-hover-background
---tasks-new-button-active-background
-
---tasks-new-task-name-margin
-
---task-margin
---task-box-shadow
---task-background
---task-border
-
---task-header-color
---task-header-margin
-
---task-detail-icon-margin
-
---task-new-margin
---task-new-border
---task-new-line-margin
---tasks-new-line-border
---task-new-input-margin
---task-new-input-padding
---task-new-input-font-size
---task-new-input-active-border
---task-new-select-border
-
---task-new-add-button-background
---task-new-add-button-disabled-background
---task-new-cancel-button-color
-
---task-complete-background
---task-complete-border
---task-complete-header-color
---task-complete-detail-color
---task-complete-detail-icon-color
-}
-````
-
-## Graph Scopes
-
-<<<<<<< HEAD
-For the Microsoft Planner Data-Source, the `'Groups.ReadWrite.All'` permission is universally required.
-
-For the Microsoft To-Do Data-Source, the `'Tasks.ReadWrite'` is universally required.
-=======
-For the O365 Planner Data-Source, fetching and reading tasks requires the `'Groups.Read.All'` permission, and for adding / updating / removing tasks, the `'Groups.ReadWrite.All'` permission is required.
-
-For the Microsoft Todo Data-Source, the `'Tasks.Read'` permission is required for fetching and reading tasks, while for adding / updating / removing tasks, the `'Tasks.ReadWrite'` permission is required.
->>>>>>> 207ccab3
-
-## Authentication
-
-The login control leverages the global authentication provider described in the [authentication documentation](./../providers.md).
+# Tasks Control
+
+## Description
+
+The Tasks Control enables the user to view, add, remove, complete, or edit tasks. It works with any tasks in Microsoft Planner or Microsoft To-Do.
+
+## Example
+
+````html
+    <mgt-tasks></mgt-tasks>
+````
+
+## Properties
+
+| Attribute | Description |
+| -- | -- |
+| `data-source="todo|planner"` | Sets the Data source for tasks, either Microsoft To-Do, or Microsoft Planner |
+| `read-only` | Sets the task interface to be read only (no adding or removing tasks) |
+| `initial-id="planner_id/folder_id"` | Sets the initially displayed planner or folder to the provided ID |
+| `initial-bucket-id="bucket_id"` | Sets the initially displayed bucket (Planner Data-Source Only) to the provided ID |
+| `target-id="planner_id/folder_id"` | Locks the tasks interface to the provided planner or folder ID |
+| `target-bucket-id="bucket_id"` | Locks the tasks interface to the provided bucket id (Planner Data-Source Only) |
+
+ex: 
+````html
+<mgt-tasks read-only initial-id="12345"></mgt-tasks>
+````
+
+## Custom CSS Variables
+
+````css
+mgt-tasks {
+--tasks-header-padding
+--tasks-header-margin 
+
+--tasks-title-padding
+--tasks-plan-title-font-size
+--tasks-plan-title-padding
+
+--tasks-new-button-width
+--tasks-new-button-height
+--tasks-new-button-color
+--tasks-new-button-background
+--tasks-new-button-border
+--tasks-new-button-hover-background
+--tasks-new-button-active-background
+
+--tasks-new-task-name-margin
+
+--task-margin
+--task-box-shadow
+--task-background
+--task-border
+
+--task-header-color
+--task-header-margin
+
+--task-detail-icon-margin
+
+--task-new-margin
+--task-new-border
+--task-new-line-margin
+--tasks-new-line-border
+--task-new-input-margin
+--task-new-input-padding
+--task-new-input-font-size
+--task-new-input-active-border
+--task-new-select-border
+
+--task-new-add-button-background
+--task-new-add-button-disabled-background
+--task-new-cancel-button-color
+
+--task-complete-background
+--task-complete-border
+--task-complete-header-color
+--task-complete-detail-color
+--task-complete-detail-icon-color
+}
+````
+
+## Graph Scopes
+
+For the O365 Planner Data-Source, fetching and reading tasks requires the `'Groups.Read.All'` permission, and for adding / updating / removing tasks, the `'Groups.ReadWrite.All'` permission is required.
+
+For the Microsoft Todo Data-Source, the `'Tasks.Read'` permission is required for fetching and reading tasks, while for adding / updating / removing tasks, the `'Tasks.ReadWrite'` permission is required.
+
+## Authentication
+
+The login control leverages the global authentication provider described in the [authentication documentation](./../providers.md).