/**
 * -------------------------------------------------------------------------------------------
 * Copyright (c) Microsoft Corporation.  All Rights Reserved.  Licensed under the MIT License.
 * See License in the project root for license information.
 * -------------------------------------------------------------------------------------------
 */

import { html } from 'lit';
import { withCodeEditor } from '../../../.storybook/addons/codeEditorAddon/codeAddon';
import { defaultDocsPage } from '../../../.storybook/story-elements/defaultDocsPage';

export default {
<<<<<<< HEAD
  title: 'Components/mgt-person',
=======
  title: 'Components / mgt-person',
>>>>>>> 4e3d8981
  component: 'person',
  decorators: [withCodeEditor],
  parameters: {
    docs: {
      page: defaultDocsPage,
      source: { code: '<mgt-person person-query="me" view="twoLines"></mgt-person>' }
    }
  }
};

export const person = () => html`
  <mgt-person person-query="me"></mgt-person>
  <br>
  <mgt-person person-query="me" view="oneLine"></mgt-person>
  <br>
  <mgt-person person-query="me" view="twoLines"></mgt-person>
  <br>
  <mgt-person person-query="me" view="threeLines"></mgt-person>
  <br>
  <mgt-person person-query="me" view="fourLines"></mgt-person>
`;

export const events = () => html`
  <div style="margin-bottom: 10px">Click on each line</div>
  <div class="example">
    <mgt-person person-query="me" view="fourlines"></mgt-person>
  </div>

  <div class="output">no line clicked</div>

  <script>
  const person = document.querySelector('mgt-person');
  person.addEventListener('line1clicked', e => {
      const output = document.querySelector('.output');

      if (e && e.detail && e.detail.displayName) {
          output.innerHTML = '<b>line1clicked:</b> ' + e.detail.displayName;
      }
  });
  person.addEventListener('line2clicked', e => {
      const output = document.querySelector('.output');

      if (e && e.detail && e.detail.jobTitle) {
          output.innerHTML = '<b>line2clicked:</b> ' + e.detail.jobTitle;
      }
  });
  person.addEventListener('line3clicked', e => {
      const output = document.querySelector('.output');

      if (e && e.detail && e.detail.department) {
          output.innerHTML = '<b>line3clicked:</b> ' + e.detail.department;
      }
  });
  person.addEventListener('line4clicked', e => {
      const output = document.querySelector('.output');

      if (e && e.detail && e.detail.mail) {
          output.innerHTML = '<b>line4clicked:</b> ' + e.detail.mail;
      }
  });

  </script>

  <style>
    .example {
      margin-bottom: 20px;
    }
  </style>
`;

export const RTL = () => html`
  <body dir="rtl">
    <div class="example">
      <mgt-person person-query="me" view="oneline"></mgt-person>
    </div>
    <div class="example">
      <mgt-person person-query="me" view="twolines"></mgt-person>
    </div>
    <div class="example">
      <mgt-person person-query="me" view="threelines"></mgt-person>
    </div>
    <div class="example">
      <mgt-person person-query="me" view="fourlines"></mgt-person>
    </div>

    <!-- RTL with vertical layout -->
    <div class="row">
      <mgt-person person-query="me" class="example" vertical-layout id="online" view="oneline"></mgt-person>
    </div>
    <div class="row">
      <mgt-person person-query="me" class="example" vertical-layout id="online2" view="twolines"></mgt-person>
    </div>
    <div class="row">
      <mgt-person person-query="me" class="example" vertical-layout id="online3" view="threelines"></mgt-person>
    </div>
    <div class="row">
      <mgt-person person-query="me" class="example" vertical-layout id="online4" view="fourLines"></mgt-person>
    </div>
  </body>
  <style>
  .example {
      margin-bottom: 20px;
    }
    </style>
`;

export const personVertical = () => html`

<div class="row">
  <mgt-person person-query="me" class="example" vertical-layout view="oneline" person-card="hover"></mgt-person>
</div>
<div class="row">
  <mgt-person person-query="me" class="example" vertical-layout view="twolines" person-card="hover"></mgt-person>
</div>
<div class="row">
  <mgt-person person-query="me" class="example" vertical-layout view="threelines" class="example"></mgt-person>
</div>
<div class="row">
  <mgt-person person-query="me" class="example" vertical-layout view="fourLines" class="example"></mgt-person>
</div>

<!-- With Presence; Check JS tab -->

<div class="row">
  <mgt-person person-query="me" class="example" vertical-layout id="online" show-presence view="oneline" person-card="hover"></mgt-person>
</div>
<div class="row">
  <mgt-person person-query="me" class="example" vertical-layout id="online2" show-presence view="twolines" person-card="hover"></mgt-person>
</div>
<div class="row">
  <mgt-person person-query="me" class="example" vertical-layout id="online3" show-presence view="threelines" class="example"></mgt-person>
</div>
<div class="row">
  <mgt-person person-query="me" class="example" vertical-layout id="online4" show-presence view="fourLines" class="example"></mgt-person>
</div>

<!-- Person unauthenticated vertical layout-->
<div class="row">
	<mgt-person person-query="mbowen" vertical-layout view="twoLines" fallback-details='{"mail":"MeganB@M365x214355.onmicrosoft.com"}'>
	</mgt-person>
</div>

<script>
            const online = {
          activity: 'Available',
          availability: 'Available',
          id: null
      };
      const onlinePerson = document.getElementById('online');
      const onlinePerson2 = document.getElementById('online2');
      const onlinePerson3 = document.getElementById('online3');
      const onlinePerson4 = document.getElementById('online4');

      onlinePerson.personPresence = online;
      onlinePerson2.personPresence = online;
      onlinePerson3.personPresence = online;
      onlinePerson4.personPresence = online;
    </script>
<style>
  .example {
      margin-bottom: 20px;
    }
    </style>
`;<|MERGE_RESOLUTION|>--- conflicted
+++ resolved
@@ -10,11 +10,7 @@
 import { defaultDocsPage } from '../../../.storybook/story-elements/defaultDocsPage';
 
 export default {
-<<<<<<< HEAD
-  title: 'Components/mgt-person',
-=======
   title: 'Components / mgt-person',
->>>>>>> 4e3d8981
   component: 'person',
   decorators: [withCodeEditor],
   parameters: {
