--- conflicted
+++ resolved
@@ -23,13 +23,8 @@
  </style>
 `;
 
-<<<<<<< HEAD
-export const customCSSProperties = () => html`
-<mgt-people></mgt-people>
-=======
 export const customCssProperties = () => html`
 <mgt-people class="people"></mgt-people>
->>>>>>> 4421efaf
 <style>
   .people {
     --people-list-margin: 12px;
