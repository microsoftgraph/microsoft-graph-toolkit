--- conflicted
+++ resolved
@@ -239,17 +239,6 @@
   <mgt-person class="my-person" view="twoLines" line2-property="title" person-card="hover"> </mgt-person>
   <script>
     const person = document.querySelector('.my-person');
-<<<<<<< HEAD
-  
-          person.personDetails = {
-            displayName: 'Megan Bowen',
-            title: 'CEO',
-            mail: 'megan@contoso.com'
-          };
-  
-          // set image
-          person.personImage = '';
-=======
 
     person.personDetails = {
       displayName: 'Megan Bowen',
@@ -259,7 +248,6 @@
 
     // set image
     person.personImage = '';
->>>>>>> fc1fa5a8
   </script>
 `;
 
