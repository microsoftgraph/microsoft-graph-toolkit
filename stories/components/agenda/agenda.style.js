/**
 * -------------------------------------------------------------------------------------------
 * Copyright (c) Microsoft Corporation.  All Rights Reserved.  Licensed under the MIT License.
 * See License in the project root for license information.
 * -------------------------------------------------------------------------------------------
 */

import { html } from 'lit';
import { withCodeEditor } from '../../../.storybook/addons/codeEditorAddon/codeAddon';

export default {
  title: 'Components / mgt-agenda / Style',
  component: 'agenda',
  decorators: [withCodeEditor]
};

<<<<<<< HEAD
export const customProperties = () => html`
=======
export const customCSSProperties = () => html`
>>>>>>> c9d498fd
  <mgt-agenda group-by-day></mgt-agenda>
  <style>
    .agenda {
      --agenda-event-box-shadow: 0px 2px 30px pink;
      --agenda-event-margin: 0px 10px 40px 10px;
      --agenda-event-padding: 8px 0px;
      --agenda-event-background-color: #8d696f;
      --agenda-event-border: dotted 2px white;

      --agenda-header-margin: 3px;
      --agenda-header-font-size: 20px;
      --agenda-header-color: #8d696f;

      --agenda-event-time-font-size: 20px;
      --agenda-event-time-color: white;

      --agenda-event-subject-font-size: 12px;
      --agenda-event-subject-color: white;

      --agenda-event-location-font-size: 20px;
      --agenda-event-location-color: white;

      --agenda-event-attendees-color: gold;
    }
  </style>
`;<|MERGE_RESOLUTION|>--- conflicted
+++ resolved
@@ -14,11 +14,7 @@
   decorators: [withCodeEditor]
 };
 
-<<<<<<< HEAD
-export const customProperties = () => html`
-=======
 export const customCSSProperties = () => html`
->>>>>>> c9d498fd
   <mgt-agenda group-by-day></mgt-agenda>
   <style>
     .agenda {
