--- conflicted
+++ resolved
@@ -82,7 +82,6 @@
   </div>
 `;
 
-<<<<<<< HEAD
 export const darkTheme = () => html`
   <mgt-person-card person-query="me" class="mgt-dark"></mgt-person-card>
   <style>
@@ -90,23 +89,23 @@
       background-color: black;
     }
   </style>
-=======
+`;
 export const ScopesAndConfigureSections = () => html`
   <script>
-import { MgtPersonCard } from '@microsoft/mgt';
+    import { MgtPersonCard } from '@microsoft/mgt';
 
-MgtPersonCard.config.useContactApis = false;
+    MgtPersonCard.config.useContactApis = false;
 
-MgtPersonCard.config.sections.mailMessages = true;
-MgtPersonCard.config.sections.files = true;
-MgtPersonCard.config.sections.profile = true;
-MgtPersonCard.config.sections.organization = true;
+    MgtPersonCard.config.sections.mailMessages = true;
+    MgtPersonCard.config.sections.files = true;
+    MgtPersonCard.config.sections.profile = true;
+    MgtPersonCard.config.sections.organization = true;
 
-// disable only "Works With" subsection under organization
-// MgtPersonCard.config.sections.organization = { showWorksWith: false };
+    // disable only "Works With" subsection under organization
+    // MgtPersonCard.config.sections.organization = { showWorksWith: false };
 
-// change config above to see scopes update
-document.querySelector('.scopes').textContent = MgtPersonCard.getScopes();
+    // change config above to see scopes update
+    document.querySelector('.scopes').textContent = MgtPersonCard.getScopes();
   </script>
   <style>
     .note {
@@ -115,14 +114,11 @@
       font-size: 12px;
     }
   </style>
-<mgt-person person-query="me" person-card="hover" view="twoLines" show-presence></mgt-person>
+  <mgt-person person-query="me" person-card="hover" view="twoLines" show-presence></mgt-person>
 
-<div class="note">
-	(Hover on person to view Person Card)
-</div>
+  <div class="note">
+    (Hover on person to view Person Card)
+  </div>
 
-<div>
-	Scopes: <span class="scopes"></span>
-</div>
->>>>>>> 2b2d54f0
+  <div>Scopes: <span class="scopes"></span></div>
 `;