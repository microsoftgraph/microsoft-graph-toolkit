--- conflicted
+++ resolved
@@ -45,11 +45,7 @@
       --input-focus-color: #0f78d4;
       --font-color: white;
       --placeholder-focus-color: rgba(255, 255, 255, 0.8);
-<<<<<<< HEAD
-      --people-list-background-color: #474747;
-=======
       --selected-person-background-color: #474747;
->>>>>>> 948e2b51
     }
   </style>
 `;
