--- conflicted
+++ resolved
@@ -23,8 +23,6 @@
 
 export const tasks = () => html`
   <mgt-tasks></mgt-tasks>
-<<<<<<< HEAD
-=======
 `;
 
 export const tasksWithGroupId = () => html`
@@ -42,5 +40,4 @@
       background-color: black;
     }
   </style>
->>>>>>> 1c9facef
 `;