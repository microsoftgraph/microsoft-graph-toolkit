/**
 * -------------------------------------------------------------------------------------------
 * Copyright (c) Microsoft Corporation.  All Rights Reserved.  Licensed under the MIT License.
 * See License in the project root for license information.
 * -------------------------------------------------------------------------------------------
 */

import { html } from 'lit';
import { withCodeEditor } from '../../../.storybook/addons/codeEditorAddon/codeAddon';

export default {
  title: 'Components / mgt-people-picker / Styles',
  component: 'people-picker',
  decorators: [withCodeEditor]
};

<<<<<<< HEAD
export const customCssProperties = () => html`
=======
export const customCSSProperties = () => html`
>>>>>>> c9d498fd
<mgt-people-picker></mgt-people-picker>
<style>
  .people-picker {
    --people-picker-selected-option-background-color: orange;
    --people-picker-selected-option-highlight-background-color: red;
    --people-picker-dropdown-background-color: blue;
    --people-picker-dropdown-result-background-color: yellow;
    --people-picker-dropdown-result-hover-background-color: gold;
    --people-picker-dropdown-result-focus-background-color: green;
    --people-picker-no-results-text-color: orange;
    --people-picker-input-background: gray;
    --people-picker-input-border-color: yellow;
    --people-picker-input-hover-background: green;
    --people-picker-input-hover-border-color: red;
    --people-picker-input-focus-background: purple;
    --people-picker-input-focus-border-color: orange;

    --people-picker-input-placeholder-focus-text-color: yellow;
    --people-picker-input-placeholder-hover-text-color: gold;
    --people-picker-input-placeholder-text-color: white;
    --people-picker-search-icon-color: yellow;
    --people-picker-remove-selected-close-icon-color: blue;

    /** You can also change the person tokens **/
    --person-line1-text-color: blue;
    --person-line2-text-color: red;
  }
</style>
`;<|MERGE_RESOLUTION|>--- conflicted
+++ resolved
@@ -14,11 +14,7 @@
   decorators: [withCodeEditor]
 };
 
-<<<<<<< HEAD
-export const customCssProperties = () => html`
-=======
 export const customCSSProperties = () => html`
->>>>>>> c9d498fd
 <mgt-people-picker></mgt-people-picker>
 <style>
   .people-picker {
