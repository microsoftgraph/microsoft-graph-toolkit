--- conflicted
+++ resolved
@@ -72,7 +72,6 @@
   </mgt-people-picker>
    <br/>
    <mgt-people-picker></mgt-people-picker>
-<<<<<<< HEAD
  `;
 
 
@@ -81,7 +80,4 @@
 <!-- You can paste emails or user IDs that are delimited with a comma(",") or semi-colon(";") -->
 <!-- 48d31887-5fad-4d73-a9f5-3c356e68a038,24fcbca3-c3e2-48bf-9ffc-c7f81b81483d -->
 <!-- MeganB@M365x214355.onmicrosoft.com;martin@musale.com;BrianJ@M365x214355.onmicrosoft.com-->
-`
-=======
- `;
->>>>>>> 80de89a0
+`