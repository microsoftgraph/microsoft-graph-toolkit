{
  // See https://go.microsoft.com/fwlink/?LinkId=827846
  // for the documentation about the extensions.json format
  "recommendations": [
    "nicolasparada.innerhtml",
    "bierner.lit-html",
    "esbenp.prettier-vscode",
    "rebornix.project-snippets",
<<<<<<< HEAD
    "ms-vscode.vscode-typescript-tslint-plugin",
    "msjsdiag.debugger-for-edge",
    "dbaeumer.vscode-eslint"
=======
    "ms-vscode.vscode-typescript-tslint-plugin"
>>>>>>> 9af2bf5f
  ]
}<|MERGE_RESOLUTION|>--- conflicted
+++ resolved
@@ -6,12 +6,6 @@
     "bierner.lit-html",
     "esbenp.prettier-vscode",
     "rebornix.project-snippets",
-<<<<<<< HEAD
-    "ms-vscode.vscode-typescript-tslint-plugin",
-    "msjsdiag.debugger-for-edge",
     "dbaeumer.vscode-eslint"
-=======
-    "ms-vscode.vscode-typescript-tslint-plugin"
->>>>>>> 9af2bf5f
   ]
 }