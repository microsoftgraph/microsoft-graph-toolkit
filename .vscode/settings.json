{
  "editor.formatOnSave": true,
  "editor.defaultFormatter": "esbenp.prettier-vscode",
  "prettier.prettierPath": "./node_modules/prettier",
  "editor.codeActionsOnSave": {
<<<<<<< HEAD
    "source.fixAll.tslint": "explicit"
=======
    "source.fixAll.eslint": "explicit"
>>>>>>> d5c993da
  },
  "lit-html.tags": ["mgtHtml"],
  "typescript.tsdk": "node_modules/typescript/lib",
  "css.validate": false,
  "less.validate": false,
  "scss.validate": false,
  "[scss]": {
    "editor.defaultFormatter": "stylelint.vscode-stylelint"
  },
  "[css]": {
    "editor.defaultFormatter": "stylelint.vscode-stylelint"
  },
  "stylelint.packageManager": "yarn",
  "stylelint.snippet": ["css", "less", "postcss", "scss"],
  "stylelint.validate": ["css", "less", "postcss", "scss"],
<<<<<<< HEAD
  "cSpell.words": ["odata", "mailenabledsecurity"],
  "liveServer.settings.root": "coverage/lcov-report",
=======
  "cSpell.words": ["mailenabledsecurity"],
  "liveServer.settings.root": "storybook-static",
>>>>>>> d5c993da
  "liveServer.settings.port": 6006
}<|MERGE_RESOLUTION|>--- conflicted
+++ resolved
@@ -3,11 +3,7 @@
   "editor.defaultFormatter": "esbenp.prettier-vscode",
   "prettier.prettierPath": "./node_modules/prettier",
   "editor.codeActionsOnSave": {
-<<<<<<< HEAD
-    "source.fixAll.tslint": "explicit"
-=======
     "source.fixAll.eslint": "explicit"
->>>>>>> d5c993da
   },
   "lit-html.tags": ["mgtHtml"],
   "typescript.tsdk": "node_modules/typescript/lib",
@@ -23,12 +19,7 @@
   "stylelint.packageManager": "yarn",
   "stylelint.snippet": ["css", "less", "postcss", "scss"],
   "stylelint.validate": ["css", "less", "postcss", "scss"],
-<<<<<<< HEAD
   "cSpell.words": ["odata", "mailenabledsecurity"],
-  "liveServer.settings.root": "coverage/lcov-report",
-=======
-  "cSpell.words": ["mailenabledsecurity"],
   "liveServer.settings.root": "storybook-static",
->>>>>>> d5c993da
   "liveServer.settings.port": 6006
 }