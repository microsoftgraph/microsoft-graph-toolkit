--- conflicted
+++ resolved
@@ -14,12 +14,8 @@
   },
   "[css]": {
     "editor.defaultFormatter": "stylelint.vscode-stylelint"
-<<<<<<< HEAD
-  }
-=======
   },
   "stylelint.packageManager": "yarn",
   "stylelint.snippet": ["css", "less", "postcss", "scss"],
   "stylelint.validate": ["css", "less", "postcss", "scss"]
->>>>>>> d0846659
 }