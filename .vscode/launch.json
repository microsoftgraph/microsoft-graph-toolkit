--- conflicted
+++ resolved
@@ -21,7 +21,6 @@
       "version": "dev"
     },
     {
-<<<<<<< HEAD
       "name": "Debug Jest Tests",
       "type": "node",
       "request": "launch",
@@ -29,14 +28,14 @@
       "console": "integratedTerminal",
       "internalConsoleOptions": "neverOpen",
       "port": 9229
-=======
+    },
+    {
       "name": "Tests debug (Edge)",
       "request": "launch",
       "type": "msedge",
       "url": "http://localhost:8000/",
       "webRoot": "${workspaceRoot}",
       "sourceMaps": true
->>>>>>> 8fd877ff
     }
   ]
 }