{
  "packages": ["packages/*"],
<<<<<<< HEAD
=======
  "npmClient": "yarn",
  "useWorkspaces": true,
>>>>>>> a50245e4
  "version": "independent"
}<|MERGE_RESOLUTION|>--- conflicted
+++ resolved
@@ -1,9 +1,6 @@
 {
   "packages": ["packages/*"],
-<<<<<<< HEAD
-=======
   "npmClient": "yarn",
   "useWorkspaces": true,
->>>>>>> a50245e4
   "version": "independent"
 }