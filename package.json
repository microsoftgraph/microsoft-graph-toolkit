{
  "name": "microsoft-graph-toolkit",
  "version": "0.0.1",
  "description": "Microsoft Graph Toolkit",
  "main": "dist/es6/index.js",
  "files": [
    "dist"
  ],
  "scripts": {
    "clean": "shx rm -rf dist",
    "start": "run-p sass:watch build:watch serve watch",
    "build": "npm run clean && gulp sass && tsc && webpack",
    "sass": "gulp sass",
    "sass:watch": "gulp watchSass",
    "build:watch": "tsc --watch",
    "serve": "owc-dev-server --port 3333",
    "watch": "browser-sync start --no-notify --proxy localhost:3333 --files 'dist/**/*.js, index.html'",
    "test": "jest",
    "test:watch": "jest --watch"
  },
  "author": "@metulev",
  "license": "MIT",
  "dependencies": {
    "@microsoft/teams-js": "^1.4.1",
    "lit-element": "^2.1.0",
    "msal": "^0.2.4",
    "office-ui-fabric-core": "^9.6.1"
  },
  "devDependencies": {
    "@microsoft/microsoft-graph-types": "^1.7.0",
    "@types/jest": "^24.0.11",
    "@webcomponents/webcomponentsjs": "^2.2.7",
    "browser-sync": "^2.26.3",
    "fork-ts-checker-webpack-plugin": "^1.0.0",
    "gulp": "^4.0.0",
    "gulp-append-prepend": "^1.0.6",
    "gulp-rename": "^1.4.0",
    "gulp-sass": "^4.0.2",
<<<<<<< HEAD
    "node-sass": "^4.11.0",
=======
    "jest": "^24.5.0",
    "jest-junit": "^6.3.0",
>>>>>>> 78a246d7
    "npm-run-all": "^4.1.5",
    "owc-dev-server": "^0.2.1",
    "polymer-cli": "^1.9.7",
    "rollup": "^1.7.3",
    "rollup-plugin-commonjs": "^9.2.2",
    "rollup-plugin-node-resolve": "^4.0.1",
    "rollup-plugin-postcss": "^2.0.3",
    "rollup-plugin-terser": "^4.0.4",
    "rollup-plugin-typescript": "^1.0.1",
    "sass": "^1.17.3",
    "shx": "^0.3.2",
    "ts-jest": "^24.0.0",
    "ts-loader": "^5.3.3",
    "tslib": "^1.9.3",
    "typescript": "^3.3.4000",
    "webpack": "^4.29.6",
    "webpack-cli": "^3.3.0"
  },
  "jest-junit": {
    "suiteName": "jest tests",
    "output": "testResults/junit.xml",
    "classNameTemplate": "{classname} - {title}",
    "titleTemplate": "{classname} - {title}",
    "ancestorSeparator": " > ",
    "usePathForSuiteName": "true"
  }
}<|MERGE_RESOLUTION|>--- conflicted
+++ resolved
@@ -36,12 +36,9 @@
     "gulp-append-prepend": "^1.0.6",
     "gulp-rename": "^1.4.0",
     "gulp-sass": "^4.0.2",
-<<<<<<< HEAD
     "node-sass": "^4.11.0",
-=======
     "jest": "^24.5.0",
     "jest-junit": "^6.3.0",
->>>>>>> 78a246d7
     "npm-run-all": "^4.1.5",
     "owc-dev-server": "^0.2.1",
     "polymer-cli": "^1.9.7",
