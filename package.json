{
  "name": "root",
  "private": true,
<<<<<<< HEAD
  "version": "3.1.0",
=======
  "version": "3.1.1",
>>>>>>> 32dcbc06
  "workspaces": {
    "packages": [
      "packages/*",
      "packages/providers/*",
<<<<<<< HEAD
      "samples/*"
=======
      "samples/react-contoso",
      "samples/react-chat"
>>>>>>> 32dcbc06
    ],
    "nohoist": [
      "**/@microsoft/sp-office-ui-fabric-core**",
      "**/office-ui-fabric-core**",
      "**/@vue/*"
    ]
  },
  "scripts": {
    "init": "yarn && yarn build",
    "analyze": "custom-elements-manifest analyze --litelement --globs \"./packages/*/src/**/*.ts\"",
    "build": "npm run prettier:check && npm run clean && lerna run build --scope @microsoft/*",
    "build:compile": "npm run prettier:check && npm run clean && lerna run build:compile --scope @microsoft/*",
    "build:mgt": "cd ./packages/mgt && npm run build",
    "build:mgt-element": "cd ./packages/mgt-element && npm run build",
    "build:mgt-components": "cd ./packages/mgt-components && npm run build",
    "build:mgt-react": "lerna run build --scope @microsoft/mgt-react",
    "build:mgt-spfx": "lerna run build --scope @microsoft/mgt-spfx",
    "build:mgt-chat": "lerna run build --scope @microsoft/mgt-chat",
    "build:react-contoso": "lerna run build --scope react-contoso",
    "bundle": "cd ./packages/mgt && npm run bundle",
    "clean": "lerna run --parallel --stream --scope @microsoft/* clean",
    "lint:eslint": "eslint -c .eslintrc.js --quiet 'packages/*/src/**/*.ts'",
    "lint:styles": "stylelint './packages/mgt-components/**/*.{css,scss}'",
    "lint:fix": "npm run lint:styles -- --fix",
    "lint": "npm run lint:eslint && npm run lint:styles",
    "pack": "shx rm -rf artifacts/*.tgz && lerna exec --stream --scope @microsoft/* -- npm pack",
    "sass": "lerna run sass --scope @microsoft/*",
    "serve": "web-dev-server --port 3000 --node-resolve --open --watch --compatibility none --app-index index.html",
    "serve:https": "web-dev-server --http2 --port 3000 --node-resolve --open --watch --compatibility none --app-index index.html",
    "start": "npm-run-all prettier:check watch:serve",
    "start:storybook": "npm-run-all storybook:dev storybook:watch",
    "start:https": "npm-run-all prettier:check build:esm watch:serve:https",
    "watch": "lerna run --parallel --stream --scope @microsoft/* build:watch ",
    "watch:serve": "npm-run-all --parallel watch serve",
    "watch:serve:https": "npm-run-all -parallel watch serve:https",
    "watch:chat-library": "lerna run build:watch --scope @microsoft/mgt-chat --include-dependents",
    "watch:chat-test-app": "lerna run start --scope react-chat",
    "watch:chat": "npm-run-all --parallel watch:chat-library watch:chat-test-app",
    "watch:components": "lerna run --parallel build:watch --scope @microsoft/mgt-components --include-dependents --include-dependencies",
    "watch:react-contoso": "lerna run start --scope react-contoso",
    "watch:react": "npm-run-all --parallel watch:components watch:react-contoso",
    "prettier:base": "prettier --parser typescript",
    "prettier:check": "npm run prettier:base -- --check \"packages/**/*.{ts,tsx}\"",
    "prettier:write": "npm run prettier:base -- --write \"packages/**/*.{ts,tsx}\"",
    "storybook": "start-storybook -p 6006 -s assets",
    "storybook:dev": "npm run build:compile && npm run analyze",
    "storybook:watch": "npm-run-all --parallel watch storybook:bundle:watch storybook",
    "storybook:bundle": "rollup -c ./.storybook/rollup.config.js",
    "storybook:bundle:watch": "rollup -c ./.storybook/rollup.config.js --watch",
    "storybook:build": "npm run storybook:bundle && npm run storybook:dev && build-storybook -s assets && cpx .storybook/CNAME storybook-static && node ./.storybook/fix-title.js 'Microsoft Graph Toolkit Playground' ../",
    "setLicense": "gulp setLicense",
    "test": "jest",
    "version:tsc": "tsc -v"
  },
  "devDependencies": {
    "@babel/core": "^7.12.8",
    "@babel/plugin-proposal-class-properties": "^7.12.1",
    "@babel/plugin-proposal-decorators": "^7.12.1",
    "@babel/plugin-proposal-object-rest-spread": "^7.12.1",
    "@babel/preset-env": "^7.12.7",
    "@babel/preset-react": "^7.12.7",
    "@babel/preset-typescript": "^7.12.7",
    "@custom-elements-manifest/analyzer": "^0.8.3",
    "@microsoft/eslint-config-msgraph": "^1.0.0",
    "@octokit/rest": "^18.5.3",
    "@open-wc/testing-helpers": "^2.3.0",
    "@storybook/addon-a11y": "^6.5.16",
    "@storybook/addon-actions": "^6.5.16",
    "@storybook/addon-docs": "^6.5.16",
    "@storybook/addon-knobs": "^6.4.0",
    "@storybook/addon-links": "^6.5.16",
    "@storybook/addon-storysource": "^6.5.16",
    "@storybook/builder-webpack5": "^6.5.16",
    "@storybook/cli": "^6.5.16",
    "@storybook/manager-webpack5": "^6.5.16",
    "@storybook/web-components": "^6.5.16",
    "@testing-library/dom": "^8.20.0",
    "@testing-library/jest-dom": "^5.16.5",
    "@testing-library/user-event": "^14.4.3",
    "@types/jest": "^29.5.2",
    "@types/node": "12.12.22",
    "@types/react": "^17.0.00",
    "@types/react-dom": "^17.0.0",
    "@types/uuid": "^9.0.1",
    "@typescript-eslint/eslint-plugin": "^5.60.0",
    "@typescript-eslint/parser": "^5.60.0",
    "@web/dev-server": "^0.1.10",
    "@webcomponents/webcomponentsjs": "^2.5.0",
    "babel-loader": "^8.2.1",
    "core-js": "^3.31.0",
    "cpx": "^1.5.0",
    "eslint": "^8.43.0",
    "eslint-config-prettier": "^8.8.0",
    "eslint-plugin-jsdoc": "^46.4.0",
    "eslint-plugin-jsx-a11y": "^6.7.1",
    "eslint-plugin-prefer-arrow": "^1.2.3",
    "eslint-plugin-react": "^7.32.2",
    "eslint-plugin-react-hooks": "^4.6.0",
    "fs-extra": "^9.0.1",
    "gulp": "^4.0.2",
    "gulp-append-prepend": "^1.0.8",
    "gulp-clean-css": "4.3.0",
    "gulp-header-license": "^1.0.10",
    "gulp-rename": "^2.0.0",
    "gulp-replace-task": "^2.0.1",
    "gulp-sass": "^5.1.0",
    "gulp-util": "^3.0.8",
    "husky": "^4.3.0",
    "immer": "^9.0.19",
    "jest": "^29.3.1",
    "jest-environment-jsdom": "^29.3.1",
    "jest-fetch-mock": "^3.0.3",
    "jest-junit": "^15.0.0",
    "lerna": "^7.1.1",
    "lit": "^2.7.5",
    "monaco-editor": "^0.30.0",
    "monaco-editor-webpack-plugin": "^6.0.0",
    "node-sass": "npm:sass@^1.44.0",
    "npm-run-all": "^4.1.5",
    "office-ui-fabric-core": "^11.0.0",
    "prettier": "2.8.8",
    "react": "^17.0.1",
    "react-dom": "^17.0.1",
    "regenerator-runtime": "^0.13.7",
    "rollup": "2.46.0",
    "rollup-plugin-babel": "^4.4.0",
    "rollup-plugin-babel-minify": "^10.0.0",
    "rollup-plugin-commonjs": "^10.1.0",
    "rollup-plugin-json": "^4.0.0",
    "rollup-plugin-node-resolve": "^5.2.0",
    "rollup-plugin-postcss": "^3.1.8",
    "rollup-plugin-terser": "^7.0.2",
    "rollup-plugin-typescript": "^1.0.1",
    "sass": "^1.29.0",
    "shx": "^0.3.3",
    "storybook-addon-web-components-knobs": "^0.3.20",
    "storybook-version": "^0.1.1",
    "stylelint": "^15.6.1",
    "stylelint-config-prettier-scss": "^0.0.1",
    "stylelint-config-standard-scss": "^9.0.0",
    "testing-library__dom": "^7.29.4-beta.1",
    "ts-jest": "^29.1.0",
    "typescript": "^5.1.5",
    "uuid": "^9.0.0",
    "web-component-analyzer": "^1.1.6",
    "webpack": "^5.76.0",
    "whatwg-fetch": "^3.6.2"
  },
  "husky": {
    "hooks": {
      "pre-commit": "npm run prettier:check && npm run lint"
    }
  },
  "resolutions": {
    "responselike": "2.0.0"
  }
}<|MERGE_RESOLUTION|>--- conflicted
+++ resolved
@@ -1,21 +1,13 @@
 {
   "name": "root",
   "private": true,
-<<<<<<< HEAD
-  "version": "3.1.0",
-=======
   "version": "3.1.1",
->>>>>>> 32dcbc06
   "workspaces": {
     "packages": [
       "packages/*",
       "packages/providers/*",
-<<<<<<< HEAD
-      "samples/*"
-=======
       "samples/react-contoso",
       "samples/react-chat"
->>>>>>> 32dcbc06
     ],
     "nohoist": [
       "**/@microsoft/sp-office-ui-fabric-core**",
