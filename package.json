--- conflicted
+++ resolved
@@ -6,12 +6,7 @@
     "packages": [
       "packages/*",
       "packages/providers/*",
-<<<<<<< HEAD
-      "samples/react-contoso",
-      "samples/react-chat"
-=======
       "samples/*"
->>>>>>> d5c993da
     ]
   },
   "scripts": {
@@ -24,11 +19,7 @@
     "build:mgt-element": "cd ./packages/mgt-element && npm run build",
     "build:mgt-components": "cd ./packages/mgt-components && npm run build",
     "build:mgt-react": "lerna run build --scope @microsoft/mgt-react",
-<<<<<<< HEAD
-    "build:mgt-spfx": "lerna run build --scope @microsoft/mgt-spfx",
     "build:mgt-chat": "lerna run build --scope @microsoft/mgt-chat",
-=======
->>>>>>> d5c993da
     "build:react-contoso": "lerna run build --scope react-contoso",
     "bundle": "cd ./packages/mgt && npm run bundle",
     "clean": "lerna run --parallel --stream --scope '@microsoft/*' clean",
@@ -47,17 +38,13 @@
     "watch": "lerna run --parallel --stream --scope '@microsoft/*' --ignore '@microsoft/mgt' --ignore '@microsoft/mgt-spf*' --ignore '@microsoft/mgt-sharepoint-provider' --ignore '@microsoft/mgt-electron-provider' --ignore '@microsoft/mgt-teamsfx-provider' --ignore '@microsoft/mgt-proxy-provider' build:watch ",
     "watch:serve": "npm-run-all --parallel watch serve",
     "watch:serve:https": "npm-run-all -parallel watch serve:https",
-<<<<<<< HEAD
     "watch:chat-library-deps": "lerna run build:watch --parallel --stream --scope @microsoft/mgt-chat --include-dependencies",
     "watch:chat-library": "lerna run build:watch --scope @microsoft/mgt-chat",
     "watch:chat-test-app": "lerna run start --scope react-chat --include-dependencies",
     "watch:chat": "npm-run-all --parallel watch:chat-library watch:chat-library-deps watch:chat-test-app",
     "watch:components": "lerna run --parallel build:watch --scope @microsoft/mgt-components --include-dependents --include-dependencies",
-=======
-    "watch:components": "lerna run --parallel build:watch --scope @microsoft/mgt-components --include-dependents",
     "watch:react-library-deps": "lerna run build:watch --parallel --stream --scope @microsoft/mgt-react --include-dependencies",
     "watch:react-library": "lerna run build:watch --scope @microsoft/mgt-react",
->>>>>>> d5c993da
     "watch:react-contoso": "lerna run start --scope react-contoso",
     "watch:react": "npm-run-all --parallel watch:react-library watch:react-library-deps watch:react-contoso",
     "prettier:base": "prettier --parser typescript",
@@ -130,12 +117,8 @@
     "eslint-plugin-jsdoc": "^46.8.2",
     "eslint-plugin-prefer-arrow": "^1.2.3",
     "eslint-plugin-react": "^7.32.2",
-<<<<<<< HEAD
     "eslint-plugin-react-hooks": "^4.6.0",
-    "eslint-plugin-storybook": "^0.6.14",
-=======
     "eslint-plugin-storybook": "^0.6.15",
->>>>>>> d5c993da
     "fs-extra": "^9.0.1",
     "gulp": "^4.0.2",
     "gulp-append-prepend": "^1.0.8",
@@ -146,11 +129,8 @@
     "gulp-sass": "^5.1.0",
     "gulp-util": "^3.0.8",
     "husky": "^4.3.0",
-<<<<<<< HEAD
     "immer": "^9.0.19",
-=======
     "js-beautify": "^1.14.11",
->>>>>>> d5c993da
     "lerna": "^7.1.1",
     "lit": "^3.0.0",
     "monaco-editor": "^0.30.0",
