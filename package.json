{
  "name": "root",
  "private": true,
  "workspaces": [
    "packages/*"
  ],
  "scripts": {
    "build": "npm run prettier:check && npm run clean && lerna run build",
    "build:mgt": "cd ./packages/mgt && npm run build",
    "build:mgt-element": "cd ./packages/mgt-element && npm run build",
    "bundle": "cd ./packages/mgt && npm run bundle",
    "bootstrap": "lerna bootstrap --useWorkspaces",
    "clean": "lerna run --parallel --stream clean",
    "link": "lerna link --force-local",
    "lint": "lerna run --parallel --stream lint",
    "pack": "shx rm -rf artifacts/*.tgz && lerna exec --stream -- npm pack",
    "prepare": "lerna bootstrap --force-local",
    "serve": "es-dev-server --port 3000 --node-resolve --open --watch --compatibility none --app-index index.html",
    "serve:https": "es-dev-server --http2 --port 3000 --node-resolve --open --watch --compatibility none --app-index index.html",
    "start": "npm-run-all prettier:check watch:serve",
    "start:https": "npm-run-all prettier:check build:esm watch:serve:https",
    "watch": "lerna run --parallel --stream build:watch",
    "watch:serve": "npm-run-all --parallel watch serve",
    "watch:serve:https": "npm-run-all -parallel watch serve:https",
    "prettier:base": "prettier --parser typescript",
    "prettier:check": "npm run prettier:base -- --list-different \"packages/**/*.{ts,tsx}\"",
    "prettier:write": "npm run prettier:base -- --write \"packages/**/*.{ts,tsx}\"",
    "storybook": "start-storybook -p 6006 -s assets",
    "storybook:dev": "npm run build && wca analyze packages --format json --outFile custom-elements.json",
    "storybook:build": "build-storybook -s assets && cpx .storybook/CNAME storybook-static",
    "storybook:deploy": "npm run storybook:build && storybook-to-ghpages -e storybook-static"
  },
  "storybook-deployer": {
    "gitUsername": "@microsoft/mgt",
    "gitEmail": "noreply@microsoft.com",
    "commitMessage": "Deploy Storybook [skip ci]"
  },
  "devDependencies": {
    "@storybook/addon-a11y": "^5.3.17",
    "@storybook/addon-actions": "^5.3.17",
    "@storybook/addon-docs": "^5.3.17",
    "@storybook/addon-knobs": "^5.3.17",
    "@storybook/addon-links": "^5.3.17",
    "@storybook/addon-storysource": "^5.3.17",
    "@storybook/cli": "^5.3.17",
    "@storybook/storybook-deployer": "^2.8.5",
    "@storybook/web-components": "^5.3.17",
    "lerna": "^3.22.0",
    "lit-element": "^2.3.1",
    "monaco-editor": "^0.19.3",
    "monaco-editor-webpack-plugin": "^1.8.2",
    "storybook-addon-web-components-knobs": "^0.2.7",
    "@babel/core": "^7.9.0",
    "@babel/plugin-proposal-class-properties": "^7.8.3",
    "@babel/plugin-proposal-decorators": "^7.8.3",
    "@babel/plugin-proposal-object-rest-spread": "^7.9.0",
    "@babel/preset-env": "^7.9.0",
    "@babel/preset-react": "^7.9.4",
    "@babel/preset-typescript": "^7.9.0",
    "@types/jest": "^24.9.1",
    "@types/node": "12.12.22",
    "babel-loader": "^8.1.0",
    "core-js": "^3.6.4",
<<<<<<< HEAD
=======
    "es-dev-server": "^1.45.3",
>>>>>>> a50245e4
    "husky": "^3.1.0",
    "prettier": "1.17.0",
    "regenerator-runtime": "^0.13.5",
<<<<<<< HEAD
    "rollup": "^1.29.1",
    "rollup-plugin-babel": "^4.3.3",
    "rollup-plugin-babel-minify": "^9.1.1",
    "rollup-plugin-commonjs": "^10.1.0",
    "rollup-plugin-json": "^4.0.0",
    "rollup-plugin-node-resolve": "^5.2.0",
    "rollup-plugin-postcss": "^2.5.0",
    "rollup-plugin-terser": "^5.2.0",
    "rollup-plugin-typescript": "^1.0.1",
=======
    "sass": "^1.26.3",
    "shx": "^0.3.2",
    "ts-jest": "^24.3.0",
>>>>>>> a50245e4
    "typescript": "^3.7.5",
    "web-component-analyzer": "1.0.3",
    "whatwg-fetch": "^3.0.0"
  },
  "husky": {
    "hooks": {
      "pre-commit": "npm run prettier:check"
    }
  },
  "prettier": {
    "printWidth": 120,
    "singleQuote": true
  }
}<|MERGE_RESOLUTION|>--- conflicted
+++ resolved
@@ -61,28 +61,13 @@
     "@types/node": "12.12.22",
     "babel-loader": "^8.1.0",
     "core-js": "^3.6.4",
-<<<<<<< HEAD
-=======
     "es-dev-server": "^1.45.3",
->>>>>>> a50245e4
     "husky": "^3.1.0",
     "prettier": "1.17.0",
     "regenerator-runtime": "^0.13.5",
-<<<<<<< HEAD
-    "rollup": "^1.29.1",
-    "rollup-plugin-babel": "^4.3.3",
-    "rollup-plugin-babel-minify": "^9.1.1",
-    "rollup-plugin-commonjs": "^10.1.0",
-    "rollup-plugin-json": "^4.0.0",
-    "rollup-plugin-node-resolve": "^5.2.0",
-    "rollup-plugin-postcss": "^2.5.0",
-    "rollup-plugin-terser": "^5.2.0",
-    "rollup-plugin-typescript": "^1.0.1",
-=======
     "sass": "^1.26.3",
     "shx": "^0.3.2",
     "ts-jest": "^24.3.0",
->>>>>>> a50245e4
     "typescript": "^3.7.5",
     "web-component-analyzer": "1.0.3",
     "whatwg-fetch": "^3.0.0"
