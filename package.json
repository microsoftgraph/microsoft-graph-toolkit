--- conflicted
+++ resolved
@@ -1,10 +1,6 @@
 {
   "name": "@microsoft/mgt",
-<<<<<<< HEAD
-  "version": "0.1.0",
-=======
   "version": "0.1.1",
->>>>>>> f90334c4
   "description": "The Microsoft Graph Toolkit",
   "keywords": [
     "microsoft graph",
